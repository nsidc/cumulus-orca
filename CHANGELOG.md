# Changelog

All notable changes to this project will be documented in this file.

The format is based on [Keep a Changelog](http://keepachangelog.com/en/1.0.0/)
and includes an additional section for migration notes.

- *Migration Notes* - Notes for end users to migrate to the version.
- *Added* - New features.
- *Changed* - Changes in existing functionality.
- *Deprecated* - Soon-to-be removed features.
- *Removed* - Now removed features.
- *Fixed* - Any bug fixes.
- *Security* - Vulnerabilities fixes and changes.


## [Unreleased - SharedDB]

### Removed
- The `modules/rds` directory is removed since ORCA will utilize the Cumulus DB.
- *ORCA-233* The `disaster_recovery` database will now be created by db_deploy instead of Terraform.
- *ORCA-288* Removed copy_to_glacier_cumulus_translator due to better consistency in Cumulus's [file dictionary](https://github.com/nasa/cumulus/blob/master/packages/schemas/files.schema.json).

### Added
- *ORCA-227* Added modules/secretsmanager directory that contains terraform code for deploying AWS secretsmanager.

### Changed
- *ORCA-287* Updated extract_filepaths_for_granule to [new Cumulus file format](https://github.com/nasa/cumulus/blob/master/packages/schemas/files.schema.json). 

### Migration Notes

<<<<<<< HEAD
- Orca is only compatible with versions of Cumulus that use the [new Cumulus file format](https://github.com/nasa/cumulus/blob/master/packages/schemas/files.schema.json). Any calls to extract_filepaths_for_granule or copy_to_glacier should switch to the new format.
=======
- Remove any added references in your setup to copy_to_glacier_cumulus_translator. It is no longer necesarry as a Cumulus intermediary.
>>>>>>> 01e188e5
- The user should update their `orca.tf`, `variables.tf` and `terraform.tfvars` files with new variables. The following two variable names have changed:
  - postgres_user_pw-> db_admin_password (*new)*
  - database_app_user_pw-> db_user_password (*new*)
- These are the new variables added:
  - db_admin_username (defaults to "postgres")
  - db_host_endpoint
- Add the following ORCA required variables definition to your `variables.tf` or `orca_variables.tf` file.

```terraform
variable "db_admin_password" {
  description = "Password for RDS database administrator authentication"
  type        = string
}

variable "db_user_password" {
  description = "Password for RDS database user authentication"
  type        = string
}

variable "db_host_endpoint" {
  type        = string
  description = "Database host endpoint to connect to."
}
```
- Update the `orca.tf` file to include all of the updated and new variables as seen below. Note the change to source and the commented out optional variables.
  ```terraform
  ## ORCA Module
  ## =============================================================================
  module "orca" {
    source = "https://github.com/nasa/cumulus-orca/releases/download/v3.0.1/cumulus-orca-terraform.zip//modules"
  ## --------------------------
  ## Cumulus Variables
  ## --------------------------
  ## REQUIRED
  buckets                  = var.buckets
  lambda_subnet_ids        = var.lambda_subnet_ids
  permissions_boundary_arn = var.permissions_boundary_arn
  prefix                   = var.prefix
  system_bucket            = var.system_bucket
  vpc_id                   = var.vpc_id
  workflow_config          = module.cumulus.workflow_config

  ## OPTIONAL
  tags        = local.tags

  ## --------------------------
  ## ORCA Variables
  ## --------------------------
  ## REQUIRED
  orca_default_bucket = var.orca_default_bucket
  db_admin_password   = var.db_admin_password
  db_user_password    = var.db_user_password
  db_host_endpoint    = var.db_host_endpoint
  ## OPTIONAL
  db_admin_username                                    = "postgres"
  default_multipart_chunksize_mb                       = 250
  orca_ingest_lambda_memory_size                       = 2240
  orca_ingest_lambda_timeout                           = 720
  orca_recovery_buckets                                = []
  orca_recovery_complete_filter_prefix                 = ""
  orca_recovery_expiration_days                        = 5
  orca_recovery_lambda_memory_size                     = 128
  orca_recovery_lambda_timeout                         = 720
  orca_recovery_retry_limit                            = 3
  orca_recovery_retry_interval                         = 1
  orca_recovery_retry_backoff                          = 2
  sqs_delay_time_seconds                               = 0
  sqs_maximum_message_size                             = 262144
  staged_recovery_queue_message_retention_time_seconds = 432000
  status_update_queue_message_retention_time_seconds   = 777600
  }
  ```


## [3.0.2]

### Migration Notes
The configuration schema for `copy_to_glacier` has changed. See the updated schema
definition [here](https://github.com/nasa/cumulus-orca/blob/develop/tasks/copy_to_glacier/schemas/config.json).
Additional optional configuration settings like `multipart_chunksize_mb` can be
found for `copy_to_glacier` and ORCA recovery in the ORCA documentation
[here](https://nasa.github.io/cumulus-orca/docs/developer/deployment-guide/deployment-with-cumulus).

### Added
- *ORCA-244* Added schema files for copy_to_glacier. Errors for improperly formatted requests will look different.
- *ORCA-246* Added TF variable `default_multipart_chunksize_mb` which adjusts the maximum chunksize when copying files. Defaults to 250. Can be overridden by `multipart_chunksize_mb` within `config['collection']`. `default_multipart_chunksize_mb` can be overridden in your `orca.tf` with the line `default_multipart_chunksize_mb = 500`

### Fixed
- *ORCA-248* `excludeFileTypes` is no longer required, as intended.
- *ORCA-205* Fixed installation and usage of orca_shared libraries.


## [v3.0.1] 2021-08-31

### Migration Notes
- `database_app_user`, `database_name`, and `orca_recovery_retrieval_type` are no longer variables. If you have set these values, remove them.

### Removed
- *ORCA-240* Removed development-only variables from variables.tf
- *ORCA-243* Removed aws_profile and region variables from variables.tf

### Fixed
- ORCA-199 Standardized build and test scripts for remaining ORCA lambdas
- ORCA-236 Removed aws_profile and region variables as requirements for ORCA deployment.
- ORCA-238 Moved all terraform requirements to a single versions.tf file as part of the deployments.
- ORCA-239 Removed terraform provider block from all ORCA files and consolidated to main.tf file.
- Removed technical debt and fixed recovery bug where bucket keys that were not the standard (internal, public, private, etc.) were being ignored.

### Changed
- *ORCA-237* Updated node requirement versions to fix known security vulnerabilities.


## [v3.0.0] 2021-07-12


### Migration Notes
See the documentation for specifics on the various files and changes specified below.

- Update the buckets variable in `terraform.tfvars`. The ORCA bucket previously defined should now have a type of orca.
  ```terraform
  # OLD Setting
  buckets = {
    internal = {
      name = "my-internal-bucket",
      type = "internal"
    },
    ...
    glacier = {
      name = "my-orca-bucket",
      type = "glacier"
    }
  }

  # NEW Setting
  buckets = {
    internal = {
      name = "my-internal-bucket",
      type = "internal"
    },
    ...
    glacier = {
      name = "my-orca-bucket",
      type = "orca"
    }
  }

  ```
- Add the following ORCA required variable definition to your `variables.tf` or `orca_variables.tf` file.
  ```terraform
  variable "orca_default_bucket" {
    type        = string
    description = "Default ORCA S3 Glacier bucket to use."
  }
  ```
- Update the `terraform.tfvars` file with the value for `orca_default_bucket`.
  ```terraform
  orca_default_bucket = "my-orca-bucket"
  ```
- Update the `orca.tf` file to include all of the updated and new variables as seen below. Note the change to source and the commented out optional variables.
  ```terraform
  ## ORCA Module
  ## =============================================================================
  module "orca" {
    source = "https://github.com/nasa/cumulus-orca/releases/download/v3.0.0/cumulus-orca-terraform.zip//modules"
    ## --------------------------
    ## Cumulus Variables
    ## --------------------------
    ## REQUIRED
    aws_profile              = var.aws_profile
    buckets                  = var.buckets
    lambda_subnet_ids        = var.lambda_subnet_ids
    permissions_boundary_arn = var.permissions_boundary_arn
    prefix                   = var.prefix
    system_bucket            = var.system_bucket
    vpc_id                   = var.vpc_id
    workflow_config          = module.cumulus.workflow_config
  
    ## OPTIONAL
    region = var.region
    tags   = var.tags
  
    ## --------------------------
    ## ORCA Variables
    ## --------------------------
    ## REQUIRED
    database_app_user_pw = var.database_app_user_pw
    orca_default_bucket  = var.orca_default_bucket
    postgres_user_pw     = var.database_app_user_pw
  
    ## OPTIONAL
    # database_port                        = 5432
    # orca_ingest_lambda_memory_size       = 2240
    # orca_ingest_lambda_timeout           = 600
    # orca_recovery_buckets                = []
    # orca_recovery_complete_filter_prefix = ""
    # orca_recovery_expiration_days        = 5
    # orca_recovery_lambda_memory_size     = 128
    # orca_recovery_lambda_timeout         = 300
    # orca_recovery_retry_limit            = 3
    # orca_recovery_retry_interval         = 1
  }
  ```

### Added
- *ORCA-149* Added a new workflow, OrcaCopyToGlacierWorkflow, for ingest on-demand.
- *ORCA-175* Added copy_to_glacier_cumulus_translator for transforming CumulusDashboard input to the proper format.
- *ORCA-181* Added orca_catalog_reporting_dummy lambda for integration testing.
- *ORCA-165* Added new lambda function *post_copy_request_to_queue.py* under *tasks/post_copy_request_to_queue/ for querying the DB 
  and  posting to two queues.
  Added unit tests *test_post_copy_request_to_queue.py* under *tasks/post_copy_request_to_queue/test/unit_tests/* to test the new lambda.
  Added new scripts *run_tests.sh* and *build.sh* under */tasks/post_copy_request_to_queue/bin* to run the unit tests.
- *ORCA-163* Added shared library *shared_recovery.py* under *tasks/shared_libraries/recovery/* for posting to status SQS queue.
  This include *post_status_for_job_to_queue()* function that posts status of jobs to SQS queue,
  *post_status_for_job_to_queue()* function that posts status of files to SQS queue,
  and *post_entry_to_queue()* function that is used by the above two functions for sending the message to the queue.
  Added unit tests *test_shared_recovery.py* under *tasks/shared_libraries/recovery/test/unit_tests/* to test shared library.
  Added new script *run_tests.sh* under *tasks/shared_libraries/recovery/bin* to run the unit tests.
- *ORCA-92* Added two lambdas (request_status_for_file and request_status_for_job)
  for use with the Cumulus dashboard. request_status_for_file will retrieve status
  for an individual file, with the optional parameter of which job you want the
  file's recovery status for. request_status_for_job will retrieve a summary of
  the job along with status totals. See the task's 'schemas' folder and the
  README.md files for more information and examples.
- *ORCA-157* Modified terraform module to add two SQS queues required by
  *copy_files_to_archive* lambda function. The first queue will be used by
  *copy_files_to_archive* lambda to get necessary information needed for copying
  next files. The second queue will be used by *copy_files_to_archive* lambda to
  write database status updates.
- Deployment and development documentation has been created for ORCA.
- *ORCA-119* Added new script *bin/create_release_documentation.sh* to deploy the
  documentation when the **RELEASE_FLAG** is set to `true` in Bamboo pipeline.

### Changed
- Glacier buckets meant for the ORCA archive now should be a type of orca instead of glacier. `{ my-orca-bucket = { name = "orca-primary-bucket", type = "orca" } }`.
- The `copy_to_glacier` lambda now requires a `ORCA_DEFAULT_BUCKET` variable to be set.
- Terraform variables have been renamed and updated to better match Cumulus and identify optional and required ORCA variables. The table below shows the changes and mappings to the new names.
  | Old Variable Name              | New Variable Name                                        | Notes                           |
  | ------------------------------ | -------------------------------------------------------- | ------------------------------- |
  | copy_retry_sleep_secs          | orca_recovery_retry_interval                             | Updated to better reflect back off and retry logic |
  | database_app_user              | REMOVED                                                  | This variable is actually a static value and has been removed. |
  | database_name                  | REMOVED                                                  | This variable is actually a static value and has been removed. |
  | ddl_dir                        | REMOVED                                                  | This variable is actually a static value and has been removed. |
  | default_tags                   | tags                                                     | Renamed to match the Cumulus `tags` variable. |
  | drop_database                  | REMOVED                                                  | This has been removed and should only be used for development work. |
  | lambda_timeout                 | orca_ingest_lambda_timeout, orca_recovery_lambda_timeout | Timeout variables have been broken out per usages. |
  | platform                       | REMOVED                                                  | This was used for development and debugging. The variable is no longer needed and has been removed. |
  | profile                        | aws_profile                                              | Updated to better reflect the variable value comes from the Cumulus variable. |
  | restore_complete_filter_prefix | orca_recovery_complete_filter_prefix                     | Updated to show ORCA branding. |
  | subnet_ids                     | lambda_subnet_ids                                        | Updated to better reflect the variable value comes from the Cumulus variable. |
- The following new variables have been added to the terraform deploy. More information is available in the deployment documentation.
  | Variable Name                    | Notes                           |
  | -------------------------------- | ------------------------------- |
  | system_bucket                    | *REQUIRED*: This variable manages where configuration files are managed in AWS for the deployment. |
  | orca_default_bucket              | *REQUIRED*: This variable has the user set the default ORCA glacier bucket backups should go to. |
  | orca_ingest_lambda_memory_size   | *OPTIONAL*: Allows a user to change the max memory allocation for the `copy_to_glacier` lambda. |
  | orca_ingest_lambda_timeout       | *OPTIONAL*: Allows a user to change the timeout for the `copy_to_glacier` lambda. |
  | orca_recovery_buckets            | *OPTIONAL*: Allows users to narrowly define which buckets ORCA can restore back to. |
  | orca_recovery_expiration_days    | *OPTIONAL*: Allows a user to change the number of days a recovered file remains in S3 before being put back in glacier. |
  | orca_recovery_lambda_memory_size | *OPTIONAL*: Allows a user to change the max memory allocation for the `copy_to_archive` lambda. |
  | orca_recovery_lambda_timeout     | *OPTIONAL*: Allows a user to change the timeout for the `copy_to_archive` lambda. |
  | orca_recovery_retry_limit        | *OPTIONAL*: Allows a user to change the recovery workflow and lambdas retry limit. |
  | orca_recovery_retry_interval     | *OPTIONAL*: Allows a user to change the recovery workflow and lambdas interval to sleep between retries. |
- Task and module build scripts have been updated to better display error information and documented to the actual steps being performed.
- Documentation has been updated to better provide end users with information on ORCA.
- *ORCA-109* request_files now uses SQS queue for recovery status updates, and receives input from a separate SQS queue.
- *ORCA-91* copy_files_to_archive now uses SQS queue for recovery status updates. Will generate a job_id if none is given, and return it in the output.
- request_files now uses the same default glacier bucket as copy_to_glacier.
- *ORCA-172* db_deploy lambda now will migrate the database or create a new orca database based off of the presence of certain objects in the database. This has led to the addition/removal of environment variables and updates to the task documentation (README.md) and ORCA website documentation for architecture and ORCA schema information. The lambda has been modified to add future migrations.

### Deprecated
- None

### Removed
- The `request_status` lambda under */tasks* is removed since it is replaced by the `requests_status_for_job` 
  and `request_status_for_granule` lambdas. The terraform modules, shell scripts and variables related to the lambda are also removed.

### Fixed
- Updated IAM policies to better include all buckets by type instead of looking at the bucket variable key name.

### Security
- None


## [v2.0.1] 2021-2-5

### Changed
* *ORCA-125* BucketOwnerFullControl ACL is now set on for storage PUT requests in the copy_to_glacier lambda. This prevents errors during cross account (OU) copying of data.

## [v2.0.0] 2021-1-15

### Migration Notes
* *ORCA-67* The expected input/output of the copy_to_glacier lambda has been changed. See how to adopt these changes in
your Cumulus workflow [here](https://github.com/nasa/cumulus-orca/tree/master/tasks/copy_to_glacier).
* *ORCA-61* We now support collection-level configuration to exclude specific file-types from your glacier archive (when using
the copy_to_glacier lambda). See how to configure this for your collections [here](https://github.com/nasa/cumulus-orca/tree/master/tasks/copy_to_glacier#exclude-files-by-extension).

### Added
* *ORCA-58* ORCA user facing documentation
  * Docusaurus documentation website framework initialized and created
  * Initial content migrated off of wiki and into markdown pages for end users to view ORCA documentation with no wiki access.
  * Updates to README with starting the documentation server.
* *ORCA-61* Support dynamic configuration of files to exclude from glacier archive
  * Configured in a collection.meta configuration
* *ORCA-67* Generalize input/output scheme of copy_to_glacier lambda so it can be used more easily
in a Cumulus workflow.

### Changed
* *ORCA-68* Update DB tests to use mocking instead of real Postgres DB.
* *ORCA-70* As a DAAC we would like to be able to deploy multiple instances in our sandbox account.
  * Moves secret storage from SSM parameter store to secrets manager and adds a prefix to the keys.
* *ORCA-74* Move integration tests into their own files.


## [v1.0.0] 2020-12-4

### Migration Notes
None - this is the baseline release.

### Added
* *Misc*
  * Unit test upgrades - mocking unnecessary dependencies.
  * Code formatting and styling
* *ORCA-65* Copy Lambda
  * We're including a copy lambda in the v1.0.0 release. The use of this lambda function is optional and explained in the task readme/documentation.
* *ORCA-33* Automated Building/Testing Updates
  * Created some bash scripts for use in the Bamboo build.
  * Updated requirements-dev.txt files for each task and moved the testing framework from nosetest (no longer supported) to coverage and pytest. 
  * Support in GitHub for automated build/test/release via Bamboo
  * Use `coverage` and `pytest` for coverage/testing

### Changed<|MERGE_RESOLUTION|>--- conflicted
+++ resolved
@@ -29,11 +29,8 @@
 
 ### Migration Notes
 
-<<<<<<< HEAD
 - Orca is only compatible with versions of Cumulus that use the [new Cumulus file format](https://github.com/nasa/cumulus/blob/master/packages/schemas/files.schema.json). Any calls to extract_filepaths_for_granule or copy_to_glacier should switch to the new format.
-=======
 - Remove any added references in your setup to copy_to_glacier_cumulus_translator. It is no longer necesarry as a Cumulus intermediary.
->>>>>>> 01e188e5
 - The user should update their `orca.tf`, `variables.tf` and `terraform.tfvars` files with new variables. The following two variable names have changed:
   - postgres_user_pw-> db_admin_password (*new)*
   - database_app_user_pw-> db_user_password (*new*)
