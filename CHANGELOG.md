--- conflicted
+++ resolved
@@ -15,13 +15,10 @@
 
 ## [Unreleased]
 ### Changed
-<<<<<<< HEAD
 - *ORCA-522*
   - Removed `run_cumulus_task` function from extract_filepath_for_granule lambda to decouple ORCA from Cumulus.
-=======
 - *ORCA-521*
   - Replaced CumulusLogger with AWS powertools logger in all of the lambdas currently present in ORCA.
->>>>>>> d8ab69f2
 - *ORCA-537*
   - Renamed step-function `OrcaCopyToGlacierWorkflow` to `OrcaCopyToArchiveWorkflow`.
   - Renamed lambda `PREFIX_copy_to_glacier` to `PREFIX_copy_to_orca`. Renamed ORCA repository internal task from `copy_to_glacier` to `copy_to_archive`.
