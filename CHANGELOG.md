--- conflicted
+++ resolved
@@ -15,12 +15,7 @@
 
 
 ## [Unreleased]
-
-
-## [v3.0.1] 2021-08-31
 ### Removed
-- *ORCA-240* Removed development-only variables from variables.tf
-<<<<<<< HEAD
 - The `modules/rds` directory is removed since ORCA will utilize the Cumulus DB.
 
 ### Added
@@ -40,7 +35,70 @@
   description = "Password for RDS database administrator authentication"
   type        = string
 }
-=======
+
+variable "db_user_password" {
+  description = "Password for RDS database user authentication"
+  type        = string
+}
+
+variable "db_host_endpoint" {
+  type        = string
+  description = "Database host endpoint to connect to."
+}
+```
+- Update the `orca.tf` file to include all of the updated and new variables as seen below. Note the change to source and the commented out optional variables.
+  ```terraform
+  ## ORCA Module
+  ## =============================================================================
+  module "orca" {
+    source = "https://github.com/nasa/cumulus-orca/releases/download/v3.0.1/cumulus-orca-terraform.zip//modules"
+  ## --------------------------
+  ## Cumulus Variables
+  ## --------------------------
+  ## REQUIRED
+  buckets                  = var.buckets
+  lambda_subnet_ids        = var.lambda_subnet_ids
+  permissions_boundary_arn = var.permissions_boundary_arn
+  prefix                   = var.prefix
+  system_bucket            = var.system_bucket
+  vpc_id                   = var.vpc_id
+  workflow_config          = module.cumulus.workflow_config
+
+  ## OPTIONAL
+  aws_profile = var.aws_profile
+  region      = var.region
+  tags        = local.tags
+
+  ## --------------------------
+  ## ORCA Variables
+  ## --------------------------
+  ## REQUIRED
+  orca_default_bucket                                  = var.orca_default_bucket
+  db_admin_password                                    = var.db_admin_password
+  db_user_password    = var.db_user_password
+  db_host_endpoint    = var.db_host_endpoint
+  ## OPTIONAL
+  db_admin_username                                    = "postgres"
+  orca_ingest_lambda_memory_size                       = 2240
+  orca_ingest_lambda_timeout                           = 600
+  orca_recovery_buckets                                = []
+  orca_recovery_complete_filter_prefix                 = ""
+  orca_recovery_expiration_days                        = 5
+  orca_recovery_lambda_memory_size                     = 128
+  orca_recovery_lambda_timeout                         = 300
+  orca_recovery_retry_limit                            = 3
+  orca_recovery_retry_interval                         = 1
+  orca_recovery_retry_backoff                          = 2
+  sqs_delay_time_seconds                               = 0
+  sqs_maximum_message_size                             = 262144
+  staged_recovery_queue_message_retention_time_seconds = 432000
+  status_update_queue_message_retention_time_seconds   = 777600
+  }
+  ```
+
+## [v3.0.1] 2021-08-31
+### Removed
+- *ORCA-240* Removed development-only variables from variables.tf
 - *ORCA-243* Removed aws_profile and region variables from variables.tf
 ### Fixed
 - ORCA-199 Standardized build and test scripts for remaining ORCA lambdas
@@ -48,7 +106,6 @@
 - ORCA-238 Moved all terraform requirements to a single versions.tf file as part of the deployments.
 - ORCA-239 Removed terraform provider block from all ORCA files and consolidated to main.tf file.
 - Removed technical debt and fixed recovery bug where bucket keys that were not the standard (internal, public, private, etc.) were being ignored.
->>>>>>> 2f20dd36
 
 variable "db_user_password" {
   description = "Password for RDS database user authentication"
