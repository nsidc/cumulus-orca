# Changelog

All notable changes to this project will be documented in this file.

The format is based on [Keep a Changelog](http://keepachangelog.com/en/1.0.0/)
and includes an additional section for migration notes.

- *Migration Notes* - Notes for end users to migrate to the version.
- *Added* - New features.
- *Changed* - Changes in existing functionality.
- *Deprecated* - Soon-to-be removed features.
- *Removed* - Now removed features.
- *Fixed* - Any bug fixes.
- *Security* - Vulnerabilities fixes and changes.

## [Unreleased]
### Added
- *ORCA-679* Updated area in recovery where granule ID was treated as a globally unique key. Per Cumulus updates, uniqueness is now granule ID plus collection ID.
  - *ORCA-678* `collection_id` column added to recovery status tables.
<<<<<<< HEAD
  - *ORCA-683* `collectionId` added to [Recovery Job status](https://nasa.github.io/cumulus-orca/docs/developer/api/orca-api#recovery-jobs-api-output) output.
  - *ORCA-684* `collectionId` added to [Recovery Granule status](https://nasa.github.io/cumulus-orca/docs/developer/api/orca-api#recovery-granules-api) input and output.
=======
  - *ORCA-672*, *ORCA-671* `collectionId` added as input to `extract_filepaths_for_granule`, `request_from_archive`, and the recovery workflow.
>>>>>>> b57d69c1

### Changed

### Migration Notes
- Changes have been made to SQS message processing that are not backwards compatible. Halt ingest and wait for the `PREFIX-orca-status-update-queue.fifo` queue to empty before applying update.
  - If the queue is or becomes stuck, it may be necessary to flush the queue and its associated Dead Letter Queue.
<<<<<<< HEAD
- The input format of the ORCA Recovery Workflow step-function has been simplified.
  If accessing these resources outside of a Cumulus perspective, go to `orca_recover_workflow.asl.json` and look at `config` elements to see the new paths.
- `collectionId` properties have been added to [Recovery Jobs](https://nasa.github.io/cumulus-orca/docs/developer/api/orca-api#recovery-jobs-api) and [Recovery Granules](https://nasa.github.io/cumulus-orca/docs/developer/api/orca-api#recovery-granules-api).
  - For Recovery Jobs, it is only added to [output](https://nasa.github.io/cumulus-orca/docs/developer/api/orca-api#recovery-jobs-api-output).
  - For Recovery Granules, it is now required on [input](https://nasa.github.io/cumulus-orca/docs/developer/api/orca-api#recovery-granules-api-input) and will be returned on [output](https://nasa.github.io/cumulus-orca/docs/developer/api/orca-api#recovery-granules-api-output).

=======
- The input format of the ORCA Recovery Workflow step-function has been modified.
  If accessing these resources outside of a Cumulus perspective, go to `orca_recover_workflow.asl.json` and look at `config` elements to see the new paths. Additionally, add a `collectionId` property to each granule passed in.
>>>>>>> b57d69c1

## [8.0.0]
### Added
- *ORCA-554*, *ORCA-561*, *ORCA-579*, *ORCA-581*
  - GraphQL image, service, and Load Balancer will now be deployed by TF.
  - *ORCA-557* Added `orca_graphql_load_balancer_dns_name` to output variables for GraphQL integration.
  - *ORCA-420* Added Internal Reconcile Report Mismatch functionality to GraphQL.
  - *ORCA-556* Added Internal Reconcile Report Phantom functionality to GraphQL.
  - *ORCA-592* GraphQL logs are json structures, and can thus be queried in CloudWatch.
  - *ORCA-622* Added support for integer sizes up to 8 bytes.
- *ORCA-597*
  - Server access logging is now enabled for graphql application load balancer.
- *ORCA-614*, *ORCA-428* Moved some Internal Reconciliation functionality to GraphQL

### Changed
- *ORCA-573* Updated ORCA DB user password to now have a stronger password requirement. See migration notes for details.
- *ORCA-520* Removed `run_cumulus_task` function from copy_to_archive to decouple ORCA from Cumulus.
- *ORCA-647* Upgraded sqlalchemy from v1.4.11 to v2.0.5.

### Migration Notes
- The output format of `copy_to_archive` lambda and step-function has been simplified. If accessing these resources outside of a Cumulus perspective, instead of accessing `output["payload"]["granules"]` you now use `output["granules"]`.
- Cumulus is not currently compatible with the changes to copy_to_archive.
  - This section will be updated when a compatible version is created.
  - deployment-with-cumulus.md will also be updated.
  - copy_to_archive_adapter/README.md will also be updated.
  - restore-to-orca.mdx will also be updated.
- Cumulus is not currently compatible with the changes to the Recovery Workflow step-function.
  - This section will be updated when a compatible version is created.
  - deployment-with-cumulus.md will also be updated.
  - orca_recovery_adapter/README.md will also be updated.
- Update the bucket policy for your `system-bucket` to allow load balancer to post server access logs to the bucket. See the instructions [here](https://nasa.github.io/cumulus-orca/docs/developer/deployment-guide/deployment-s3-bucket#bucket-policy-for-load-balancer-server-access-loging).
- InternalReconcileReport [Phantom](https://nasa.github.io/cumulus-orca/docs/developer/api/orca-api#internal-reconcile-report-phantom-api) and [Mismatch](https://nasa.github.io/cumulus-orca/docs/developer/api/orca-api#internal-reconcile-report-mismatch-api) reports are now available via GraphQL.
  - API Gateway access is now deprecated, and will be removed in a future update.
  - Use the `orca_graphql_load_balancer_dns_name` variable to send your queries to GraphQL as json strings in a POST request.
- Users will need to update their orca-user password. The password must have the following requirements otherwise the `db_deploy` lambda will fail during deployment.
  - one upper case letter
  - one lower case letter
  - one digit
  - one special character
  - minimum length of 12

  Update `db_user_password` variable in your `cumulus-tf/terraform.tfvars` file to match the new password requirement and then run terraform. `db_deploy` lambda will automatically update your new password.

## [7.0.1]
### Changed
- *ORCA-632* Fixed a bug where `excludedFileExtensions` was a required property in collection config. Restored default behavior of defaulting to an empty list.

## [7.0.0]
### Changed
- *ORCA-336*
  - `request_from_archive` lambda now posts to the new SQS for files that have already been recovered from glacier instead of throwing an error.
  - `post_copy_request_to_queue` lambda now receives event messages of files recovered from archive from the new archive recovery SQS instead of archive bucket.
- *ORCA-522*
  - Removed `run_cumulus_task` function from extract_filepath_for_granule lambda to decouple ORCA from Cumulus.
- *ORCA-575*
  - Removed `run_cumulus_task` function from request_from_archive lambda to decouple ORCA from Cumulus.
- *ORCA-521*
  - Replaced CumulusLogger with AWS powertools logger in all of the lambdas currently present in ORCA.
- *ORCA-537*
  - Renamed step-function `OrcaCopyToGlacierWorkflow` to `OrcaCopyToArchiveWorkflow`.
  - Renamed lambda `PREFIX_copy_to_glacier` to `PREFIX_copy_to_orca`. Renamed ORCA repository internal task from `copy_to_glacier` to `copy_to_archive`.
    Output of lambda and Terraform updated to match. See Migration Notes below.
- *ORCA-540*
  - Renamed lambda `copy_files_to_archive` to `copy_from_archive`.
  - Output of Terraform updated to match. Unlikely to affect any integrations.
- *ORCA-539*
  - Renamed lambda `request_files` to `request_from_archive`.
  - Output of Terraform updated to match. Unlikely to affect any integrations.
- *ORCA-534*
  - `extract_filepaths_for_granule` now raises a descriptive error when no destination bucket (`destBucket`) is found in `fileBucketMaps` for a given file.
  Previously was a general `JsonSchemaException`.
  Now is a `ExtractFilePathsError` with a description of which file could not be placed.
  - `extract_filepaths_for_granule` now takes the first match in `fileBucketMaps` instead of the last.
- *ORCA-461*
  - Invalid database connection parameters will now be detected earlier and more consistently.
  - Postgres table/user names can now begin with an '_' and contain '$' if your Postgres DB version supports this.
- *ORCA-533* RecoveryWorkflow no longer requires the `bucket` property on files. Was unused by ORCA.

### Added
- *ORCA-336*
  - Added a new standard SQS between archive ORCA bucket and `post_copy_request_to_queue` lambda so that the bucket now triggers the SQS upon successful object retrieval from glacier.
- *ORCA-351*
  - Added new optional `recoveryBucketOverride` property to `extract_filepaths_for_granule` input schema so that data managers can now specify their own buckets for recovery if desired.
- *ORCA-574/580* Added additional logging to the `extract_filepaths_for_granule` and `request_from_archive` steps of the recovery workflow to identify when an input granule is entirely excluded, or otherwise has no files to request. Status entries for these granules will display an `ERROR` status.

### Migration Notes
- If utilizing the `copied_to_glacier` [output property](https://github.com/nasa/cumulus-orca/blob/15e5868f2d1eead88fb5cc8f2e055a18ba0f1264/tasks/copy_to_glacier/schemas/output.json#L47) of `copy_to_glacier`, 
  rename to new key `copied_to_orca`.
- If utilizing the `orca_lambda_copy_to_glacier_arn` [output of Terraform](https://github.com/nasa/cumulus-orca/blob/15e5868f2d1eead88fb5cc8f2e055a18ba0f1264/outputs.tf#L8), likely as a means of pulling the lambda into your workflows, 
  rename to new key `orca_lambda_copy_to_archive_arn`
- If utilizing the `orca_lambda_request_files_arn` [output of Terraform](https://github.com/nasa/cumulus-orca/blob/15e5868f2d1eead88fb5cc8f2e055a18ba0f1264/outputs.tf#L28), likely as a means of pulling the lambda into your workflows, rename to new key `orca_lambda_request_from_archive_arn`
- If desired, use the optional `recoveryBucketOverride` property in `extract_filepaths_for_granule` input schema to override the default recovery bucket. See example below.
  ```json
  {
    "input":
      {
        "granules": [
          {
            "granuleId": "MOD09GQ.A0219114.N5aUCG.006.0656338553321",
            "recoveryBucketOverride": "<YOUR_RECOVERY_BUCKET>",
            "files": [
              {
                "key": "MOD09GQ___006/2017/MOD/MOD09GQ.A0219114.N5aUCG.006.  0656338553321.h5",
                "bucket": "cumulus-test-sandbox-protected",
                "fileName": "MOD09GQ.A0219114.N5aUCG.006.0656338553321.h5",
              }
            ]
          }
        ]
    }
  }
  ```
- If utilizing the output of the OrcaRecoveryWorkflow, adjust to the simplified output schema. See example below:
  ```json
  {
      "granules": [
      {
        "granuleId": "integrationGranuleId",
        "keys": [
          {
            "key": "PODAAC/SWOT/ancillary_data_input_forcing_ECCO_V4r4.tar.gz",
            "destBucket": "PREFIX-public"
          }
        ],
        "recoverFiles": [
          {
            "success": true,
            "filename": "ancillary_data_input_forcing_ECCO_V4r4.tar.gz",
            "keyPath": "PODAAC/SWOT/ancillary_data_input_forcing_ECCO_V4r4.tar.  gz",
            "restoreDestination": "PREFIX-public",
            "s3MultipartChunksizeMb": null,
            "statusId": 1,
            "requestTime": "2023-02-10T21:06:13.071287+00:00",
            "lastUpdate": "2023-02-10T21:06:13.071287+00:00"
          }
        ]
      }
    ],
    "asyncOperationId": "770a85f2-f933-4440-90b5-1a8039557538"
  }
  ```

## [6.0.3]
### Changed
- *ORCA-643* Reverted ORCA-437, which introduced IAM authentication for API Gateway endpoints.

### Migration Notes
- If you installed 6.x without an ORCA base or updated from an ORCA version earlier than 5.1.0, you may be seeing `Missing Authentication Token` errors when contacting the ORCA API for recovery and reconciliation information. After deploying this version, open your API Gateway in AWS and click `Actions` -> `Deploy API` -> `Deployment stage` = `orca` -> `Deploy`.
  - If you do not see these errors when requesting recovery status, then no action is required.

## [6.0.2]
### Changed
- *ORCA-570* Fixed an error that could prevent deployment of the database on fresh installations.

## [6.0.1]
### Changed
- *ORCA-566* Shortened S3 inventory report name due to length limitation causing errors when a user's naming schema is long.

## [6.0.0]
### Changed
- *ORCA-290* Renamed `excludeFileTypes`, `orcaDefaultBucketOverride`, `orcaDefaultRecoveryTypeOverride`, and `orcaDefaultStorageClassOverride` to `excludedFileExtensions`, `defaultBucketOverride`, `defaultRecoveryTypeOverride`, and  `defaultStorageClassOverride` respectively. In addition, ORCA configuration variables `excludedFileExtensions`, `defaultBucketOverride`, `defaultRecoveryTypeOverride`, and `defaultStorageClassOverride` are now under `collection.meta.orca`.
- *ORCA-290* Adjusted workflows/step functions for `OrcaRecoveryWorkflow`.
  - `excludeFileTypes`, `orcaDefaultBucketOverride` and `orcaDefaultStorageClassOverride` arguments in `task_config` are now `excludedFileExtensions`, `defaultBucketOverride` and  `defaultStorageClassOverride` respectively.
  - `excludedFileExtensions`, `defaultBucketOverride` and `defaultStorageClassOverride` keys are now under `collection.meta.orca`. See the example below under `Migration Notes`.
- *ORCA-519* Enforced schema checks in `request_status_for_granule` and `request_status_for_job`.
  Both lambdas will return proper HTTP error codes for bad inputs of internal server errors.
  Additionally, corrected error in [API Reference](https://nasa.github.io/cumulus-orca/docs/developer/api/orca-api) 
  where the `error` status for these lambdas was incorrectly listed as `failed`.
- *ORCA-437* Requests to API Gateway now use IAM permissions, restricting anonymous access.
- *ORCA-496* Mitigated SQS security issue. All SQS queues now use default encryption.

### Migration Notes

- Adjust usage of `copy_to_glacier` in your step functions for new keys.
  - `excludeFileTypes`, `orcaDefaultBucketOverride`, and `orcaDefaultStorageClassOverride` arguments are now `excludedFileExtensions`, `defaultBucketOverride`, and `defaultStorageClassOverride` and are under a new key `orca`.
    See example below:
    ```json
    "task_config": {
      "excludedFileExtensions": "{$.meta.collection.meta.orca.excludedFileExtensions}",
      "defaultBucketOverride": "{$.meta.collection.meta.orca.defaultBucketOverride}",
      "defaultStorageClassOverride": "{$.meta.collection.meta.orca.defaultStorageClassOverride}"
    }
    ```
- Adjust Cumulus collection configuration integration for new `orca` key paths.
  -  `excludeFileTypes`, `orcaDefaultBucketOverride` and `orcaDefaultStorageClassOverride` arguments are now `excludedFileExtensions`, `defaultBucketOverride` and  `defaultStorageClassOverride` respectively.
  - `excludedFileExtensions`, `defaultBucketOverride` and `defaultStorageClassOverride` keys are now under a new key `orca`. See example below:
    ```json
      "collection": {
          "meta":{
              "orca": {
                "defaultStorageClassOverride": "DEEP_ARCHIVE",
                "excludedFileExtensions": [".xml"],
                "defaultBucketOverride": "orca-bucket"
            }
        }
      }
      ```

## [5.1.0]
### Changed
- *ORCA-359* Updated Python version from 3.7 to 3.9.
- *ORCA-478* Updated bucket policy documentation for deep glacier bucket in DR account so that the users now can only upload objects with storage type as either `GLACIER` or `DEEP_ARCHIVE`.
- *ORCA-457* `RequestFiles` will now raise a descriptive error when user attempts to recover `DEEP_ARCHIVE` files with the `Expedited` recovery method.
  For more details on `storageClass` see [the Orca `storageClass` documentation](https://nasa.github.io/cumulus-orca/docs/operator/storage-classes).

### Added
- *ORCA-480* Added `storageClass` to Orca catalog and associated [reporting API](https://nasa.github.io/cumulus-orca/docs/developer/api/orca-api#catalog-reporting-api). Existing entries will be reported as in the `GLACIER` storage class.
- *ORCA-479*
    Added variable `orca_default_storage_class` which denotes the default [storage class](https://aws.amazon.com/s3/storage-classes/) to use when storing files in Orca.
    Currently allowed values are `GLACIER` and `DEEP_ARCHIVE`
    copy_to_glacier accepts `orcaDefaultStorageClassOverride` which can be used on a per-collection basis. If desired, add `"orcaDefaultStorageClassOverride": "{$.meta.collection.meta.orcaDefaultStorageClassOverride}` to the workflow's task's task_config.
- *ORCA-458* Added `storage_class` to internal reconciliation. See [reporting API](https://nasa.github.io/cumulus-orca/docs/developer/api/orca-api/#internal-reconcile-report-jobs-api) for retrieval via reporting lambdas.

### Migration Notes

- The user should update their `orca.tf`, `variables.tf` and `terraform.tfvars` files with new variables. The following optional variables have been added:
  - orca_default_storage_class
  
- If desired, update collection configurations with the new optional key `orcaDefaultStorageClassOverride` that can be added to override the default S3 glacier recovery type as shown below.
  ```json
    "meta": {
      "orcaDefaultStorageClassOverride": "DEEP_ARCHIVE"
    }
  ```
  For more information on storage classes and their impact on available recovery options, see [the Orca `storageClass` documentation](https://nasa.github.io/cumulus-orca/docs/operator/storage-classes).

- Add the following rule to the existing glacier archive bucket policy under `Condition` key:
  ```json
  "s3:x-amz-storage-class": ["GLACIER", "DEEP_ARCHIVE"]
  ```
  See this policy [example](https://nasa.github.io/cumulus-orca/docs/developer/deployment-guide/deployment-s3-bucket/#archive-bucket) for details.

- The property `storageClass` returned by the [Orphan reporting lambda](https://nasa.github.io/cumulus-orca/docs/developer/api/orca-api/#internal-reconcile-report-orphan-api) has been renamed to `s3StorageClass`.

- Update the `orca.tf` file to include all of the updated and new variables as seen below. Note the change to source and the commented out optional variables.
  ```terraform
  ## ORCA Module
  ## =============================================================================
  module "orca" {
    source = "https://github.com/nasa/cumulus-orca/releases/download/v6.0.0/cumulus-orca-terraform.zip//modules"
  ## --------------------------
  ## Cumulus Variables
  ## --------------------------
  ## REQUIRED
  buckets                  = var.buckets
  lambda_subnet_ids        = var.lambda_subnet_ids
  permissions_boundary_arn = var.permissions_boundary_arn
  prefix                   = var.prefix
  system_bucket            = var.system_bucket
  vpc_id                   = var.vpc_id
  workflow_config          = module.cumulus.workflow_config

  ## OPTIONAL
  tags        = local.tags

  ## --------------------------
  ## ORCA Variables
  ## --------------------------
  ## REQUIRED
  db_admin_password        = var.db_admin_password
  db_user_password         = var.db_user_password
  db_host_endpoint         = var.db_host_endpoint
  dlq_subscription_email   = var.dlq_subscription_email
  orca_default_bucket      = var.orca_default_bucket
  orca_reports_bucket_name = var.orca_reports_bucket_name
  rds_security_group_id    = var.rds_security_group_id
  s3_access_key            = var.s3_access_key
  s3_secret_key            = var.s3_secret_key

  ## OPTIONAL
  db_admin_username                                    = "postgres"
  default_multipart_chunksize_mb                       = 250
  internal_report_queue_message_retention_time_seconds = 432000
  orca_default_recovery_type                           = "Standard"
  orca_default_storage_class                           = "GLACIER"
  orca_delete_old_reconcile_jobs_frequency_cron        = "cron(0 0 ? * SUN *)"
  orca_ingest_lambda_memory_size                       = 2240
  orca_ingest_lambda_timeout                           = 720
  orca_internal_reconciliation_expiration_days         = 30
  orca_recovery_buckets                                = []
  orca_recovery_complete_filter_prefix                 = ""
  orca_recovery_expiration_days                        = 5
  orca_recovery_lambda_memory_size                     = 128
  orca_recovery_lambda_timeout                         = 720
  orca_recovery_retry_limit                            = 3
  orca_recovery_retry_interval                         = 1
  orca_recovery_retry_backoff                          = 2
  s3_inventory_queue_message_retention_time_seconds    = 432000
  s3_report_frequency                                  = "Daily"
  sqs_delay_time_seconds                               = 0
  sqs_maximum_message_size                             = 262144
  staged_recovery_queue_message_retention_time_seconds = 432000
  status_update_queue_message_retention_time_seconds   = 777600
  vpc_endpoint_id                                      = null
  }
  ```

## [5.0.0]

### Added
- *ORCA-300* Added `OrcaInternalReconciliation` workflow along with an accompanying input queue and dead-letter queue.
    Retention time can be changed by setting `internal_report_queue_message_retention_time_seconds` in your `variables.tf` or `orca_variables.tf` file. Defaults to 432000.
- *ORCA-161* Added dead letter queue and cloudwatch alarm terraform code to recovery SQS queue.
- *ORCA-307* Added lambda get_current_archive_list to pull S3 Inventory reports into Postgres. 
    Adds `orca_reconciliation_lambda_memory_size` and `orca_reconciliation_lambda_timeout` to Terraform variables.
- *ORCA-308* Added lambda perform_orca_reconcile to find differences between S3 Inventory reports and Orca catalog.
- *ORCA-403* Added lambda post_to_queue_and_trigger_step_function to trigger step function for internal reconciliation.
- *ORCA-373* Added input variable for `orca_reports_bucket_name`. Set in your `variables.tf` or `orca_variables.tf` file as shown below.
    Report frequency defaults to `Daily`, but can be set to `Weekly` through variable `s3_report_frequency`.
- *ORCA-309* Added lambda internal_reconcile_report_phantom to report entries present in the catalog, but not s3.
- *ORCA-382* Added lambda internal_reconcile_report_orphan to report entries present in S3 bucket, but not in the ORCA catalog.
- *ORCA-291* request_files lambda now accepts `orcaDefaultRecoveryTypeOverride` to override the glacier restore type at the workflow level by adding it to task_config.
- *ORCA-381* Added lambda internal_reconcile_report_mismatch to report entries present in S3 bucket and catalog, but with conflicting data.
- *ORCA-310* Added lambda delete_old_reconcile_jobs for removing old reconciliation reports from the database.
    Use new optional variable `orca_internal_reconciliation_expiration_days` to set the retention period.
- *ORCA-372* Added automatic trigger for inventory events being read in by `post_to_queue_and_trigger_step_function`.
- *ORCA-306* Added API gateway resources for internal reconciliation reporting lambdas.
- *ORCA-424* Added automatic trigger for delete_old_reconcile_jobs. Will run every sunday at midnight UTC.
    Adjust with the new optional variable `orca_delete_old_reconcile_jobs_frequency_cron`
- *ORCA-468* Added `status_update_dlq` to prevent ingest lock-down when theoretical errors occur.

### Changed
- *ORCA-299* `db_deploy` task has been updated to deploy ORCA internal reconciliation tables and objects.
- *ORCA-161* Changed staged recovery SQS queue type from FIFO to standard queue.
- SQS Queue names adjusted to include Orca. For example: `"${var.prefix}-orca-status-update-queue.fifo"`. Queues will be automatically recreated by Terraform.
- *ORCA-334* Created IAM role for the extract_filepaths_for_granule lambda function, attached the role to the function
- *ORCA-404* Updated shared_db and relevant lambdas to use secrets manager ARN instead of magic strings.
- *ORCA-291* Updated request_files lambda and terraform so that the glacier restore type can be set via terraform during deployment. In addition, the glacier retrieval type can now be overridden via a change in the collections configuration using `orcaDefaultRecoveryTypeOverride` key under `meta` tag as shown below. 
  ```json
  "meta": {
    "orcaDefaultRecoveryTypeOverride": "Standard"
  }
  ```
- *ORCA-426* Performance improvements around json schema validators.

### Migration Notes

- Create a new bucket `PREFIX-orca-reports` in the same account and region as your primary orca bucket.
  - Give the bucket a [lifecycle configuration](https://docs.aws.amazon.com/AmazonS3/latest/userguide/how-to-set-lifecycle-configuration-intro.html) with an expiration period of 30 days.
  - Follow instructions in https://nasa.github.io/cumulus-orca/docs/developer/deployment-guide/deployment-s3-bucket/ to set up permission policy.
  - Modify the permissions for your primary Orca bucket.
    - Under the `Cross Account Access` policy, add `s3:GetInventoryConfiguration`, `s3:PutInventoryConfiguration`, and `s3:ListBucketVersions` to Actions.
- The user should update their `orca.tf`, `variables.tf` and `terraform.tfvars` files with new variables. The following required variables have been added:
  - dlq_subscription_email
  - orca_reports_bucket_name
  - s3_access_key
  - s3_secret_key
    - For generating these keys, see [documentation](https://nasa.github.io/cumulus-orca/docs/developer/deployment-guide/deployment-s3-credentials/).
  
- Update the collection configuration with the new optional key `orcaDefaultRecoveryTypeOverride` that can be added to override the default S3 glacier recovery type as shown below.

  ```json
    "meta": {
      "orcaDefaultRecoveryTypeOverride": "Standard"
    }
  ```

- Add the following ORCA required variable definition to your `variables.tf` or `orca_variables.tf` file.

```terraform
variable "dlq_subscription_email" {
  type        = string
  description = "The email to notify users when messages are received in dead letter SQS queue due to restore failure. Sends one email until the dead letter queue is emptied."
}

variable "orca_reports_bucket_name" {
  type        = string
  description = "The name of the bucket to store s3 inventory reports."
}

variable "s3_access_key" {
  type        = string
  description = "Access key for communicating with Orca S3 buckets."
}

variable "s3_secret_key" {
  type        = string
  description = "Secret key for communicating with Orca S3 buckets."
}
```
- Update the `orca.tf` file to include all of the updated and new variables as seen below. Note the change to source and the commented out optional variables.
  ```terraform
  ## ORCA Module
  ## =============================================================================
  module "orca" {
    source = "https://github.com/nasa/cumulus-orca/releases/download/v5.0.0/cumulus-orca-terraform.zip//modules"
  ## --------------------------
  ## Cumulus Variables
  ## --------------------------
  ## REQUIRED
  buckets                  = var.buckets
  lambda_subnet_ids        = var.lambda_subnet_ids
  permissions_boundary_arn = var.permissions_boundary_arn
  prefix                   = var.prefix
  system_bucket            = var.system_bucket
  vpc_id                   = var.vpc_id
  workflow_config          = module.cumulus.workflow_config

  ## OPTIONAL
  tags        = local.tags

  ## --------------------------
  ## ORCA Variables
  ## --------------------------
  ## REQUIRED
  db_admin_password        = var.db_admin_password
  db_user_password         = var.db_user_password
  db_host_endpoint         = var.db_host_endpoint
  dlq_subscription_email   = var.dlq_subscription_email
  orca_default_bucket      = var.orca_default_bucket
  orca_reports_bucket_name = var.orca_reports_bucket_name
  rds_security_group_id    = var.rds_security_group_id
  s3_access_key            = var.s3_access_key
  s3_secret_key            = var.s3_secret_key

  ## OPTIONAL
  db_admin_username                                    = "postgres"
  default_multipart_chunksize_mb                       = 250
  internal_report_queue_message_retention_time_seconds = 432000
  orca_default_recovery_type                           = "Standard"
  orca_delete_old_reconcile_jobs_frequency_cron        = "cron(0 0 ? * SUN *)"
  orca_ingest_lambda_memory_size                       = 2240
  orca_ingest_lambda_timeout                           = 720
  orca_internal_reconciliation_expiration_days         = 30
  orca_recovery_buckets                                = []
  orca_recovery_complete_filter_prefix                 = ""
  orca_recovery_expiration_days                        = 5
  orca_recovery_lambda_memory_size                     = 128
  orca_recovery_lambda_timeout                         = 720
  orca_recovery_retry_limit                            = 3
  orca_recovery_retry_interval                         = 1
  orca_recovery_retry_backoff                          = 2
  s3_inventory_queue_message_retention_time_seconds    = 432000
  s3_report_frequency                                  = "Daily"
  sqs_delay_time_seconds                               = 0
  sqs_maximum_message_size                             = 262144
  staged_recovery_queue_message_retention_time_seconds = 432000
  status_update_queue_message_retention_time_seconds   = 777600
  vpc_endpoint_id                                      = null
  }
  ```

### Security
- Updated Docusaurus to version 2.0.0.beta-21 to resolve security issues.

## [4.0.3]

### Fixed
- Fixed bug where `db_admin_username` had to be lower-case.

## [4.0.2]

### Fixed
- Fixed bug where `db_admin_username` was not set as the owner of new databases.

## [4.0.1]

### Fixed
- Updated release build script to perform cleanup sooner.
- Updated terraform deployment with additional depends_on parameters and fixes
  to prevent db_deploy lambda from firing prematurely.


## [4.0.0]

### Removed
- The `modules/rds` directory is removed since ORCA will utilize the Cumulus DB.
- *ORCA-233* The `disaster_recovery` database, now renamed `PREFIX_orca`, will now be created by db_deploy instead of Terraform.
- *ORCA-288* Removed copy_to_glacier_cumulus_translator due to better consistency in Cumulus's [file dictionary](https://github.com/nasa/cumulus/blob/master/packages/schemas/files.schema.json).
- *ORCA-311* `copy_to_glacier` no longer accepts/returns file properties other than `bucket` and `key`.
  `copied_to_glacier` is similarly no longer passed through, but generated.

### Added
- *ORCA-256* Added AWS API Gateway in modules/api_gateway/main.tf for the catalog reporting lambda.
- *ORCA-227* Added modules/secretsmanager directory that contains terraform code for deploying AWS secretsmanager.
- *ORCA-177* Added AWS API Gateway in modules/api_gateway/main.tf for the request_status_for_granule and request_status_for_job lambdas.
- *ORCA-257* orca_catalog_reporting lambda now returns data from actual catalog.
- *ORCA-151* copy_to_glacier and request_files now accept "orcaDefaultBucketOverride" which can be used on a per-collection basis. If desired, add "orcaDefaultBucketOverride": "{$.meta.collection.meta.orcaDefaultBucketOverride}" to the workflow's task's task_config.
- *ORCA-335* request_files now recognizes when a file is already recovered, and posts an error message to status tables.
- *ORCA-230* copy_to_glacier now writes metadata to an ORCA catalog for comparisons to cumulus holdings.

### Changed
- *ORCA-217* Lambda inputs now conform to the Cumulus camel case standard.
- *ORCA-297* Default database name is now PREFIX_orca
- *ORCA-287* Updated copy_to_glacier and extract_filepaths_for_granule to [new Cumulus file format](https://github.com/nasa/cumulus/blob/master/packages/schemas/files.schema.json). 
- *ORCA-245* Updated resource policies related to KMS keys to provide better security.
- *ORCA-318* Updated post_to_catalog lambda to match new Cumulus schema changes.
- *ORCA-317* Updated the db_deploy task, unit tests, manual tests, research pages and SQL to reflect new inventory layout to better align with Cumulus.
- *ORCA-249* Changed `mutipart_chunksize_mb` in lambda configs to `s3MultipartChunksizeMb`. Standard workflows now pull from `$.meta.collection.meta.s3MultipartChunksizeMb`
- *ORCA-230* Updated lambdas to use Cumulus Message Adapter Python v2.0.0.
- *ORCA-132* Updated workflows to use latest Cumulus v10.0.0 workflow code.

### Migration Notes

- Orca is only compatible with versions of Cumulus that use the [new Cumulus file format](https://github.com/nasa/cumulus/blob/master/packages/schemas/files.schema.json). Any calls to extract_filepaths_for_granule or copy_to_glacier should switch to the new format.
- Ensure that anything calling `copy_to_glacier` only relies on properties currently present in `copy_to_glacier/schemas/output.json`
- Remove any added references in your setup to copy_to_glacier_cumulus_translator. It is no longer necesarry as a Cumulus intermediary.
- The user should update their `orca.tf`, `variables.tf` and `terraform.tfvars` files with new variables. The following two variable names have changed:
  - postgres_user_pw-> db_admin_password (*new*)
  - database_app_user_pw-> db_user_password (*new*)
- These are the new variables added:
  - db_admin_username (defaults to "postgres")
  - db_host_endpoint (Requires a value. Set in terraform.tfvars to your RDS Database's endpoint, similar to "PREFIX-cumulus-db.cluster-000000000000.us-west-2.rds.amazonaws.com")
  - db_name (Defaults to PREFIX_orca.)
    - Any `-` in `prefix` are replaced with `_` to follow [SQL Naming Conventions](https://www.postgresql.org/docs/7.0/syntax525.htm#:~:text=Names%20in%20SQL%20must%20begin,but%20they%20will%20be%20truncated.)
    - If preserving a database from a previous version of Orca, set to disaster_recovery.
  - db_user_name (Defaults to PREFIX_orcauser.)
    - Any `-` in `prefix` are replaced with `_` to follow [SQL Naming Conventions](https://www.postgresql.org/docs/7.0/syntax525.htm#:~:text=Names%20in%20SQL%20must%20begin,but%20they%20will%20be%20truncated.)
    - If preserving a database from a previous version of Orca, set to orcauser.
  - rds_security_group_id (Requires a value. Set in terraform.tfvars to the Security Group ID of your RDS Database's Security Group. Output from Cumulus' RDS module as `security_group_id`)
  - vpc_endpoint_id
- Adjust workflows/step functions for `extract_filepaths`.
  - `file-buckets` argument in `task_config` is now `fileBucketMaps`.
- Adjust workflows/step functions for `copy_to_glacier`. 
  - `multipart_chunksize_mb` argument in `task_config` is now the Cumulus standard of `s3MultipartChunksizeMb`. See example below.
  - `copy_to_glacier` has new requirements for writing to the orca catalog. See example below. Required properties are `providerId`, `executionId`, `collectionShortname`, and `collectionVersion`. See example below.
- 
```
"task_config": {
  "s3MultipartChunksizeMb": "{$.meta.collection.meta.s3MultipartChunksizeMb}",
  "excludeFileTypes": "{$.meta.collection.meta.excludeFileTypes}",
  "providerId": "{$.meta.provider.id}",
  "providerName": "{$.meta.provider.name}",
  "executionId": "{$.cumulus_meta.execution_name}",
  "collectionShortname": "{$.meta.collection.name}",
  "collectionVersion": "{$.meta.collection.version}",
  "orcaDefaultBucketOverride": "{$.meta.collection.meta.orcaDefaultBucketOverride}"
}
```
- `request_status_for_granule` [input](https://github.com/nasa/cumulus-orca/blob/master/tasks/request_status_for_granule/schemas/input.json)/[output](https://github.com/nasa/cumulus-orca/blob/master/tasks/request_status_for_granule/schemas/output.json) and `request_status_for_job` [input](https://github.com/nasa/cumulus-orca/blob/master/tasks/request_status_for_job/schemas/input.json)/[output](https://github.com/nasa/cumulus-orca/blob/master/tasks/request_status_for_job/schemas/output.json) are now fully camel case.
- Add the following ORCA required variables definition to your `variables.tf` or `orca_variables.tf` file.

```terraform
variable "db_admin_password" {
  description = "Password for RDS database administrator authentication"
  type        = string
}

variable "db_user_password" {
  description = "Password for RDS database user authentication"
  type        = string
}

variable "db_host_endpoint" {
  type        = string
  description = "Database host endpoint to connect to."
}

variable "rds_security_group_id" {
  type        = string
  description = "Cumulus' RDS Security Group's ID."
}
```
- Update the `orca.tf` file to include all of the updated and new variables as seen below. Note the change to source and the commented out optional variables.
  ```terraform
  ## ORCA Module
  ## =============================================================================
  module "orca" {
    source = "https://github.com/nasa/cumulus-orca/releases/download/v4.0.0/cumulus-orca-terraform.zip//modules"
  ## --------------------------
  ## Cumulus Variables
  ## --------------------------
  ## REQUIRED
  buckets                  = var.buckets
  lambda_subnet_ids        = var.lambda_subnet_ids
  permissions_boundary_arn = var.permissions_boundary_arn
  prefix                   = var.prefix
  system_bucket            = var.system_bucket
  vpc_id                   = var.vpc_id
  workflow_config          = module.cumulus.workflow_config

  ## OPTIONAL
  tags        = local.tags

  ## --------------------------
  ## ORCA Variables
  ## --------------------------
  ## REQUIRED
  orca_default_bucket = var.orca_default_bucket
  db_admin_password   = var.db_admin_password
  db_user_password    = var.db_user_password
  db_host_endpoint    = var.db_host_endpoint
  rds_security_group_id    = var.rds_security_group_id
  ## OPTIONAL
  db_admin_username                                    = "postgres"
  default_multipart_chunksize_mb                       = 250
  orca_ingest_lambda_memory_size                       = 2240
  orca_ingest_lambda_timeout                           = 720
  orca_recovery_buckets                                = []
  orca_recovery_complete_filter_prefix                 = ""
  orca_recovery_expiration_days                        = 5
  orca_recovery_lambda_memory_size                     = 128
  orca_recovery_lambda_timeout                         = 720
  orca_recovery_retry_limit                            = 3
  orca_recovery_retry_interval                         = 1
  orca_recovery_retry_backoff                          = 2
  sqs_delay_time_seconds                               = 0
  sqs_maximum_message_size                             = 262144
  staged_recovery_queue_message_retention_time_seconds = 432000
  status_update_queue_message_retention_time_seconds   = 777600
  vpc_endpoint_id                                      = null
  }
  ```


## [3.0.2]

### Migration Notes
The configuration schema for `copy_to_glacier` has changed. See the updated schema
definition [here](https://github.com/nasa/cumulus-orca/blob/develop/tasks/copy_to_glacier/schemas/config.json).
Additional optional configuration settings like `multipart_chunksize_mb` can be
found for `copy_to_glacier` and ORCA recovery in the ORCA documentation
[here](https://nasa.github.io/cumulus-orca/docs/developer/deployment-guide/deployment-with-cumulus).

### Added
- *ORCA-244* Added schema files for copy_to_glacier. Errors for improperly formatted requests will look different.
- *ORCA-246* Added TF variable `default_multipart_chunksize_mb` which adjusts the maximum chunksize when copying files. Defaults to 250. Can be overridden by `multipart_chunksize_mb` within `config['collection']`. `default_multipart_chunksize_mb` can be overridden in your `orca.tf` with the line `default_multipart_chunksize_mb = 500`

### Fixed
- *ORCA-248* `excludeFileTypes` is no longer required, as intended.
- *ORCA-205* Fixed installation and usage of orca_shared libraries.


## [v3.0.1] 2021-08-31

### Migration Notes
- `database_app_user`, `database_name`, and `orca_recovery_retrieval_type` are no longer variables. If you have set these values, remove them.

### Removed
- *ORCA-240* Removed development-only variables from variables.tf
- *ORCA-243* Removed aws_profile and region variables from variables.tf

### Fixed
- ORCA-199 Standardized build and test scripts for remaining ORCA lambdas
- ORCA-236 Removed aws_profile and region variables as requirements for ORCA deployment.
- ORCA-238 Moved all terraform requirements to a single versions.tf file as part of the deployments.
- ORCA-239 Removed terraform provider block from all ORCA files and consolidated to main.tf file.
- Removed technical debt and fixed recovery bug where bucket keys that were not the standard (internal, public, private, etc.) were being ignored.

### Changed
- *ORCA-237* Updated node requirement versions to fix known security vulnerabilities.


## [v3.0.0] 2021-07-12


### Migration Notes
See the documentation for specifics on the various files and changes specified below.

- Update the buckets variable in `terraform.tfvars`. The ORCA bucket previously defined should now have a type of orca.
  ```terraform
  # OLD Setting
  buckets = {
    internal = {
      name = "my-internal-bucket",
      type = "internal"
    },
    ...
    glacier = {
      name = "my-orca-bucket",
      type = "glacier"
    }
  }

  # NEW Setting
  buckets = {
    internal = {
      name = "my-internal-bucket",
      type = "internal"
    },
    ...
    glacier = {
      name = "my-orca-bucket",
      type = "orca"
    }
  }

  ```
- Add the following ORCA required variable definition to your `variables.tf` or `orca_variables.tf` file.
  ```terraform
  variable "orca_default_bucket" {
    type        = string
    description = "Default ORCA S3 Glacier bucket to use."
  }
  ```
- Update the `terraform.tfvars` file with the value for `orca_default_bucket`.
  ```terraform
  orca_default_bucket = "my-orca-bucket"
  ```
- Update the `orca.tf` file to include all of the updated and new variables as seen below. Note the change to source and the commented out optional variables.
  ```terraform
  ## ORCA Module
  ## =============================================================================
  module "orca" {
    source = "https://github.com/nasa/cumulus-orca/releases/download/v3.0.0/cumulus-orca-terraform.zip//modules"
    ## --------------------------
    ## Cumulus Variables
    ## --------------------------
    ## REQUIRED
    aws_profile              = var.aws_profile
    buckets                  = var.buckets
    lambda_subnet_ids        = var.lambda_subnet_ids
    permissions_boundary_arn = var.permissions_boundary_arn
    prefix                   = var.prefix
    system_bucket            = var.system_bucket
    vpc_id                   = var.vpc_id
    workflow_config          = module.cumulus.workflow_config
  
    ## OPTIONAL
    region = var.region
    tags   = var.tags
  
    ## --------------------------
    ## ORCA Variables
    ## --------------------------
    ## REQUIRED
    database_app_user_pw = var.database_app_user_pw
    orca_default_bucket  = var.orca_default_bucket
    postgres_user_pw     = var.database_app_user_pw
  
    ## OPTIONAL
    # database_port                        = 5432
    # orca_ingest_lambda_memory_size       = 2240
    # orca_ingest_lambda_timeout           = 600
    # orca_recovery_buckets                = []
    # orca_recovery_complete_filter_prefix = ""
    # orca_recovery_expiration_days        = 5
    # orca_recovery_lambda_memory_size     = 128
    # orca_recovery_lambda_timeout         = 300
    # orca_recovery_retry_limit            = 3
    # orca_recovery_retry_interval         = 1
  }
  ```

### Added
- *ORCA-149* Added a new workflow, OrcaCopyToGlacierWorkflow, for ingest on-demand.
- *ORCA-175* Added copy_to_glacier_cumulus_translator for transforming CumulusDashboard input to the proper format.
- *ORCA-181* Added orca_catalog_reporting_dummy lambda for integration testing.
- *ORCA-165* Added new lambda function *post_copy_request_to_queue.py* under *tasks/post_copy_request_to_queue/ for querying the DB 
  and  posting to two queues.
  Added unit tests *test_post_copy_request_to_queue.py* under *tasks/post_copy_request_to_queue/test/unit_tests/* to test the new lambda.
  Added new scripts *run_tests.sh* and *build.sh* under */tasks/post_copy_request_to_queue/bin* to run the unit tests.
- *ORCA-163* Added shared library *shared_recovery.py* under *tasks/shared_libraries/recovery/* for posting to status SQS queue.
  This include *post_status_for_job_to_queue()* function that posts status of jobs to SQS queue,
  *post_status_for_job_to_queue()* function that posts status of files to SQS queue,
  and *post_entry_to_queue()* function that is used by the above two functions for sending the message to the queue.
  Added unit tests *test_shared_recovery.py* under *tasks/shared_libraries/recovery/test/unit_tests/* to test shared library.
  Added new script *run_tests.sh* under *tasks/shared_libraries/recovery/bin* to run the unit tests.
- *ORCA-92* Added two lambdas (request_status_for_file and request_status_for_job)
  for use with the Cumulus dashboard. request_status_for_file will retrieve status
  for an individual file, with the optional parameter of which job you want the
  file's recovery status for. request_status_for_job will retrieve a summary of
  the job along with status totals. See the task's 'schemas' folder and the
  README.md files for more information and examples.
- *ORCA-157* Modified terraform module to add two SQS queues required by
  *copy_files_to_archive* lambda function. The first queue will be used by
  *copy_files_to_archive* lambda to get necessary information needed for copying
  next files. The second queue will be used by *copy_files_to_archive* lambda to
  write database status updates.
- Deployment and development documentation has been created for ORCA.
- *ORCA-119* Added new script *bin/create_release_documentation.sh* to deploy the
  documentation when the **RELEASE_FLAG** is set to `true` in Bamboo pipeline.

### Changed
- Glacier buckets meant for the ORCA archive now should be a type of orca instead of glacier. `{ my-orca-bucket = { name = "orca-primary-bucket", type = "orca" } }`.
- The `copy_to_glacier` lambda now requires a `ORCA_DEFAULT_BUCKET` variable to be set.
- Terraform variables have been renamed and updated to better match Cumulus and identify optional and required ORCA variables. The table below shows the changes and mappings to the new names.
  | Old Variable Name              | New Variable Name                                        | Notes                           |
  | ------------------------------ | -------------------------------------------------------- | ------------------------------- |
  | copy_retry_sleep_secs          | orca_recovery_retry_interval                             | Updated to better reflect back off and retry logic |
  | database_app_user              | REMOVED                                                  | This variable is actually a static value and has been removed. |
  | database_name                  | REMOVED                                                  | This variable is actually a static value and has been removed. |
  | ddl_dir                        | REMOVED                                                  | This variable is actually a static value and has been removed. |
  | default_tags                   | tags                                                     | Renamed to match the Cumulus `tags` variable. |
  | drop_database                  | REMOVED                                                  | This has been removed and should only be used for development work. |
  | lambda_timeout                 | orca_ingest_lambda_timeout, orca_recovery_lambda_timeout | Timeout variables have been broken out per usages. |
  | platform                       | REMOVED                                                  | This was used for development and debugging. The variable is no longer needed and has been removed. |
  | profile                        | aws_profile                                              | Updated to better reflect the variable value comes from the Cumulus variable. |
  | restore_complete_filter_prefix | orca_recovery_complete_filter_prefix                     | Updated to show ORCA branding. |
  | subnet_ids                     | lambda_subnet_ids                                        | Updated to better reflect the variable value comes from the Cumulus variable. |
- The following new variables have been added to the terraform deploy. More information is available in the deployment documentation.
  | Variable Name                    | Notes                           |
  | -------------------------------- | ------------------------------- |
  | system_bucket                    | *REQUIRED*: This variable manages where configuration files are managed in AWS for the deployment. |
  | orca_default_bucket              | *REQUIRED*: This variable has the user set the default ORCA glacier bucket backups should go to. |
  | orca_ingest_lambda_memory_size   | *OPTIONAL*: Allows a user to change the max memory allocation for the `copy_to_glacier` lambda. |
  | orca_ingest_lambda_timeout       | *OPTIONAL*: Allows a user to change the timeout for the `copy_to_glacier` lambda. |
  | orca_recovery_buckets            | *OPTIONAL*: Allows users to narrowly define which buckets ORCA can restore back to. |
  | orca_recovery_expiration_days    | *OPTIONAL*: Allows a user to change the number of days a recovered file remains in S3 before being put back in glacier. |
  | orca_recovery_lambda_memory_size | *OPTIONAL*: Allows a user to change the max memory allocation for the `copy_to_archive` lambda. |
  | orca_recovery_lambda_timeout     | *OPTIONAL*: Allows a user to change the timeout for the `copy_to_archive` lambda. |
  | orca_recovery_retry_limit        | *OPTIONAL*: Allows a user to change the recovery workflow and lambdas retry limit. |
  | orca_recovery_retry_interval     | *OPTIONAL*: Allows a user to change the recovery workflow and lambdas interval to sleep between retries. |
- Task and module build scripts have been updated to better display error information and documented to the actual steps being performed.
- Documentation has been updated to better provide end users with information on ORCA.
- *ORCA-109* request_files now uses SQS queue for recovery status updates, and receives input from a separate SQS queue.
- *ORCA-91* copy_files_to_archive now uses SQS queue for recovery status updates. Will generate a job_id if none is given, and return it in the output.
- request_files now uses the same default glacier bucket as copy_to_glacier.
- *ORCA-172* db_deploy lambda now will migrate the database or create a new orca database based off of the presence of certain objects in the database. This has led to the addition/removal of environment variables and updates to the task documentation (README.md) and ORCA website documentation for architecture and ORCA schema information. The lambda has been modified to add future migrations.

### Deprecated
- None

### Removed
- The `request_status` lambda under */tasks* is removed since it is replaced by the `requests_status_for_job` 
  and `request_status_for_granule` lambdas. The terraform modules, shell scripts and variables related to the lambda are also removed.

### Fixed
- Updated IAM policies to better include all buckets by type instead of looking at the bucket variable key name.

### Security
- None


## [v2.0.1] 2021-2-5

### Changed
* *ORCA-125* BucketOwnerFullControl ACL is now set on for storage PUT requests in the copy_to_glacier lambda. This prevents errors during cross account (OU) copying of data.

## [v2.0.0] 2021-1-15

### Migration Notes
* *ORCA-67* The expected input/output of the copy_to_glacier lambda has been changed. See how to adopt these changes in
your Cumulus workflow [here](https://github.com/nasa/cumulus-orca/tree/master/tasks/copy_to_glacier).
* *ORCA-61* We now support collection-level configuration to exclude specific file-types from your glacier archive (when using
the copy_to_glacier lambda). See how to configure this for your collections [here](https://github.com/nasa/cumulus-orca/tree/master/tasks/copy_to_glacier#exclude-files-by-extension).

### Added
* *ORCA-58* ORCA user facing documentation
  * Docusaurus documentation website framework initialized and created
  * Initial content migrated off of wiki and into markdown pages for end users to view ORCA documentation with no wiki access.
  * Updates to README with starting the documentation server.
* *ORCA-61* Support dynamic configuration of files to exclude from glacier archive
  * Configured in a collection.meta configuration
* *ORCA-67* Generalize input/output scheme of copy_to_glacier lambda so it can be used more easily
in a Cumulus workflow.

### Changed
* *ORCA-68* Update DB tests to use mocking instead of real Postgres DB.
* *ORCA-70* As a DAAC we would like to be able to deploy multiple instances in our sandbox account.
  * Moves secret storage from SSM parameter store to secrets manager and adds a prefix to the keys.
* *ORCA-74* Move integration tests into their own files.


## [v1.0.0] 2020-12-4

### Migration Notes
None - this is the baseline release.

### Added
* *Misc*
  * Unit test upgrades - mocking unnecessary dependencies.
  * Code formatting and styling
* *ORCA-65* Copy Lambda
  * We're including a copy lambda in the v1.0.0 release. The use of this lambda function is optional and explained in the task readme/documentation.
* *ORCA-33* Automated Building/Testing Updates
  * Created some bash scripts for use in the Bamboo build.
  * Updated requirements-dev.txt files for each task and moved the testing framework from nosetest (no longer supported) to coverage and pytest. 
  * Support in GitHub for automated build/test/release via Bamboo
  * Use `coverage` and `pytest` for coverage/testing<|MERGE_RESOLUTION|>--- conflicted
+++ resolved
@@ -17,29 +17,20 @@
 ### Added
 - *ORCA-679* Updated area in recovery where granule ID was treated as a globally unique key. Per Cumulus updates, uniqueness is now granule ID plus collection ID.
   - *ORCA-678* `collection_id` column added to recovery status tables.
-<<<<<<< HEAD
   - *ORCA-683* `collectionId` added to [Recovery Job status](https://nasa.github.io/cumulus-orca/docs/developer/api/orca-api#recovery-jobs-api-output) output.
   - *ORCA-684* `collectionId` added to [Recovery Granule status](https://nasa.github.io/cumulus-orca/docs/developer/api/orca-api#recovery-granules-api) input and output.
-=======
   - *ORCA-672*, *ORCA-671* `collectionId` added as input to `extract_filepaths_for_granule`, `request_from_archive`, and the recovery workflow.
->>>>>>> b57d69c1
 
 ### Changed
 
 ### Migration Notes
 - Changes have been made to SQS message processing that are not backwards compatible. Halt ingest and wait for the `PREFIX-orca-status-update-queue.fifo` queue to empty before applying update.
   - If the queue is or becomes stuck, it may be necessary to flush the queue and its associated Dead Letter Queue.
-<<<<<<< HEAD
-- The input format of the ORCA Recovery Workflow step-function has been simplified.
-  If accessing these resources outside of a Cumulus perspective, go to `orca_recover_workflow.asl.json` and look at `config` elements to see the new paths.
+- The input format of the ORCA Recovery Workflow step-function has been modified.
+  If accessing these resources outside of a Cumulus perspective, go to `orca_recover_workflow.asl.json` and look at `config` elements to see the new paths. Additionally, add a `collectionId` property to each granule passed in.
 - `collectionId` properties have been added to [Recovery Jobs](https://nasa.github.io/cumulus-orca/docs/developer/api/orca-api#recovery-jobs-api) and [Recovery Granules](https://nasa.github.io/cumulus-orca/docs/developer/api/orca-api#recovery-granules-api).
   - For Recovery Jobs, it is only added to [output](https://nasa.github.io/cumulus-orca/docs/developer/api/orca-api#recovery-jobs-api-output).
   - For Recovery Granules, it is now required on [input](https://nasa.github.io/cumulus-orca/docs/developer/api/orca-api#recovery-granules-api-input) and will be returned on [output](https://nasa.github.io/cumulus-orca/docs/developer/api/orca-api#recovery-granules-api-output).
-
-=======
-- The input format of the ORCA Recovery Workflow step-function has been modified.
-  If accessing these resources outside of a Cumulus perspective, go to `orca_recover_workflow.asl.json` and look at `config` elements to see the new paths. Additionally, add a `collectionId` property to each granule passed in.
->>>>>>> b57d69c1
 
 ## [8.0.0]
 ### Added
