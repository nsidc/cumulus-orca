--- conflicted
+++ resolved
@@ -24,12 +24,9 @@
     Adds `orca_reconciliation_lambda_memory_size` and `orca_reconciliation_lambda_timeout` to Terraform variables.
 - *ORCA-308* Added lambda perform_orca_reconcile to find differences between S3 Inventory reports and Orca catalog.
 - *ORCA-403* Added lambda post_to_queue_and_trigger_step_function to trigger step function for internal reconciliation.
-<<<<<<< HEAD
 - *ORCA-373* Added input variable for `orca_reports_bucket_arn`. Set in your `variables.tf` or `orca_variables.tf` file as shown below.
     Report frequency defaults to `Daily`, but can be set to `Weekly` through variable `s3_report_frequency`.
-=======
 - *ORCA-309* Added lambda internal_reconcile_report_phantom to report entries present in the catalog, but not s3.
->>>>>>> b8205e5f
 
 ### Changed
 - *ORCA-299* `db_deploy` task has been updated to deploy ORCA internal reconciliation tables and objects.
