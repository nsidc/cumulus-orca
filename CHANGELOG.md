--- conflicted
+++ resolved
@@ -17,6 +17,8 @@
 ### Added
 - *ORCA-679* Updated area in recovery where granule ID was treated as a globally unique key. Per Cumulus updates, uniqueness is now granule ID plus collection ID.
   - *ORCA-678* `collection_id` column added to recovery status tables.
+  - *ORCA-683* `collectionId` added to [Recovery Job status](https://nasa.github.io/cumulus-orca/docs/developer/api/orca-api#recovery-jobs-api-output) output.
+  - *ORCA-684* `collectionId` added to [Recovery Granule status](https://nasa.github.io/cumulus-orca/docs/developer/api/orca-api#recovery-granules-api) input and output.
 
 ### Changed
 
@@ -25,6 +27,10 @@
   - If the queue is or becomes stuck, it may be necessary to flush the queue and its associated Dead Letter Queue.
 - The input format of the ORCA Recovery Workflow step-function has been simplified.
   If accessing these resources outside of a Cumulus perspective, go to `orca_recover_workflow.asl.json` and look at `config` elements to see the new paths.
+- `collectionId` properties have been added to [Recovery Jobs](https://nasa.github.io/cumulus-orca/docs/developer/api/orca-api#recovery-jobs-api) and [Recovery Granules](https://nasa.github.io/cumulus-orca/docs/developer/api/orca-api#recovery-granules-api).
+  - For Recovery Jobs, it is only added to [output](https://nasa.github.io/cumulus-orca/docs/developer/api/orca-api#recovery-jobs-api-output).
+  - For Recovery Granules, it is now required on [input](https://nasa.github.io/cumulus-orca/docs/developer/api/orca-api#recovery-granules-api-input) and will be returned on [output](https://nasa.github.io/cumulus-orca/docs/developer/api/orca-api#recovery-granules-api-output).
+
 
 ## [8.0.0]
 ### Added
@@ -38,13 +44,6 @@
 - *ORCA-597*
   - Server access logging is now enabled for graphql application load balancer.
 - *ORCA-614*, *ORCA-428* Moved some Internal Reconciliation functionality to GraphQL
-<<<<<<< HEAD
-- *ORCA-679* Updated area in recovery where granule ID was treated as a globally unique key. Per Cumulus updates, uniqueness is now granule ID plus collection ID.
-  - *ORCA-678* `collection_id` column added to recovery status tables.
-  - *ORCA-683* `collectionId` added to [Recovery Job status](https://nasa.github.io/cumulus-orca/docs/developer/api/orca-api#recovery-jobs-api-output) output.
-  - *ORCA-684* `collectionId` added to [Recovery Granule status](https://nasa.github.io/cumulus-orca/docs/developer/api/orca-api#recovery-granules-api) input and output.
-=======
->>>>>>> 4d0541f0
 
 ### Changed
 - *ORCA-573* Updated ORCA DB user password to now have a stronger password requirement. See migration notes for details.
@@ -52,14 +51,6 @@
 - *ORCA-647* Upgraded sqlalchemy from v1.4.11 to v2.0.5.
 
 ### Migration Notes
-<<<<<<< HEAD
-- `collectionId` properties have been added to [Recovery Jobs](https://nasa.github.io/cumulus-orca/docs/developer/api/orca-api#recovery-jobs-api) and [Recovery Granules](https://nasa.github.io/cumulus-orca/docs/developer/api/orca-api#recovery-granules-api).
-  - For Recovery Jobs, it is only added to [output](https://nasa.github.io/cumulus-orca/docs/developer/api/orca-api#recovery-jobs-api-output).
-  - For Recovery Granules, it is now required on [input](https://nasa.github.io/cumulus-orca/docs/developer/api/orca-api#recovery-granules-api-input) and will be returned on [output](https://nasa.github.io/cumulus-orca/docs/developer/api/orca-api#recovery-granules-api-output).
-- Changes have been made to SQS message processing that are not backwards compatible. Halt ingest and wait for the `PREFIX-orca-status-update-queue.fifo` queue to empty before applying update.
-  - If the queue is or becomes stuck, it may be necessary to flush the queue and its associated Dead Letter Queue.
-=======
->>>>>>> 4d0541f0
 - The output format of `copy_to_archive` lambda and step-function has been simplified. If accessing these resources outside of a Cumulus perspective, instead of accessing `output["payload"]["granules"]` you now use `output["granules"]`.
 - Cumulus is not currently compatible with the changes to copy_to_archive.
   - This section will be updated when a compatible version is created.
