--- conflicted
+++ resolved
@@ -16,7 +16,6 @@
 
 ## [Unreleased]
 
-<<<<<<< HEAD
 ### Changed
 - *ORCA-478* Updated bucket policy documentation for deep glacier bucket in DR account so that the users now can only upload objects with storage type as either `GLACIER` or `DEEP_ARCHIVE`.
 
@@ -28,10 +27,8 @@
 "s3:x-amz-storage-class": ["GLACIER", "DEEP_ARCHIVE"]
 ```
 See this policy [example](https://nasa.github.io/cumulus-orca/docs/developer/deployment-guide/deployment-s3-bucket/#archive-bucket) for details.
-=======
 ### Added
 - *ORCA-480* Added `storageClass` to Orca catalog and associated [reporting API](https://nasa.github.io/cumulus-orca/docs/developer/api/orca-api#catalog-reporting-api). Existing entries will be reported as in the `GLACIER` storage class.
->>>>>>> 246f850d
 
 ## [5.0.0]
 
