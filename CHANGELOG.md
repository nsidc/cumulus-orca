# Changelog

All notable changes to this project will be documented in this file.

The format is based on [Keep a Changelog](http://keepachangelog.com/en/1.0.0/)
and includes an additional section for migration notes.

- *Migration Notes* - Notes for end users to migrate to the version.
- *Added* - New features.
- *Changed* - Changes in existing functionality.
- *Deprecated* - Soon-to-be removed features.
- *Removed* - Now removed features.
- *Fixed* - Any bug fixes.
- *Security* - Vulnerabilities fixes and changes.


## [Unreleased]
<<<<<<< HEAD
### Removed
- The `modules/rds` directory is removed since ORCA will utilize the Cumulus DB.
- *ORCA-233* The `disaster_recovery` database will now be created by db_deploy instead of Terraform.

### Added
- *ORCA-227* Added modules/secretsmanager directory that contains terraform code for deploying AWS secretsmanager.

### Migration Notes

- The user should update their `orca.tf`, `variables.tf` and `terraform.tfvars` files with new variables. The following two variable names have changed:
  - postgres_user_pw-> db_admin_password (*new)*
  - database_app_user_pw-> db_user_password (*new*)
- These are the new variables added:
  - db_admin_username (defaults to "postgres")
  - db_host_endpoint
- Add the following ORCA required variables definition to your `variables.tf` or `orca_variables.tf` file.
```terraform
variable "db_admin_password" {
  description = "Password for RDS database administrator authentication"
  type        = string
}

variable "db_user_password" {
  description = "Password for RDS database user authentication"
  type        = string
}

variable "db_host_endpoint" {
  type        = string
  description = "Database host endpoint to connect to."
}
```
- Update the `orca.tf` file to include all of the updated and new variables as seen below. Note the change to source and the commented out optional variables.
  ```terraform
  ## ORCA Module
  ## =============================================================================
  module "orca" {
    source = "https://github.com/nasa/cumulus-orca/releases/download/v3.0.1/cumulus-orca-terraform.zip//modules"
  ## --------------------------
  ## Cumulus Variables
  ## --------------------------
  ## REQUIRED
  buckets                  = var.buckets
  lambda_subnet_ids        = var.lambda_subnet_ids
  permissions_boundary_arn = var.permissions_boundary_arn
  prefix                   = var.prefix
  system_bucket            = var.system_bucket
  vpc_id                   = var.vpc_id
  workflow_config          = module.cumulus.workflow_config

  ## OPTIONAL
  tags        = local.tags

  ## --------------------------
  ## ORCA Variables
  ## --------------------------
  ## REQUIRED
  orca_default_bucket = var.orca_default_bucket
  db_admin_password   = var.db_admin_password
  db_user_password    = var.db_user_password
  db_host_endpoint    = var.db_host_endpoint
  ## OPTIONAL
  db_admin_username                                    = "postgres"
  orca_ingest_lambda_memory_size                       = 2240
  orca_ingest_lambda_timeout                           = 600
  orca_recovery_buckets                                = []
  orca_recovery_complete_filter_prefix                 = ""
  orca_recovery_expiration_days                        = 5
  orca_recovery_lambda_memory_size                     = 128
  orca_recovery_lambda_timeout                         = 300
  orca_recovery_retry_limit                            = 3
  orca_recovery_retry_interval                         = 1
  orca_recovery_retry_backoff                          = 2
  sqs_delay_time_seconds                               = 0
  sqs_maximum_message_size                             = 262144
  staged_recovery_queue_message_retention_time_seconds = 432000
  status_update_queue_message_retention_time_seconds   = 777600
  }
  ```
=======
### Added
- *ORCA-244* Added schema files for copy_to_glacier. Errors for improperly formatted requests will look different.
- *ORCA-246* Added TF variable `default_multipart_chunksize_mb` which adjusts the maximum chunksize when copying files. Defaults to 250. Can be overridden by `multipart_chunksize_mb` within `config['collection']`.
>>>>>>> c57bf669

## [v3.0.1] 2021-08-31
### Migration Notes
- `database_app_user`, `database_name`, and `orca_recovery_retrieval_type` are no longer variables. If you have set these values, remove them.

### Removed
- *ORCA-240* Removed development-only variables from variables.tf
- *ORCA-243* Removed aws_profile and region variables from variables.tf
### Fixed
- ORCA-199 Standardized build and test scripts for remaining ORCA lambdas
- ORCA-236 Removed aws_profile and region variables as requirements for ORCA deployment.
- ORCA-238 Moved all terraform requirements to a single versions.tf file as part of the deployments.
- ORCA-239 Removed terraform provider block from all ORCA files and consolidated to main.tf file.
- Removed technical debt and fixed recovery bug where bucket keys that were not the standard (internal, public, private, etc.) were being ignored.

variable "db_user_password" {
  description = "Password for RDS database user authentication"
  type        = string
}

variable "db_host_endpoint" {
  type        = string
  description = "Database host endpoint to connect to."
}
```
- Update the `orca.tf` file to include all of the updated and new variables as seen below. Note the change to source and the commented out optional variables.
  ```terraform
  ## ORCA Module
  ## =============================================================================
  module "orca" {
    source = "https://github.com/nasa/cumulus-orca/releases/download/v3.0.1/cumulus-orca-terraform.zip//modules"
  ## --------------------------
  ## Cumulus Variables
  ## --------------------------
  ## REQUIRED
  buckets                  = var.buckets
  lambda_subnet_ids        = var.lambda_subnet_ids
  permissions_boundary_arn = var.permissions_boundary_arn
  prefix                   = var.prefix
  system_bucket            = var.system_bucket
  vpc_id                   = var.vpc_id
  workflow_config          = module.cumulus.workflow_config

  ## OPTIONAL
  tags        = local.tags

  ## --------------------------
  ## ORCA Variables
  ## --------------------------
  ## REQUIRED
  orca_default_bucket                                  = var.orca_default_bucket
  db_admin_password                                    = var.db_admin_password
  db_user_password    = var.db_user_password
  db_host_endpoint    = var.db_host_endpoint
  ## OPTIONAL
  db_admin_username                                    = "postgres"
  orca_ingest_lambda_memory_size                       = 2240
  orca_ingest_lambda_timeout                           = 600
  orca_recovery_buckets                                = []
  orca_recovery_complete_filter_prefix                 = ""
  orca_recovery_expiration_days                        = 5
  orca_recovery_lambda_memory_size                     = 128
  orca_recovery_lambda_timeout                         = 300
  orca_recovery_retry_limit                            = 3
  orca_recovery_retry_interval                         = 1
  orca_recovery_retry_backoff                          = 2
  sqs_delay_time_seconds                               = 0
  sqs_maximum_message_size                             = 262144
  staged_recovery_queue_message_retention_time_seconds = 432000
  status_update_queue_message_retention_time_seconds   = 777600
}
  ```
## [v3.0.0] 2021-07-12


### Migration Notes
See the documentation for specifics on the various files and changes specified below.

- Update the buckets variable in `terraform.tfvars`. The ORCA bucket previously defined should now have a type of orca.
  ```terraform
  # OLD Setting
  buckets = {
    internal = {
      name = "my-internal-bucket",
      type = "internal"
    },
    ...
    glacier = {
      name = "my-orca-bucket",
      type = "glacier"
    }
  }

  # NEW Setting
  buckets = {
    internal = {
      name = "my-internal-bucket",
      type = "internal"
    },
    ...
    glacier = {
      name = "my-orca-bucket",
      type = "orca"
    }
  }

  ```
- Add the following ORCA required variable definition to your `variables.tf` or `orca_variables.tf` file.
  ```terraform
  variable "orca_default_bucket" {
    type        = string
    description = "Default ORCA S3 Glacier bucket to use."
  }
  ```
- Update the `terraform.tfvars` file with the value for `orca_default_bucket`.
  ```terraform
  orca_default_bucket = "my-orca-bucket"
  ```
- Update the `orca.tf` file to include all of the updated and new variables as seen below. Note the change to source and the commented out optional variables.
  ```terraform
  ## ORCA Module
  ## =============================================================================
  module "orca" {
    source = "https://github.com/nasa/cumulus-orca/releases/download/v3.0.0/cumulus-orca-terraform.zip//modules"
    ## --------------------------
    ## Cumulus Variables
    ## --------------------------
    ## REQUIRED
    aws_profile              = var.aws_profile
    buckets                  = var.buckets
    lambda_subnet_ids        = var.lambda_subnet_ids
    permissions_boundary_arn = var.permissions_boundary_arn
    prefix                   = var.prefix
    system_bucket            = var.system_bucket
    vpc_id                   = var.vpc_id
    workflow_config          = module.cumulus.workflow_config
  
    ## OPTIONAL
    region = var.region
    tags   = var.tags
  
    ## --------------------------
    ## ORCA Variables
    ## --------------------------
    ## REQUIRED
    database_app_user_pw = var.database_app_user_pw
    orca_default_bucket  = var.orca_default_bucket
    postgres_user_pw     = var.database_app_user_pw
  
    ## OPTIONAL
    # database_port                        = 5432
    # orca_ingest_lambda_memory_size       = 2240
    # orca_ingest_lambda_timeout           = 600
    # orca_recovery_buckets                = []
    # orca_recovery_complete_filter_prefix = ""
    # orca_recovery_expiration_days        = 5
    # orca_recovery_lambda_memory_size     = 128
    # orca_recovery_lambda_timeout         = 300
    # orca_recovery_retry_limit            = 3
    # orca_recovery_retry_interval         = 1
  }
  ```

### Added
- *ORCA-149* Added a new workflow, OrcaCopyToGlacierWorkflow, for ingest on-demand.
- *ORCA-175* Added copy_to_glacier_cumulus_translator for transforming CumulusDashboard input to the proper format.
- *ORCA-181* Added orca_catalog_reporting_dummy lambda for integration testing.
- *ORCA-165* Added new lambda function *post_copy_request_to_queue.py* under *tasks/post_copy_request_to_queue/ for querying the DB 
  and  posting to two queues.
  Added unit tests *test_post_copy_request_to_queue.py* under *tasks/post_copy_request_to_queue/test/unit_tests/* to test the new lambda.
  Added new scripts *run_tests.sh* and *build.sh* under */tasks/post_copy_request_to_queue/bin* to run the unit tests.
- *ORCA-163* Added shared library *shared_recovery.py* under *tasks/shared_libraries/recovery/* for posting to status SQS queue.
  This include *post_status_for_job_to_queue()* function that posts status of jobs to SQS queue,
  *post_status_for_job_to_queue()* function that posts status of files to SQS queue,
  and *post_entry_to_queue()* function that is used by the above two functions for sending the message to the queue.
  Added unit tests *test_shared_recovery.py* under *tasks/shared_libraries/recovery/test/unit_tests/* to test shared library.
  Added new script *run_tests.sh* under *tasks/shared_libraries/recovery/bin* to run the unit tests.
- *ORCA-92* Added two lambdas (request_status_for_file and request_status_for_job)
  for use with the Cumulus dashboard. request_status_for_file will retrieve status
  for an individual file, with the optional parameter of which job you want the
  file's recovery status for. request_status_for_job will retrieve a summary of
  the job along with status totals. See the task's 'schemas' folder and the
  README.md files for more information and examples.
- *ORCA-157* Modified terraform module to add two SQS queues required by
  *copy_files_to_archive* lambda function. The first queue will be used by
  *copy_files_to_archive* lambda to get necessary information needed for copying
  next files. The second queue will be used by *copy_files_to_archive* lambda to
  write database status updates.
- Deployment and development documentation has been created for ORCA.
- *ORCA-119* Added new script *bin/create_release_documentation.sh* to deploy the
  documentation when the **RELEASE_FLAG** is set to `true` in Bamboo pipeline.

### Changed
- Glacier buckets meant for the ORCA archive now should be a type of orca instead of glacier. `{ my-orca-bucket = { name = "orca-primary-bucket", type = "orca" } }`.
- The `copy_to_glacier` lambda now requires a `ORCA_DEFAULT_BUCKET` variable to be set.
- Terraform variables have been renamed and updated to better match Cumulus and identify optional and required ORCA variables. The table below shows the changes and mappings to the new names.
  | Old Variable Name              | New Variable Name                                        | Notes                           |
  | ------------------------------ | -------------------------------------------------------- | ------------------------------- |
  | copy_retry_sleep_secs          | orca_recovery_retry_interval                             | Updated to better reflect back off and retry logic |
  | database_app_user              | REMOVED                                                  | This variable is actually a static value and has been removed. |
  | database_name                  | REMOVED                                                  | This variable is actually a static value and has been removed. |
  | ddl_dir                        | REMOVED                                                  | This variable is actually a static value and has been removed. |
  | default_tags                   | tags                                                     | Renamed to match the Cumulus `tags` variable. |
  | drop_database                  | REMOVED                                                  | This has been removed and should only be used for development work. |
  | lambda_timeout                 | orca_ingest_lambda_timeout, orca_recovery_lambda_timeout | Timeout variables have been broken out per usages. |
  | platform                       | REMOVED                                                  | This was used for development and debugging. The variable is no longer needed and has been removed. |
  | profile                        | aws_profile                                              | Updated to better reflect the variable value comes from the Cumulus variable. |
  | restore_complete_filter_prefix | orca_recovery_complete_filter_prefix                     | Updated to show ORCA branding. |
  | subnet_ids                     | lambda_subnet_ids                                        | Updated to better reflect the variable value comes from the Cumulus variable. |
- The following new variables have been added to the terraform deploy. More information is available in the deployment documentation.
  | Variable Name                    | Notes                           |
  | -------------------------------- | ------------------------------- |
  | system_bucket                    | *REQUIRED*: This variable manages where configuration files are managed in AWS for the deployment. |
  | orca_default_bucket              | *REQUIRED*: This variable has the user set the default ORCA glacier bucket backups should go to. |
  | orca_ingest_lambda_memory_size   | *OPTIONAL*: Allows a user to change the max memory allocation for the `copy_to_glacier` lambda. |
  | orca_ingest_lambda_timeout       | *OPTIONAL*: Allows a user to change the timeout for the `copy_to_glacier` lambda. |
  | orca_recovery_buckets            | *OPTIONAL*: Allows users to narrowly define which buckets ORCA can restore back to. |
  | orca_recovery_expiration_days    | *OPTIONAL*: Allows a user to change the number of days a recovered file remains in S3 before being put back in glacier. |
  | orca_recovery_lambda_memory_size | *OPTIONAL*: Allows a user to change the max memory allocation for the `copy_to_archive` lambda. |
  | orca_recovery_lambda_timeout     | *OPTIONAL*: Allows a user to change the timeout for the `copy_to_archive` lambda. |
  | orca_recovery_retry_limit        | *OPTIONAL*: Allows a user to change the recovery workflow and lambdas retry limit. |
  | orca_recovery_retry_interval     | *OPTIONAL*: Allows a user to change the recovery workflow and lambdas interval to sleep between retries. |
- Task and module build scripts have been updated to better display error information and documented to the actual steps being performed.
- Documentation has been updated to better provide end users with information on ORCA.
- *ORCA-109* request_files now uses SQS queue for recovery status updates, and receives input from a separate SQS queue.
- *ORCA-91* copy_files_to_archive now uses SQS queue for recovery status updates. Will generate a job_id if none is given, and return it in the output.
- request_files now uses the same default glacier bucket as copy_to_glacier.
- *ORCA-172* db_deploy lambda now will migrate the database or create a new orca database based off of the presence of certain objects in the database. This has led to the addition/removal of environment variables and updates to the task documentation (README.md) and ORCA website documentation for architecture and ORCA schema information. The lambda has been modified to add future migrations.

### Deprecated
- None

### Removed
- The `request_status` lambda under */tasks* is removed since it is replaced by the `requests_status_for_job` 
  and `request_status_for_granule` lambdas. The terraform modules, shell scripts and variables related to the lambda are also removed.

### Fixed
- Updated IAM policies to better include all buckets by type instead of looking at the bucket variable key name.

### Security
- None


## [v2.0.1] 2021-2-5

### Changed
* *ORCA-125* BucketOwnerFullControl ACL is now set on for storage PUT requests in the copy_to_glacier lambda. This prevents errors during cross account (OU) copying of data.

## [v2.0.0] 2021-1-15

### Migration Notes
* *ORCA-67* The expected input/output of the copy_to_glacier lambda has been changed. See how to adopt these changes in
your Cumulus workflow [here](https://github.com/nasa/cumulus-orca/tree/master/tasks/copy_to_glacier).
* *ORCA-61* We now support collection-level configuration to exclude specific file-types from your glacier archive (when using
the copy_to_glacier lambda). See how to configure this for your collections [here](https://github.com/nasa/cumulus-orca/tree/master/tasks/copy_to_glacier#exclude-files-by-extension).

### Added
* *ORCA-58* ORCA user facing documentation
  * Docusaurus documentation website framework initialized and created
  * Initial content migrated off of wiki and into markdown pages for end users to view ORCA documentation with no wiki access.
  * Updates to README with starting the documentation server.
* *ORCA-61* Support dynamic configuration of files to exclude from glacier archive
  * Configured in a collection.meta configuration
* *ORCA-67* Generalize input/output scheme of copy_to_glacier lambda so it can be used more easily
in a Cumulus workflow.

### Changed
* *ORCA-68* Update DB tests to use mocking instead of real Postgres DB.
* *ORCA-70* As a DAAC we would like to be able to deploy multiple instances in our sandbox account.
  * Moves secret storage from SSM parameter store to secrets manager and adds a prefix to the keys.
* *ORCA-74* Move integration tests into their own files.


## [v1.0.0] 2020-12-4

### Migration Notes
None - this is the baseline release.

### Added
* *Misc*
  * Unit test upgrades - mocking unnecessary dependencies.
  * Code formatting and styling
* *ORCA-65* Copy Lambda
  * We're including a copy lambda in the v1.0.0 release. The use of this lambda function is optional and explained in the task readme/documentation.
* *ORCA-33* Automated Building/Testing Updates
  * Created some bash scripts for use in the Bamboo build.
  * Updated requirements-dev.txt files for each task and moved the testing framework from nosetest (no longer supported) to coverage and pytest. 
  * Support in GitHub for automated build/test/release via Bamboo
  * Use `coverage` and `pytest` for coverage/testing

### Changed<|MERGE_RESOLUTION|>--- conflicted
+++ resolved
@@ -14,8 +14,7 @@
 - *Security* - Vulnerabilities fixes and changes.
 
 
-## [Unreleased]
-<<<<<<< HEAD
+## [Unreleased - SharedDB]
 ### Removed
 - The `modules/rds` directory is removed since ORCA will utilize the Cumulus DB.
 - *ORCA-233* The `disaster_recovery` database will now be created by db_deploy instead of Terraform.
@@ -95,11 +94,10 @@
   status_update_queue_message_retention_time_seconds   = 777600
   }
   ```
-=======
+## [Unreleased]
 ### Added
 - *ORCA-244* Added schema files for copy_to_glacier. Errors for improperly formatted requests will look different.
 - *ORCA-246* Added TF variable `default_multipart_chunksize_mb` which adjusts the maximum chunksize when copying files. Defaults to 250. Can be overridden by `multipart_chunksize_mb` within `config['collection']`.
->>>>>>> c57bf669
 
 ## [v3.0.1] 2021-08-31
 ### Migration Notes
