--- conflicted
+++ resolved
@@ -46,15 +46,10 @@
   - database_app_user_pw-> db_user_password (*new*)
 - These are the new variables added:
   - db_admin_username (defaults to "postgres")
-<<<<<<< HEAD
-- db_host_endpoint (Requires a value. Set in terraform.tfvars to your RDS Database's endpoint, similar to "PREFIX-cumulus-db.cluster-000000000000.us-west-2.rds.amazonaws.com")
-  - db_name (Defaults to PREFIX_orca. If preserving a database from a previous version of Orca, set to disaster_recovery.)
-=======
   - db_host_endpoint (Requires a value. Set in terraform.tfvars to your RDS Database's endpoint, similar to "PREFIX-cumulus-db.cluster-000000000000.us-west-2.rds.amazonaws.com")
-  - db_name (Defaults to PREFIX_orca.
+  - db_name (Defaults to PREFIX_orca.)
     - Any `-` in `prefix` are replaced with `_` to follow [SQL Naming Conventions](https://www.postgresql.org/docs/7.0/syntax525.htm#:~:text=Names%20in%20SQL%20must%20begin,but%20they%20will%20be%20truncated.)
     - If preserving a database from a previous version of Orca, set to disaster_recovery.
->>>>>>> d8d53003
   - rds_security_group_id (Requires a value. Set in terraform.tfvars to the Security Group ID of your RDS Database's Security Group. Output from Cumulus' RDS module as `security_group_id`)
   - vpc_endpoint_id
 - Add the following ORCA required variables definition to your `variables.tf` or `orca_variables.tf` file.
