--- conflicted
+++ resolved
@@ -14,10 +14,8 @@
 - *Security* - Vulnerabilities fixes and changes.
 
 
-<<<<<<< HEAD
-## [3.0.2]
-=======
 ## [Unreleased - SharedDB]
+
 ### Removed
 - The `modules/rds` directory is removed since ORCA will utilize the Cumulus DB.
 - *ORCA-233* The `disaster_recovery` database will now be created by db_deploy instead of Terraform.
@@ -98,23 +96,28 @@
   status_update_queue_message_retention_time_seconds   = 777600
   }
   ```
-## [Unreleased]
->>>>>>> 1b337bc7
+
+
+## [v3.0.2]
+
 ### Added
 - *ORCA-244* Added schema files for copy_to_glacier. Errors for improperly formatted requests will look different.
-- *ORCA-246* Added TF variable `default_multipart_chunksize_mb` which adjusts the maximum chunksize when copying files. Defaults to 250. Can be overridden by `multipart_chunksize_mb` within `config['collection']`. `default_multipart_chunksize_mb` can be overridden in your `orca.tf` with the line `default_multipart_chunksize_mb = 500`
+- *ORCA-246* Added TF variable `default_multipart_chunksize_mb` which adjusts the maximum chunksize when copying files. Defaults to 250. Can be overridden by `multipart_chunksize_mb` within the step function or collection configuration. `default_multipart_chunksize_mb` can be overridden in your `orca.tf` with the line `default_multipart_chunksize_mb = 500`
+
 ### Fixed
 - *ORCA-248* `excludeFileTypes` is no longer required, as intended.
 - *ORCA-205* Fixed installation and usage of orca_shared libraries.
 
 
 ## [v3.0.1] 2021-08-31
+
 ### Migration Notes
 - `database_app_user`, `database_name`, and `orca_recovery_retrieval_type` are no longer variables. If you have set these values, remove them.
 
 ### Removed
 - *ORCA-240* Removed development-only variables from variables.tf
 - *ORCA-243* Removed aws_profile and region variables from variables.tf
+
 ### Fixed
 - ORCA-199 Standardized build and test scripts for remaining ORCA lambdas
 - ORCA-236 Removed aws_profile and region variables as requirements for ORCA deployment.
