# Changelog

All notable changes to this project will be documented in this file.

The format is based on [Keep a Changelog](http://keepachangelog.com/en/1.0.0/)
and includes an additional section for migration notes.

- *Migration Notes* - Notes for end users to migrate to the version.
- *Added* - New features.
- *Changed* - Changes in existing functionality.
- *Deprecated* - Soon-to-be removed features.
- *Removed* - Now removed features.
- *Fixed* - Any bug fixes.
- *Security* - Vulnerabilities fixes and changes.

## [Unreleased]
### Changed
- *ORCA-336*
  - `request_from_archive` lambda now posts to the new SQS for files that have already been recovered from glacier instead of throwing an error.
  - `post_copy_request_to_queue` lambda now receives event messages of files recovered from archive from the new archive recovery SQS instead of archive bucket.
- *ORCA-522*
  - Removed `run_cumulus_task` function from extract_filepath_for_granule lambda to decouple ORCA from Cumulus.
- *ORCA-575*
  - Removed `run_cumulus_task` function from request_from_archive lambda to decouple ORCA from Cumulus.
- *ORCA-521*
  - Replaced CumulusLogger with AWS powertools logger in all of the lambdas currently present in ORCA.
- *ORCA-537*
  - Renamed step-function `OrcaCopyToGlacierWorkflow` to `OrcaCopyToArchiveWorkflow`.
  - Renamed lambda `PREFIX_copy_to_glacier` to `PREFIX_copy_to_orca`. Renamed ORCA repository internal task from `copy_to_glacier` to `copy_to_archive`.
    Output of lambda and Terraform updated to match. See Migration Notes below.
- *ORCA-540*
  - Renamed lambda `copy_files_to_archive` to `copy_from_archive`.
  - Output of Terraform updated to match. Unlikely to affect any integrations.
- *ORCA-539*
  - Renamed lambda `request_files` to `request_from_archive`.
  - Output of Terraform updated to match. Unlikely to affect any integrations.
- *ORCA-534*
  - `extract_filepaths_for_granule` now raises a descriptive error when no destination bucket (`destBucket`) is found in `fileBucketMaps` for a given file.
  Previously was a general `JsonSchemaException`.
  Now is a `ExtractFilePathsError` with a description of which file could not be placed.
  - `extract_filepaths_for_granule` now takes the first match in `fileBucketMaps` instead of the last.
- *ORCA-461*
  - Invalid database connection parameters will now be detected earlier and more consistently.
  - Postgres table/user names can now begin with an '_' and contain '$' if your Postgres DB version supports this.

### Added
<<<<<<< HEAD
- *ORCA-336*
  - Added a new standard SQS between archive ORCA bucket and `post_copy_request_to_queue` lambda so that the bucket now triggers the SQS upon successful object retrieval from glacier.
- *ORCA-554*, *ORCA-561* GraphQL image and service will now be deployed by TF.
=======
- *ORCA-554*, *ORCA-561*, *ORCA-579* GraphQL image, service, and Load Balancer will now be deployed by TF.
>>>>>>> f66c10b4

### Migration Notes
- If utilizing the `copied_to_glacier` [output property](https://github.com/nasa/cumulus-orca/blob/15e5868f2d1eead88fb5cc8f2e055a18ba0f1264/tasks/copy_to_glacier/schemas/output.json#L47) of `copy_to_glacier`, 
  rename to new key `copied_to_orca`.
- If utilizing the `orca_lambda_copy_to_glacier_arn` [output of Terraform](https://github.com/nasa/cumulus-orca/blob/15e5868f2d1eead88fb5cc8f2e055a18ba0f1264/outputs.tf#L8), likely as a means of pulling the lambda into your workflows, 
  rename to new key `orca_lambda_copy_to_archive_arn`

## [6.0.2]
### Changed
- *ORCA-570* Fixed an error that could prevent deployment of the database on fresh installations.

## [6.0.1]
### Changed
- *ORCA-566* Shortened S3 inventory report name due to length limitation causing errors when a user's naming schema is long.

## [6.0.0]
### Changed
- *ORCA-290* Renamed `excludeFileTypes`, `orcaDefaultBucketOverride` and `orcaDefaultStorageClassOverride` to `excludedFileExtensions`, `defaultBucketOverride` and  `defaultStorageClassOverride` respectively. In addition, ORCA configuration variables `excludedFileExtensions`, `defaultBucketOverride` and `defaultStorageClassOverride` are now under `collection.meta.orca`.
- *ORCA-290* Adjusted workflows/step functions for `OrcaRecoveryWorkflow`.
  - `excludeFileTypes`, `orcaDefaultBucketOverride` and `orcaDefaultStorageClassOverride` arguments in `task_config` are now `excludedFileExtensions`, `defaultBucketOverride` and  `defaultStorageClassOverride` respectively.
  - `excludedFileExtensions`, `defaultBucketOverride` and `defaultStorageClassOverride` keys are now under `collection.meta.orca`. See the example below under `Migration Notes`.
- *ORCA-519* Enforced schema checks in `request_status_for_granule` and `request_status_for_job`.
  Both lambdas will return proper HTTP error codes for bad inputs of internal server errors.
  Additionally, corrected error in [API Reference](https://nasa.github.io/cumulus-orca/docs/developer/api/orca-api) 
  where the `error` status for these lambdas was incorrectly listed as `failed`.
- *ORCA-320* Requests to API Gateway now use IAM permissions, restricting anonymous access.
- *ORCA-496* Mitigated SQS security issue. All SQS queues now use default encryption.

### Migration Notes

- Adjust usage of `copy_to_glacier` in your step functions for new keys.
  - `excludeFileTypes`, `orcaDefaultBucketOverride`, and `orcaDefaultStorageClassOverride` arguments are now `excludedFileExtensions`, `defaultBucketOverride`, and `defaultStorageClassOverride` and are under a new key `orca`.
    See example below:
    ```json
    "task_config": {
      "excludedFileExtensions": "{$.meta.collection.meta.orca.excludedFileExtensions}",
      "defaultBucketOverride": "{$.meta.collection.meta.orca.defaultBucketOverride}",
      "defaultStorageClassOverride": "{$.meta.collection.meta.orca.defaultStorageClassOverride}"
    }
    ```
- Adjust Cumulus collection configuration integration for new `orca` key paths.
  -  `excludeFileTypes`, `orcaDefaultBucketOverride` and `orcaDefaultStorageClassOverride` arguments are now `excludedFileExtensions`, `defaultBucketOverride` and  `defaultStorageClassOverride` respectively.
  - `excludedFileExtensions`, `defaultBucketOverride` and `defaultStorageClassOverride` keys are now under a new key `orca`. See example below:
    ```json
      "collection": {
          "meta":{
              "orca": {
                "defaultStorageClassOverride": "DEEP_ARCHIVE",
                "excludedFileExtensions": [".xml"],
                "defaultBucketOverride": "orca-bucket"
            }
        }
      }
      ```

## [5.1.0]
### Changed
- *ORCA-359* Updated Python version from 3.7 to 3.9.
- *ORCA-478* Updated bucket policy documentation for deep glacier bucket in DR account so that the users now can only upload objects with storage type as either `GLACIER` or `DEEP_ARCHIVE`.
- *ORCA-457* `RequestFiles` will now raise a descriptive error when user attempts to recover `DEEP_ARCHIVE` files with the `Expedited` recovery method.
  For more details on `storageClass` see [the Orca `storageClass` documentation](https://nasa.github.io/cumulus-orca/docs/operator/storage-classes).

### Added
- *ORCA-480* Added `storageClass` to Orca catalog and associated [reporting API](https://nasa.github.io/cumulus-orca/docs/developer/api/orca-api#catalog-reporting-api). Existing entries will be reported as in the `GLACIER` storage class.
- *ORCA-479*
    Added variable `orca_default_storage_class` which denotes the default [storage class](https://aws.amazon.com/s3/storage-classes/) to use when storing files in Orca.
    Currently allowed values are `GLACIER` and `DEEP_ARCHIVE`
    copy_to_glacier accepts `orcaDefaultStorageClassOverride` which can be used on a per-collection basis. If desired, add `"orcaDefaultStorageClassOverride": "{$.meta.collection.meta.orcaDefaultStorageClassOverride}` to the workflow's task's task_config.
- *ORCA-458* Added `storage_class` to internal reconciliation. See [reporting API](https://nasa.github.io/cumulus-orca/docs/developer/api/orca-api/#internal-reconcile-report-jobs-api) for retrieval via reporting lambdas.

### Migration Notes

- The user should update their `orca.tf`, `variables.tf` and `terraform.tfvars` files with new variables. The following optional variables have been added:
  - orca_default_storage_class
  
- If desired, update collection configurations with the new optional key `orcaDefaultStorageClassOverride` that can be added to override the default S3 glacier recovery type as shown below.
  ```json
    "meta": {
      "orcaDefaultStorageClassOverride": "DEEP_ARCHIVE"
    }
  ```
  For more information on storage classes and their impact on available recovery options, see [the Orca `storageClass` documentation](https://nasa.github.io/cumulus-orca/docs/operator/storage-classes).

- Add the following rule to the existing glacier archive bucket policy under `Condition` key:
  ```json
  "s3:x-amz-storage-class": ["GLACIER", "DEEP_ARCHIVE"]
  ```
  See this policy [example](https://nasa.github.io/cumulus-orca/docs/developer/deployment-guide/deployment-s3-bucket/#archive-bucket) for details.

- The property `storageClass` returned by the [Orphan reporting lambda](https://nasa.github.io/cumulus-orca/docs/developer/api/orca-api/#internal-reconcile-report-orphan-api) has been renamed to `s3StorageClass`.

- Update the `orca.tf` file to include all of the updated and new variables as seen below. Note the change to source and the commented out optional variables.
  ```terraform
  ## ORCA Module
  ## =============================================================================
  module "orca" {
    source = "https://github.com/nasa/cumulus-orca/releases/download/v6.0.0/cumulus-orca-terraform.zip//modules"
  ## --------------------------
  ## Cumulus Variables
  ## --------------------------
  ## REQUIRED
  buckets                  = var.buckets
  lambda_subnet_ids        = var.lambda_subnet_ids
  permissions_boundary_arn = var.permissions_boundary_arn
  prefix                   = var.prefix
  system_bucket            = var.system_bucket
  vpc_id                   = var.vpc_id
  workflow_config          = module.cumulus.workflow_config

  ## OPTIONAL
  tags        = local.tags

  ## --------------------------
  ## ORCA Variables
  ## --------------------------
  ## REQUIRED
  db_admin_password        = var.db_admin_password
  db_user_password         = var.db_user_password
  db_host_endpoint         = var.db_host_endpoint
  dlq_subscription_email   = var.dlq_subscription_email
  orca_default_bucket      = var.orca_default_bucket
  orca_reports_bucket_name = var.orca_reports_bucket_name
  rds_security_group_id    = var.rds_security_group_id
  s3_access_key            = var.s3_access_key
  s3_secret_key            = var.s3_secret_key

  ## OPTIONAL
  db_admin_username                                    = "postgres"
  default_multipart_chunksize_mb                       = 250
  internal_report_queue_message_retention_time_seconds = 432000
  orca_default_recovery_type                           = "Standard"
  orca_default_storage_class                           = "GLACIER"
  orca_delete_old_reconcile_jobs_frequency_cron        = "cron(0 0 ? * SUN *)"
  orca_ingest_lambda_memory_size                       = 2240
  orca_ingest_lambda_timeout                           = 720
  orca_internal_reconciliation_expiration_days         = 30
  orca_recovery_buckets                                = []
  orca_recovery_complete_filter_prefix                 = ""
  orca_recovery_expiration_days                        = 5
  orca_recovery_lambda_memory_size                     = 128
  orca_recovery_lambda_timeout                         = 720
  orca_recovery_retry_limit                            = 3
  orca_recovery_retry_interval                         = 1
  orca_recovery_retry_backoff                          = 2
  s3_inventory_queue_message_retention_time_seconds    = 432000
  s3_report_frequency                                  = "Daily"
  sqs_delay_time_seconds                               = 0
  sqs_maximum_message_size                             = 262144
  staged_recovery_queue_message_retention_time_seconds = 432000
  status_update_queue_message_retention_time_seconds   = 777600
  vpc_endpoint_id                                      = null
  }
  ```

## [5.0.0]

### Added
- *ORCA-300* Added `OrcaInternalReconciliation` workflow along with an accompanying input queue and dead-letter queue.
    Retention time can be changed by setting `internal_report_queue_message_retention_time_seconds` in your `variables.tf` or `orca_variables.tf` file. Defaults to 432000.
- *ORCA-161* Added dead letter queue and cloudwatch alarm terraform code to recovery SQS queue.
- *ORCA-307* Added lambda get_current_archive_list to pull S3 Inventory reports into Postgres. 
    Adds `orca_reconciliation_lambda_memory_size` and `orca_reconciliation_lambda_timeout` to Terraform variables.
- *ORCA-308* Added lambda perform_orca_reconcile to find differences between S3 Inventory reports and Orca catalog.
- *ORCA-403* Added lambda post_to_queue_and_trigger_step_function to trigger step function for internal reconciliation.
- *ORCA-373* Added input variable for `orca_reports_bucket_name`. Set in your `variables.tf` or `orca_variables.tf` file as shown below.
    Report frequency defaults to `Daily`, but can be set to `Weekly` through variable `s3_report_frequency`.
- *ORCA-309* Added lambda internal_reconcile_report_phantom to report entries present in the catalog, but not s3.
- *ORCA-382* Added lambda internal_reconcile_report_orphan to report entries present in S3 bucket, but not in the ORCA catalog.
- *ORCA-291* request_files lambda now accepts `orcaDefaultRecoveryTypeOverride` to override the glacier restore type at the workflow level by adding it to task_config.
- *ORCA-381* Added lambda internal_reconcile_report_mismatch to report entries present in S3 bucket and catalog, but with conflicting data.
- *ORCA-310* Added lambda delete_old_reconcile_jobs for removing old reconciliation reports from the database.
    Use new optional variable `orca_internal_reconciliation_expiration_days` to set the retention period.
- *ORCA-372* Added automatic trigger for inventory events being read in by `post_to_queue_and_trigger_step_function`.
- *ORCA-306* Added API gateway resources for internal reconciliation reporting lambdas.
- *ORCA-424* Added automatic trigger for delete_old_reconcile_jobs. Will run every sunday at midnight UTC.
    Adjust with the new optional variable `orca_delete_old_reconcile_jobs_frequency_cron`
- *ORCA-468* Added `status_update_dlq` to prevent ingest lock-down when theoretical errors occur.

### Changed
- *ORCA-299* `db_deploy` task has been updated to deploy ORCA internal reconciliation tables and objects.
- *ORCA-161* Changed staged recovery SQS queue type from FIFO to standard queue.
- SQS Queue names adjusted to include Orca. For example: `"${var.prefix}-orca-status-update-queue.fifo"`. Queues will be automatically recreated by Terraform.
- *ORCA-334* Created IAM role for the extract_filepaths_for_granule lambda function, attached the role to the function
- *ORCA-404* Updated shared_db and relevant lambdas to use secrets manager ARN instead of magic strings.
- *ORCA-291* Updated request_files lambda and terraform so that the glacier restore type can be set via terraform during deployment. In addition, the glacier retrieval type can now be overridden via a change in the collections configuration using `orcaDefaultRecoveryTypeOverride` key under `meta` tag as shown below. 
  ```json
  "meta": {
    "orcaDefaultRecoveryTypeOverride": "Standard"
  }
  ```
- *ORCA-426* Performance improvements around json schema validators.

### Migration Notes

- Create a new bucket `PREFIX-orca-reports` in the same account and region as your primary orca bucket.
  - Give the bucket a [lifecycle configuration](https://docs.aws.amazon.com/AmazonS3/latest/userguide/how-to-set-lifecycle-configuration-intro.html) with an expiration period of 30 days.
  - Follow instructions in https://nasa.github.io/cumulus-orca/docs/developer/deployment-guide/deployment-s3-bucket/ to set up permission policy.
  - Modify the permissions for your primary Orca bucket.
    - Under the `Cross Account Access` policy, add `s3:GetInventoryConfiguration`, `s3:PutInventoryConfiguration`, and `s3:ListBucketVersions` to Actions.
- The user should update their `orca.tf`, `variables.tf` and `terraform.tfvars` files with new variables. The following required variables have been added:
  - dlq_subscription_email
  - orca_reports_bucket_name
  - s3_access_key
  - s3_secret_key
  
- Update the collection configuration with the new optional key `orcaDefaultRecoveryTypeOverride` that can be added to override the default S3 glacier recovery type as shown below.

  ```json
    "meta": {
      "orcaDefaultRecoveryTypeOverride": "Standard"
    }
  ```

- Add the following ORCA required variable definition to your `variables.tf` or `orca_variables.tf` file.

```terraform
variable "dlq_subscription_email" {
  type        = string
  description = "The email to notify users when messages are received in dead letter SQS queue due to restore failure. Sends one email until the dead letter queue is emptied."
}

variable "orca_reports_bucket_name" {
  type        = string
  description = "The name of the bucket to store s3 inventory reports."
}

variable "s3_access_key" {
  type        = string
  description = "Access key for communicating with Orca S3 buckets."
}

variable "s3_secret_key" {
  type        = string
  description = "Secret key for communicating with Orca S3 buckets."
}
```
- Update the `orca.tf` file to include all of the updated and new variables as seen below. Note the change to source and the commented out optional variables.
  ```terraform
  ## ORCA Module
  ## =============================================================================
  module "orca" {
    source = "https://github.com/nasa/cumulus-orca/releases/download/v5.0.0/cumulus-orca-terraform.zip//modules"
  ## --------------------------
  ## Cumulus Variables
  ## --------------------------
  ## REQUIRED
  buckets                  = var.buckets
  lambda_subnet_ids        = var.lambda_subnet_ids
  permissions_boundary_arn = var.permissions_boundary_arn
  prefix                   = var.prefix
  system_bucket            = var.system_bucket
  vpc_id                   = var.vpc_id
  workflow_config          = module.cumulus.workflow_config

  ## OPTIONAL
  tags        = local.tags

  ## --------------------------
  ## ORCA Variables
  ## --------------------------
  ## REQUIRED
  db_admin_password        = var.db_admin_password
  db_user_password         = var.db_user_password
  db_host_endpoint         = var.db_host_endpoint
  dlq_subscription_email   = var.dlq_subscription_email
  orca_default_bucket      = var.orca_default_bucket
  orca_reports_bucket_name = var.orca_reports_bucket_name
  rds_security_group_id    = var.rds_security_group_id
  s3_access_key            = var.s3_access_key
  s3_secret_key            = var.s3_secret_key

  ## OPTIONAL
  db_admin_username                                    = "postgres"
  default_multipart_chunksize_mb                       = 250
  internal_report_queue_message_retention_time_seconds = 432000
  orca_default_recovery_type                           = "Standard"
  orca_delete_old_reconcile_jobs_frequency_cron        = "cron(0 0 ? * SUN *)"
  orca_ingest_lambda_memory_size                       = 2240
  orca_ingest_lambda_timeout                           = 720
  orca_internal_reconciliation_expiration_days         = 30
  orca_recovery_buckets                                = []
  orca_recovery_complete_filter_prefix                 = ""
  orca_recovery_expiration_days                        = 5
  orca_recovery_lambda_memory_size                     = 128
  orca_recovery_lambda_timeout                         = 720
  orca_recovery_retry_limit                            = 3
  orca_recovery_retry_interval                         = 1
  orca_recovery_retry_backoff                          = 2
  s3_inventory_queue_message_retention_time_seconds    = 432000
  s3_report_frequency                                  = "Daily"
  sqs_delay_time_seconds                               = 0
  sqs_maximum_message_size                             = 262144
  staged_recovery_queue_message_retention_time_seconds = 432000
  status_update_queue_message_retention_time_seconds   = 777600
  vpc_endpoint_id                                      = null
  }
  ```

### Security
- Updated Docusaurus to version 2.0.0.beta-21 to resolve security issues.

## [4.0.3]

### Fixed
- Fixed bug where `db_admin_username` had to be lower-case.

## [4.0.2]

### Fixed
- Fixed bug where `db_admin_username` was not set as the owner of new databases.

## [4.0.1]

### Fixed
- Updated release build script to perform cleanup sooner.
- Updated terraform deployment with additional depends_on parameters and fixes
  to prevent db_deploy lambda from firing prematurely.


## [4.0.0]

### Removed
- The `modules/rds` directory is removed since ORCA will utilize the Cumulus DB.
- *ORCA-233* The `disaster_recovery` database, now renamed `PREFIX_orca`, will now be created by db_deploy instead of Terraform.
- *ORCA-288* Removed copy_to_glacier_cumulus_translator due to better consistency in Cumulus's [file dictionary](https://github.com/nasa/cumulus/blob/master/packages/schemas/files.schema.json).
- *ORCA-311* `copy_to_glacier` no longer accepts/returns file properties other than `bucket` and `key`.
  `copied_to_glacier` is similarly no longer passed through, but generated.

### Added
- *ORCA-256* Added AWS API Gateway in modules/api_gateway/main.tf for the catalog reporting lambda.
- *ORCA-227* Added modules/secretsmanager directory that contains terraform code for deploying AWS secretsmanager.
- *ORCA-177* Added AWS API Gateway in modules/api_gateway/main.tf for the request_status_for_granule and request_status_for_job lambdas.
- *ORCA-257* orca_catalog_reporting lambda now returns data from actual catalog.
- *ORCA-151* copy_to_glacier and request_files now accept "orcaDefaultBucketOverride" which can be used on a per-collection basis. If desired, add "orcaDefaultBucketOverride": "{$.meta.collection.meta.orcaDefaultBucketOverride}" to the workflow's task's task_config.
- *ORCA-335* request_files now recognizes when a file is already recovered, and posts an error message to status tables.
- *ORCA-230* copy_to_glacier now writes metadata to an ORCA catalog for comparisons to cumulus holdings.

### Changed
- *ORCA-217* Lambda inputs now conform to the Cumulus camel case standard.
- *ORCA-297* Default database name is now PREFIX_orca
- *ORCA-287* Updated copy_to_glacier and extract_filepaths_for_granule to [new Cumulus file format](https://github.com/nasa/cumulus/blob/master/packages/schemas/files.schema.json). 
- *ORCA-245* Updated resource policies related to KMS keys to provide better security.
- *ORCA-318* Updated post_to_catalog lambda to match new Cumulus schema changes.
- *ORCA-317* Updated the db_deploy task, unit tests, manual tests, research pages and SQL to reflect new inventory layout to better align with Cumulus.
- *ORCA-249* Changed `mutipart_chunksize_mb` in lambda configs to `s3MultipartChunksizeMb`. Standard workflows now pull from `$.meta.collection.meta.s3MultipartChunksizeMb`
- *ORCA-230* Updated lambdas to use Cumulus Message Adapter Python v2.0.0.
- *ORCA-132* Updated workflows to use latest Cumulus v10.0.0 workflow code.

### Migration Notes

- Orca is only compatible with versions of Cumulus that use the [new Cumulus file format](https://github.com/nasa/cumulus/blob/master/packages/schemas/files.schema.json). Any calls to extract_filepaths_for_granule or copy_to_glacier should switch to the new format.
- Ensure that anything calling `copy_to_glacier` only relies on properties currently present in `copy_to_glacier/schemas/output.json`
- Remove any added references in your setup to copy_to_glacier_cumulus_translator. It is no longer necesarry as a Cumulus intermediary.
- The user should update their `orca.tf`, `variables.tf` and `terraform.tfvars` files with new variables. The following two variable names have changed:
  - postgres_user_pw-> db_admin_password (*new*)
  - database_app_user_pw-> db_user_password (*new*)
- These are the new variables added:
  - db_admin_username (defaults to "postgres")
  - db_host_endpoint (Requires a value. Set in terraform.tfvars to your RDS Database's endpoint, similar to "PREFIX-cumulus-db.cluster-000000000000.us-west-2.rds.amazonaws.com")
  - db_name (Defaults to PREFIX_orca.)
    - Any `-` in `prefix` are replaced with `_` to follow [SQL Naming Conventions](https://www.postgresql.org/docs/7.0/syntax525.htm#:~:text=Names%20in%20SQL%20must%20begin,but%20they%20will%20be%20truncated.)
    - If preserving a database from a previous version of Orca, set to disaster_recovery.
  - db_user_name (Defaults to PREFIX_orcauser.)
    - Any `-` in `prefix` are replaced with `_` to follow [SQL Naming Conventions](https://www.postgresql.org/docs/7.0/syntax525.htm#:~:text=Names%20in%20SQL%20must%20begin,but%20they%20will%20be%20truncated.)
    - If preserving a database from a previous version of Orca, set to orcauser.
  - rds_security_group_id (Requires a value. Set in terraform.tfvars to the Security Group ID of your RDS Database's Security Group. Output from Cumulus' RDS module as `security_group_id`)
  - vpc_endpoint_id
- Adjust workflows/step functions for `extract_filepaths`.
  - `file-buckets` argument in `task_config` is now `fileBucketMaps`.
- Adjust workflows/step functions for `copy_to_glacier`. 
  - `multipart_chunksize_mb` argument in `task_config` is now the Cumulus standard of `s3MultipartChunksizeMb`. See example below.
  - `copy_to_glacier` has new requirements for writing to the orca catalog. See example below. Required properties are `providerId`, `executionId`, `collectionShortname`, and `collectionVersion`. See example below.
- 
```
"task_config": {
  "s3MultipartChunksizeMb": "{$.meta.collection.meta.s3MultipartChunksizeMb}",
  "excludeFileTypes": "{$.meta.collection.meta.excludeFileTypes}",
  "providerId": "{$.meta.provider.id}",
  "providerName": "{$.meta.provider.name}",
  "executionId": "{$.cumulus_meta.execution_name}",
  "collectionShortname": "{$.meta.collection.name}",
  "collectionVersion": "{$.meta.collection.version}",
  "orcaDefaultBucketOverride": "{$.meta.collection.meta.orcaDefaultBucketOverride}"
}
```
- `request_status_for_granule` [input](https://github.com/nasa/cumulus-orca/blob/master/tasks/request_status_for_granule/schemas/input.json)/[output](https://github.com/nasa/cumulus-orca/blob/master/tasks/request_status_for_granule/schemas/output.json) and `request_status_for_job` [input](https://github.com/nasa/cumulus-orca/blob/master/tasks/request_status_for_job/schemas/input.json)/[output](https://github.com/nasa/cumulus-orca/blob/master/tasks/request_status_for_job/schemas/output.json) are now fully camel case.
- Add the following ORCA required variables definition to your `variables.tf` or `orca_variables.tf` file.

```terraform
variable "db_admin_password" {
  description = "Password for RDS database administrator authentication"
  type        = string
}

variable "db_user_password" {
  description = "Password for RDS database user authentication"
  type        = string
}

variable "db_host_endpoint" {
  type        = string
  description = "Database host endpoint to connect to."
}

variable "rds_security_group_id" {
  type        = string
  description = "Cumulus' RDS Security Group's ID."
}
```
- Update the `orca.tf` file to include all of the updated and new variables as seen below. Note the change to source and the commented out optional variables.
  ```terraform
  ## ORCA Module
  ## =============================================================================
  module "orca" {
    source = "https://github.com/nasa/cumulus-orca/releases/download/v4.0.0/cumulus-orca-terraform.zip//modules"
  ## --------------------------
  ## Cumulus Variables
  ## --------------------------
  ## REQUIRED
  buckets                  = var.buckets
  lambda_subnet_ids        = var.lambda_subnet_ids
  permissions_boundary_arn = var.permissions_boundary_arn
  prefix                   = var.prefix
  system_bucket            = var.system_bucket
  vpc_id                   = var.vpc_id
  workflow_config          = module.cumulus.workflow_config

  ## OPTIONAL
  tags        = local.tags

  ## --------------------------
  ## ORCA Variables
  ## --------------------------
  ## REQUIRED
  orca_default_bucket = var.orca_default_bucket
  db_admin_password   = var.db_admin_password
  db_user_password    = var.db_user_password
  db_host_endpoint    = var.db_host_endpoint
  rds_security_group_id    = var.rds_security_group_id
  ## OPTIONAL
  db_admin_username                                    = "postgres"
  default_multipart_chunksize_mb                       = 250
  orca_ingest_lambda_memory_size                       = 2240
  orca_ingest_lambda_timeout                           = 720
  orca_recovery_buckets                                = []
  orca_recovery_complete_filter_prefix                 = ""
  orca_recovery_expiration_days                        = 5
  orca_recovery_lambda_memory_size                     = 128
  orca_recovery_lambda_timeout                         = 720
  orca_recovery_retry_limit                            = 3
  orca_recovery_retry_interval                         = 1
  orca_recovery_retry_backoff                          = 2
  sqs_delay_time_seconds                               = 0
  sqs_maximum_message_size                             = 262144
  staged_recovery_queue_message_retention_time_seconds = 432000
  status_update_queue_message_retention_time_seconds   = 777600
  vpc_endpoint_id                                      = null
  }
  ```


## [3.0.2]

### Migration Notes
The configuration schema for `copy_to_glacier` has changed. See the updated schema
definition [here](https://github.com/nasa/cumulus-orca/blob/develop/tasks/copy_to_glacier/schemas/config.json).
Additional optional configuration settings like `multipart_chunksize_mb` can be
found for `copy_to_glacier` and ORCA recovery in the ORCA documentation
[here](https://nasa.github.io/cumulus-orca/docs/developer/deployment-guide/deployment-with-cumulus).

### Added
- *ORCA-244* Added schema files for copy_to_glacier. Errors for improperly formatted requests will look different.
- *ORCA-246* Added TF variable `default_multipart_chunksize_mb` which adjusts the maximum chunksize when copying files. Defaults to 250. Can be overridden by `multipart_chunksize_mb` within `config['collection']`. `default_multipart_chunksize_mb` can be overridden in your `orca.tf` with the line `default_multipart_chunksize_mb = 500`

### Fixed
- *ORCA-248* `excludeFileTypes` is no longer required, as intended.
- *ORCA-205* Fixed installation and usage of orca_shared libraries.


## [v3.0.1] 2021-08-31

### Migration Notes
- `database_app_user`, `database_name`, and `orca_recovery_retrieval_type` are no longer variables. If you have set these values, remove them.

### Removed
- *ORCA-240* Removed development-only variables from variables.tf
- *ORCA-243* Removed aws_profile and region variables from variables.tf

### Fixed
- ORCA-199 Standardized build and test scripts for remaining ORCA lambdas
- ORCA-236 Removed aws_profile and region variables as requirements for ORCA deployment.
- ORCA-238 Moved all terraform requirements to a single versions.tf file as part of the deployments.
- ORCA-239 Removed terraform provider block from all ORCA files and consolidated to main.tf file.
- Removed technical debt and fixed recovery bug where bucket keys that were not the standard (internal, public, private, etc.) were being ignored.

### Changed
- *ORCA-237* Updated node requirement versions to fix known security vulnerabilities.


## [v3.0.0] 2021-07-12


### Migration Notes
See the documentation for specifics on the various files and changes specified below.

- Update the buckets variable in `terraform.tfvars`. The ORCA bucket previously defined should now have a type of orca.
  ```terraform
  # OLD Setting
  buckets = {
    internal = {
      name = "my-internal-bucket",
      type = "internal"
    },
    ...
    glacier = {
      name = "my-orca-bucket",
      type = "glacier"
    }
  }

  # NEW Setting
  buckets = {
    internal = {
      name = "my-internal-bucket",
      type = "internal"
    },
    ...
    glacier = {
      name = "my-orca-bucket",
      type = "orca"
    }
  }

  ```
- Add the following ORCA required variable definition to your `variables.tf` or `orca_variables.tf` file.
  ```terraform
  variable "orca_default_bucket" {
    type        = string
    description = "Default ORCA S3 Glacier bucket to use."
  }
  ```
- Update the `terraform.tfvars` file with the value for `orca_default_bucket`.
  ```terraform
  orca_default_bucket = "my-orca-bucket"
  ```
- Update the `orca.tf` file to include all of the updated and new variables as seen below. Note the change to source and the commented out optional variables.
  ```terraform
  ## ORCA Module
  ## =============================================================================
  module "orca" {
    source = "https://github.com/nasa/cumulus-orca/releases/download/v3.0.0/cumulus-orca-terraform.zip//modules"
    ## --------------------------
    ## Cumulus Variables
    ## --------------------------
    ## REQUIRED
    aws_profile              = var.aws_profile
    buckets                  = var.buckets
    lambda_subnet_ids        = var.lambda_subnet_ids
    permissions_boundary_arn = var.permissions_boundary_arn
    prefix                   = var.prefix
    system_bucket            = var.system_bucket
    vpc_id                   = var.vpc_id
    workflow_config          = module.cumulus.workflow_config
  
    ## OPTIONAL
    region = var.region
    tags   = var.tags
  
    ## --------------------------
    ## ORCA Variables
    ## --------------------------
    ## REQUIRED
    database_app_user_pw = var.database_app_user_pw
    orca_default_bucket  = var.orca_default_bucket
    postgres_user_pw     = var.database_app_user_pw
  
    ## OPTIONAL
    # database_port                        = 5432
    # orca_ingest_lambda_memory_size       = 2240
    # orca_ingest_lambda_timeout           = 600
    # orca_recovery_buckets                = []
    # orca_recovery_complete_filter_prefix = ""
    # orca_recovery_expiration_days        = 5
    # orca_recovery_lambda_memory_size     = 128
    # orca_recovery_lambda_timeout         = 300
    # orca_recovery_retry_limit            = 3
    # orca_recovery_retry_interval         = 1
  }
  ```

### Added
- *ORCA-149* Added a new workflow, OrcaCopyToGlacierWorkflow, for ingest on-demand.
- *ORCA-175* Added copy_to_glacier_cumulus_translator for transforming CumulusDashboard input to the proper format.
- *ORCA-181* Added orca_catalog_reporting_dummy lambda for integration testing.
- *ORCA-165* Added new lambda function *post_copy_request_to_queue.py* under *tasks/post_copy_request_to_queue/ for querying the DB 
  and  posting to two queues.
  Added unit tests *test_post_copy_request_to_queue.py* under *tasks/post_copy_request_to_queue/test/unit_tests/* to test the new lambda.
  Added new scripts *run_tests.sh* and *build.sh* under */tasks/post_copy_request_to_queue/bin* to run the unit tests.
- *ORCA-163* Added shared library *shared_recovery.py* under *tasks/shared_libraries/recovery/* for posting to status SQS queue.
  This include *post_status_for_job_to_queue()* function that posts status of jobs to SQS queue,
  *post_status_for_job_to_queue()* function that posts status of files to SQS queue,
  and *post_entry_to_queue()* function that is used by the above two functions for sending the message to the queue.
  Added unit tests *test_shared_recovery.py* under *tasks/shared_libraries/recovery/test/unit_tests/* to test shared library.
  Added new script *run_tests.sh* under *tasks/shared_libraries/recovery/bin* to run the unit tests.
- *ORCA-92* Added two lambdas (request_status_for_file and request_status_for_job)
  for use with the Cumulus dashboard. request_status_for_file will retrieve status
  for an individual file, with the optional parameter of which job you want the
  file's recovery status for. request_status_for_job will retrieve a summary of
  the job along with status totals. See the task's 'schemas' folder and the
  README.md files for more information and examples.
- *ORCA-157* Modified terraform module to add two SQS queues required by
  *copy_files_to_archive* lambda function. The first queue will be used by
  *copy_files_to_archive* lambda to get necessary information needed for copying
  next files. The second queue will be used by *copy_files_to_archive* lambda to
  write database status updates.
- Deployment and development documentation has been created for ORCA.
- *ORCA-119* Added new script *bin/create_release_documentation.sh* to deploy the
  documentation when the **RELEASE_FLAG** is set to `true` in Bamboo pipeline.

### Changed
- Glacier buckets meant for the ORCA archive now should be a type of orca instead of glacier. `{ my-orca-bucket = { name = "orca-primary-bucket", type = "orca" } }`.
- The `copy_to_glacier` lambda now requires a `ORCA_DEFAULT_BUCKET` variable to be set.
- Terraform variables have been renamed and updated to better match Cumulus and identify optional and required ORCA variables. The table below shows the changes and mappings to the new names.
  | Old Variable Name              | New Variable Name                                        | Notes                           |
  | ------------------------------ | -------------------------------------------------------- | ------------------------------- |
  | copy_retry_sleep_secs          | orca_recovery_retry_interval                             | Updated to better reflect back off and retry logic |
  | database_app_user              | REMOVED                                                  | This variable is actually a static value and has been removed. |
  | database_name                  | REMOVED                                                  | This variable is actually a static value and has been removed. |
  | ddl_dir                        | REMOVED                                                  | This variable is actually a static value and has been removed. |
  | default_tags                   | tags                                                     | Renamed to match the Cumulus `tags` variable. |
  | drop_database                  | REMOVED                                                  | This has been removed and should only be used for development work. |
  | lambda_timeout                 | orca_ingest_lambda_timeout, orca_recovery_lambda_timeout | Timeout variables have been broken out per usages. |
  | platform                       | REMOVED                                                  | This was used for development and debugging. The variable is no longer needed and has been removed. |
  | profile                        | aws_profile                                              | Updated to better reflect the variable value comes from the Cumulus variable. |
  | restore_complete_filter_prefix | orca_recovery_complete_filter_prefix                     | Updated to show ORCA branding. |
  | subnet_ids                     | lambda_subnet_ids                                        | Updated to better reflect the variable value comes from the Cumulus variable. |
- The following new variables have been added to the terraform deploy. More information is available in the deployment documentation.
  | Variable Name                    | Notes                           |
  | -------------------------------- | ------------------------------- |
  | system_bucket                    | *REQUIRED*: This variable manages where configuration files are managed in AWS for the deployment. |
  | orca_default_bucket              | *REQUIRED*: This variable has the user set the default ORCA glacier bucket backups should go to. |
  | orca_ingest_lambda_memory_size   | *OPTIONAL*: Allows a user to change the max memory allocation for the `copy_to_glacier` lambda. |
  | orca_ingest_lambda_timeout       | *OPTIONAL*: Allows a user to change the timeout for the `copy_to_glacier` lambda. |
  | orca_recovery_buckets            | *OPTIONAL*: Allows users to narrowly define which buckets ORCA can restore back to. |
  | orca_recovery_expiration_days    | *OPTIONAL*: Allows a user to change the number of days a recovered file remains in S3 before being put back in glacier. |
  | orca_recovery_lambda_memory_size | *OPTIONAL*: Allows a user to change the max memory allocation for the `copy_to_archive` lambda. |
  | orca_recovery_lambda_timeout     | *OPTIONAL*: Allows a user to change the timeout for the `copy_to_archive` lambda. |
  | orca_recovery_retry_limit        | *OPTIONAL*: Allows a user to change the recovery workflow and lambdas retry limit. |
  | orca_recovery_retry_interval     | *OPTIONAL*: Allows a user to change the recovery workflow and lambdas interval to sleep between retries. |
- Task and module build scripts have been updated to better display error information and documented to the actual steps being performed.
- Documentation has been updated to better provide end users with information on ORCA.
- *ORCA-109* request_files now uses SQS queue for recovery status updates, and receives input from a separate SQS queue.
- *ORCA-91* copy_files_to_archive now uses SQS queue for recovery status updates. Will generate a job_id if none is given, and return it in the output.
- request_files now uses the same default glacier bucket as copy_to_glacier.
- *ORCA-172* db_deploy lambda now will migrate the database or create a new orca database based off of the presence of certain objects in the database. This has led to the addition/removal of environment variables and updates to the task documentation (README.md) and ORCA website documentation for architecture and ORCA schema information. The lambda has been modified to add future migrations.

### Deprecated
- None

### Removed
- The `request_status` lambda under */tasks* is removed since it is replaced by the `requests_status_for_job` 
  and `request_status_for_granule` lambdas. The terraform modules, shell scripts and variables related to the lambda are also removed.

### Fixed
- Updated IAM policies to better include all buckets by type instead of looking at the bucket variable key name.

### Security
- None


## [v2.0.1] 2021-2-5

### Changed
* *ORCA-125* BucketOwnerFullControl ACL is now set on for storage PUT requests in the copy_to_glacier lambda. This prevents errors during cross account (OU) copying of data.

## [v2.0.0] 2021-1-15

### Migration Notes
* *ORCA-67* The expected input/output of the copy_to_glacier lambda has been changed. See how to adopt these changes in
your Cumulus workflow [here](https://github.com/nasa/cumulus-orca/tree/master/tasks/copy_to_glacier).
* *ORCA-61* We now support collection-level configuration to exclude specific file-types from your glacier archive (when using
the copy_to_glacier lambda). See how to configure this for your collections [here](https://github.com/nasa/cumulus-orca/tree/master/tasks/copy_to_glacier#exclude-files-by-extension).

### Added
* *ORCA-58* ORCA user facing documentation
  * Docusaurus documentation website framework initialized and created
  * Initial content migrated off of wiki and into markdown pages for end users to view ORCA documentation with no wiki access.
  * Updates to README with starting the documentation server.
* *ORCA-61* Support dynamic configuration of files to exclude from glacier archive
  * Configured in a collection.meta configuration
* *ORCA-67* Generalize input/output scheme of copy_to_glacier lambda so it can be used more easily
in a Cumulus workflow.

### Changed
* *ORCA-68* Update DB tests to use mocking instead of real Postgres DB.
* *ORCA-70* As a DAAC we would like to be able to deploy multiple instances in our sandbox account.
  * Moves secret storage from SSM parameter store to secrets manager and adds a prefix to the keys.
* *ORCA-74* Move integration tests into their own files.


## [v1.0.0] 2020-12-4

### Migration Notes
None - this is the baseline release.

### Added
* *Misc*
  * Unit test upgrades - mocking unnecessary dependencies.
  * Code formatting and styling
* *ORCA-65* Copy Lambda
  * We're including a copy lambda in the v1.0.0 release. The use of this lambda function is optional and explained in the task readme/documentation.
* *ORCA-33* Automated Building/Testing Updates
  * Created some bash scripts for use in the Bamboo build.
  * Updated requirements-dev.txt files for each task and moved the testing framework from nosetest (no longer supported) to coverage and pytest. 
  * Support in GitHub for automated build/test/release via Bamboo
  * Use `coverage` and `pytest` for coverage/testing<|MERGE_RESOLUTION|>--- conflicted
+++ resolved
@@ -44,13 +44,9 @@
   - Postgres table/user names can now begin with an '_' and contain '$' if your Postgres DB version supports this.
 
 ### Added
-<<<<<<< HEAD
 - *ORCA-336*
   - Added a new standard SQS between archive ORCA bucket and `post_copy_request_to_queue` lambda so that the bucket now triggers the SQS upon successful object retrieval from glacier.
-- *ORCA-554*, *ORCA-561* GraphQL image and service will now be deployed by TF.
-=======
 - *ORCA-554*, *ORCA-561*, *ORCA-579* GraphQL image, service, and Load Balancer will now be deployed by TF.
->>>>>>> f66c10b4
 
 ### Migration Notes
 - If utilizing the `copied_to_glacier` [output property](https://github.com/nasa/cumulus-orca/blob/15e5868f2d1eead88fb5cc8f2e055a18ba0f1264/tasks/copy_to_glacier/schemas/output.json#L47) of `copy_to_glacier`, 
