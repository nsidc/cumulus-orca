# Changelog

All notable changes to this project will be documented in this file.

The format is based on [Keep a Changelog](http://keepachangelog.com/en/1.0.0/)
and includes an additional section for migration notes.

- *Migration Notes* - Notes for end users to migrate to the version.
- *Added* - New features.
- *Changed* - Changes in existing functionality.
- *Deprecated* - Soon-to-be removed features.
- *Removed* - Now removed features.
- *Fixed* - Any bug fixes.
- *Security* - Vulnerabilities fixes and changes.


## [Unreleased]

<<<<<<< HEAD
## [4.0.3]
- Fixed bug where `db_admin_username` had to be lower-case.
=======
### Added
- *ORCA-161* Added dead letter queue and cloudwatch alarm terraform code to recovery SQS queue.

### Changed
- *ORCA-161* Changed staged recovery SQS queue type from FIFO to standard queue.

### Migration Notes

- The user should update their `orca.tf`, `variables.tf` and `terraform.tfvars` files with new variable. The following required variable has been added:
  - dlq_subscription_email
  
- Add the following ORCA required variable definition to your `variables.tf` or `orca_variables.tf` file.

```terraform
variable "dlq_subscription_email" {
  type        = string
  description = "The email to notify users when messages are received in dead letter SQS queue due to restore failure. Sends one email until the dead letter queue is emptied."
}
```
- Update the `orca.tf` file to include all of the updated and new variables as seen below. Note the change to source and the commented out optional variables.
  ```terraform
  ## ORCA Module
  ## =============================================================================
  module "orca" {
    source = "https://github.com/nasa/cumulus-orca/releases/download/v3.0.1/cumulus-orca-terraform.zip//modules"
  ## --------------------------
  ## Cumulus Variables
  ## --------------------------
  ## REQUIRED
  buckets                  = var.buckets
  lambda_subnet_ids        = var.lambda_subnet_ids
  permissions_boundary_arn = var.permissions_boundary_arn
  prefix                   = var.prefix
  system_bucket            = var.system_bucket
  vpc_id                   = var.vpc_id
  workflow_config          = module.cumulus.workflow_config

  ## OPTIONAL
  tags        = local.tags

  ## --------------------------
  ## ORCA Variables
  ## --------------------------
  ## REQUIRED
  orca_default_bucket     = var.orca_default_bucket
  db_admin_password       = var.db_admin_password
  db_user_password        = var.db_user_password
  db_host_endpoint        = var.db_host_endpoint
  rds_security_group_id   = var.rds_security_group_id
  dlq_subscription_email  = var.dlq_subscription_email

  ## OPTIONAL
  db_admin_username                                    = "postgres"
  default_multipart_chunksize_mb                       = 250
  orca_ingest_lambda_memory_size                       = 2240
  orca_ingest_lambda_timeout                           = 720
  orca_recovery_buckets                                = []
  orca_recovery_complete_filter_prefix                 = ""
  orca_recovery_expiration_days                        = 5
  orca_recovery_lambda_memory_size                     = 128
  orca_recovery_lambda_timeout                         = 720
  orca_recovery_retry_limit                            = 3
  orca_recovery_retry_interval                         = 1
  orca_recovery_retry_backoff                          = 2
  sqs_delay_time_seconds                               = 0
  sqs_maximum_message_size                             = 262144
  staged_recovery_queue_message_retention_time_seconds = 432000
  status_update_queue_message_retention_time_seconds   = 777600
  vpc_endpoint_id                                      = null
  }
  ```

>>>>>>> 247b114c

## [4.0.2]

### Fixed
- Fixed bug where `db_admin_username` was not set as the owner of new databases.

## [4.0.1]

### Fixed
- Updated release build script to perform cleanup sooner.
- Updated terraform deployment with additional depends_on parameters and fixes
  to prevent db_deploy lambda from firing prematurely.


## [4.0.0]

### Removed
- The `modules/rds` directory is removed since ORCA will utilize the Cumulus DB.
- *ORCA-233* The `disaster_recovery` database, now renamed `PREFIX_orca`, will now be created by db_deploy instead of Terraform.
- *ORCA-288* Removed copy_to_glacier_cumulus_translator due to better consistency in Cumulus's [file dictionary](https://github.com/nasa/cumulus/blob/master/packages/schemas/files.schema.json).
- *ORCA-311* `copy_to_glacier` no longer accepts/returns file properties other than `bucket` and `key`.
  `copied_to_glacier` is similarly no longer passed through, but generated.

### Added
- *ORCA-256* Added AWS API Gateway in modules/api_gateway/main.tf for the catalog reporting lambda.
- *ORCA-227* Added modules/secretsmanager directory that contains terraform code for deploying AWS secretsmanager.
- *ORCA-177* Added AWS API Gateway in modules/api_gateway/main.tf for the request_status_for_granule and request_status_for_job lambdas.
- *ORCA-257* orca_catalog_reporting lambda now returns data from actual catalog.
- *ORCA-151* copy_to_glacier and request_files now accept "orcaDefaultBucketOverride" which can be used on a per-collection basis. If desired, add "orcaDefaultBucketOverride": "{$.meta.collection.meta.orcaDefaultBucketOverride}" to the workflow's task's task_config.
- *ORCA-335* request_files now recognizes when a file is already recovered, and posts an error message to status tables.
- *ORCA-230* copy_to_glacier now writes metadata to an ORCA catalog for comparisons to cumulus holdings.

### Changed
- *ORCA-217* Lambda inputs now conform to the Cumulus camel case standard.
- *ORCA-297* Default database name is now PREFIX_orca
- *ORCA-287* Updated copy_to_glacier and extract_filepaths_for_granule to [new Cumulus file format](https://github.com/nasa/cumulus/blob/master/packages/schemas/files.schema.json). 
- *ORCA-245* Updated resource policies related to KMS keys to provide better security.
- *ORCA-318* Updated post_to_catalog lambda to match new Cumulus schema changes.
- *ORCA-317* Updated the db_deploy task, unit tests, manual tests, research pages and SQL to reflect new inventory layout to better align with Cumulus.
- *ORCA-249* Changed `mutipart_chunksize_mb` in lambda configs to `s3MultipartChunksizeMb`. Standard workflows now pull from `$.meta.collection.meta.s3MultipartChunksizeMb`
- *ORCA-230* Updated lambdas to use Cumulus Message Adapter Python v2.0.0.
- *ORCA-132* Updated workflows to use latest Cumulus v10.0.0 workflow code.

### Migration Notes

- Orca is only compatible with versions of Cumulus that use the [new Cumulus file format](https://github.com/nasa/cumulus/blob/master/packages/schemas/files.schema.json). Any calls to extract_filepaths_for_granule or copy_to_glacier should switch to the new format.
- Ensure that anything calling `copy_to_glacier` only relies on properties currently present in `copy_to_glacier/schemas/output.json`
- Remove any added references in your setup to copy_to_glacier_cumulus_translator. It is no longer necesarry as a Cumulus intermediary.
- The user should update their `orca.tf`, `variables.tf` and `terraform.tfvars` files with new variables. The following two variable names have changed:
  - postgres_user_pw-> db_admin_password (*new*)
  - database_app_user_pw-> db_user_password (*new*)
- These are the new variables added:
  - db_admin_username (defaults to "postgres")
  - db_host_endpoint (Requires a value. Set in terraform.tfvars to your RDS Database's endpoint, similar to "PREFIX-cumulus-db.cluster-000000000000.us-west-2.rds.amazonaws.com")
  - db_name (Defaults to PREFIX_orca.)
    - Any `-` in `prefix` are replaced with `_` to follow [SQL Naming Conventions](https://www.postgresql.org/docs/7.0/syntax525.htm#:~:text=Names%20in%20SQL%20must%20begin,but%20they%20will%20be%20truncated.)
    - If preserving a database from a previous version of Orca, set to disaster_recovery.
  - db_user_name (Defaults to PREFIX_orcauser.)
    - Any `-` in `prefix` are replaced with `_` to follow [SQL Naming Conventions](https://www.postgresql.org/docs/7.0/syntax525.htm#:~:text=Names%20in%20SQL%20must%20begin,but%20they%20will%20be%20truncated.)
    - If preserving a database from a previous version of Orca, set to orcauser.
  - rds_security_group_id (Requires a value. Set in terraform.tfvars to the Security Group ID of your RDS Database's Security Group. Output from Cumulus' RDS module as `security_group_id`)
  - vpc_endpoint_id
- Adjust workflows/step functions for `extract_filepaths`.
  - `file-buckets` argument in `task_config` is now `fileBucketsMaps`.
- Adjust workflows/step functions for `copy_to_glacier`. 
  - `multipart_chunksize_mb` argument in `task_config` is now the Cumulus standard of `s3MultipartChunksizeMb`. See example below.
  - `copy_to_glacier` has new requirements for writing to the orca catalog. See example below. Required properties are `providerId`, `executionId`, `collectionShortname`, and `collectionVersion`. See example below.
- 
```
"task_config": {
  "s3MultipartChunksizeMb": "{$.meta.collection.meta.s3MultipartChunksizeMb}",
  "excludeFileTypes": "{$.meta.collection.meta.excludeFileTypes}",
  "providerId": "{$.meta.provider.id}",
  "providerName": "{$.meta.provider.name}",
  "executionId": "{$.cumulus_meta.execution_name}",
  "collectionShortname": "{$.meta.collection.name}",
  "collectionVersion": "{$.meta.collection.version}",
  "orcaDefaultBucketOverride": "{$.meta.collection.meta.orcaDefaultBucketOverride}"
}
```
- `request_status_for_granule` [input](https://github.com/nasa/cumulus-orca/blob/master/tasks/request_status_for_granule/schemas/input.json)/[output](https://github.com/nasa/cumulus-orca/blob/master/tasks/request_status_for_granule/schemas/output.json) and `request_status_for_job` [input](https://github.com/nasa/cumulus-orca/blob/master/tasks/request_status_for_job/schemas/input.json)/[output](https://github.com/nasa/cumulus-orca/blob/master/tasks/request_status_for_job/schemas/output.json) are now fully camel case.
- Add the following ORCA required variables definition to your `variables.tf` or `orca_variables.tf` file.

```terraform
variable "db_admin_password" {
  description = "Password for RDS database administrator authentication"
  type        = string
}

variable "db_user_password" {
  description = "Password for RDS database user authentication"
  type        = string
}

variable "db_host_endpoint" {
  type        = string
  description = "Database host endpoint to connect to."
}

variable "rds_security_group_id" {
  type        = string
  description = "Cumulus' RDS Security Group's ID."
}
```
- Update the `orca.tf` file to include all of the updated and new variables as seen below. Note the change to source and the commented out optional variables.
  ```terraform
  ## ORCA Module
  ## =============================================================================
  module "orca" {
    source = "https://github.com/nasa/cumulus-orca/releases/download/v3.0.1/cumulus-orca-terraform.zip//modules"
  ## --------------------------
  ## Cumulus Variables
  ## --------------------------
  ## REQUIRED
  buckets                  = var.buckets
  lambda_subnet_ids        = var.lambda_subnet_ids
  permissions_boundary_arn = var.permissions_boundary_arn
  prefix                   = var.prefix
  system_bucket            = var.system_bucket
  vpc_id                   = var.vpc_id
  workflow_config          = module.cumulus.workflow_config

  ## OPTIONAL
  tags        = local.tags

  ## --------------------------
  ## ORCA Variables
  ## --------------------------
  ## REQUIRED
  orca_default_bucket = var.orca_default_bucket
  db_admin_password   = var.db_admin_password
  db_user_password    = var.db_user_password
  db_host_endpoint    = var.db_host_endpoint
  rds_security_group_id    = var.rds_security_group_id
  ## OPTIONAL
  db_admin_username                                    = "postgres"
  default_multipart_chunksize_mb                       = 250
  orca_ingest_lambda_memory_size                       = 2240
  orca_ingest_lambda_timeout                           = 720
  orca_recovery_buckets                                = []
  orca_recovery_complete_filter_prefix                 = ""
  orca_recovery_expiration_days                        = 5
  orca_recovery_lambda_memory_size                     = 128
  orca_recovery_lambda_timeout                         = 720
  orca_recovery_retry_limit                            = 3
  orca_recovery_retry_interval                         = 1
  orca_recovery_retry_backoff                          = 2
  sqs_delay_time_seconds                               = 0
  sqs_maximum_message_size                             = 262144
  staged_recovery_queue_message_retention_time_seconds = 432000
  status_update_queue_message_retention_time_seconds   = 777600
  vpc_endpoint_id                                      = null
  }
  ```


## [3.0.2]

### Migration Notes
The configuration schema for `copy_to_glacier` has changed. See the updated schema
definition [here](https://github.com/nasa/cumulus-orca/blob/develop/tasks/copy_to_glacier/schemas/config.json).
Additional optional configuration settings like `multipart_chunksize_mb` can be
found for `copy_to_glacier` and ORCA recovery in the ORCA documentation
[here](https://nasa.github.io/cumulus-orca/docs/developer/deployment-guide/deployment-with-cumulus).

### Added
- *ORCA-244* Added schema files for copy_to_glacier. Errors for improperly formatted requests will look different.
- *ORCA-246* Added TF variable `default_multipart_chunksize_mb` which adjusts the maximum chunksize when copying files. Defaults to 250. Can be overridden by `multipart_chunksize_mb` within `config['collection']`. `default_multipart_chunksize_mb` can be overridden in your `orca.tf` with the line `default_multipart_chunksize_mb = 500`

### Fixed
- *ORCA-248* `excludeFileTypes` is no longer required, as intended.
- *ORCA-205* Fixed installation and usage of orca_shared libraries.


## [v3.0.1] 2021-08-31

### Migration Notes
- `database_app_user`, `database_name`, and `orca_recovery_retrieval_type` are no longer variables. If you have set these values, remove them.

### Removed
- *ORCA-240* Removed development-only variables from variables.tf
- *ORCA-243* Removed aws_profile and region variables from variables.tf

### Fixed
- ORCA-199 Standardized build and test scripts for remaining ORCA lambdas
- ORCA-236 Removed aws_profile and region variables as requirements for ORCA deployment.
- ORCA-238 Moved all terraform requirements to a single versions.tf file as part of the deployments.
- ORCA-239 Removed terraform provider block from all ORCA files and consolidated to main.tf file.
- Removed technical debt and fixed recovery bug where bucket keys that were not the standard (internal, public, private, etc.) were being ignored.

### Changed
- *ORCA-237* Updated node requirement versions to fix known security vulnerabilities.


## [v3.0.0] 2021-07-12


### Migration Notes
See the documentation for specifics on the various files and changes specified below.

- Update the buckets variable in `terraform.tfvars`. The ORCA bucket previously defined should now have a type of orca.
  ```terraform
  # OLD Setting
  buckets = {
    internal = {
      name = "my-internal-bucket",
      type = "internal"
    },
    ...
    glacier = {
      name = "my-orca-bucket",
      type = "glacier"
    }
  }

  # NEW Setting
  buckets = {
    internal = {
      name = "my-internal-bucket",
      type = "internal"
    },
    ...
    glacier = {
      name = "my-orca-bucket",
      type = "orca"
    }
  }

  ```
- Add the following ORCA required variable definition to your `variables.tf` or `orca_variables.tf` file.
  ```terraform
  variable "orca_default_bucket" {
    type        = string
    description = "Default ORCA S3 Glacier bucket to use."
  }
  ```
- Update the `terraform.tfvars` file with the value for `orca_default_bucket`.
  ```terraform
  orca_default_bucket = "my-orca-bucket"
  ```
- Update the `orca.tf` file to include all of the updated and new variables as seen below. Note the change to source and the commented out optional variables.
  ```terraform
  ## ORCA Module
  ## =============================================================================
  module "orca" {
    source = "https://github.com/nasa/cumulus-orca/releases/download/v3.0.0/cumulus-orca-terraform.zip//modules"
    ## --------------------------
    ## Cumulus Variables
    ## --------------------------
    ## REQUIRED
    aws_profile              = var.aws_profile
    buckets                  = var.buckets
    lambda_subnet_ids        = var.lambda_subnet_ids
    permissions_boundary_arn = var.permissions_boundary_arn
    prefix                   = var.prefix
    system_bucket            = var.system_bucket
    vpc_id                   = var.vpc_id
    workflow_config          = module.cumulus.workflow_config
  
    ## OPTIONAL
    region = var.region
    tags   = var.tags
  
    ## --------------------------
    ## ORCA Variables
    ## --------------------------
    ## REQUIRED
    database_app_user_pw = var.database_app_user_pw
    orca_default_bucket  = var.orca_default_bucket
    postgres_user_pw     = var.database_app_user_pw
  
    ## OPTIONAL
    # database_port                        = 5432
    # orca_ingest_lambda_memory_size       = 2240
    # orca_ingest_lambda_timeout           = 600
    # orca_recovery_buckets                = []
    # orca_recovery_complete_filter_prefix = ""
    # orca_recovery_expiration_days        = 5
    # orca_recovery_lambda_memory_size     = 128
    # orca_recovery_lambda_timeout         = 300
    # orca_recovery_retry_limit            = 3
    # orca_recovery_retry_interval         = 1
  }
  ```

### Added
- *ORCA-149* Added a new workflow, OrcaCopyToGlacierWorkflow, for ingest on-demand.
- *ORCA-175* Added copy_to_glacier_cumulus_translator for transforming CumulusDashboard input to the proper format.
- *ORCA-181* Added orca_catalog_reporting_dummy lambda for integration testing.
- *ORCA-165* Added new lambda function *post_copy_request_to_queue.py* under *tasks/post_copy_request_to_queue/ for querying the DB 
  and  posting to two queues.
  Added unit tests *test_post_copy_request_to_queue.py* under *tasks/post_copy_request_to_queue/test/unit_tests/* to test the new lambda.
  Added new scripts *run_tests.sh* and *build.sh* under */tasks/post_copy_request_to_queue/bin* to run the unit tests.
- *ORCA-163* Added shared library *shared_recovery.py* under *tasks/shared_libraries/recovery/* for posting to status SQS queue.
  This include *post_status_for_job_to_queue()* function that posts status of jobs to SQS queue,
  *post_status_for_job_to_queue()* function that posts status of files to SQS queue,
  and *post_entry_to_queue()* function that is used by the above two functions for sending the message to the queue.
  Added unit tests *test_shared_recovery.py* under *tasks/shared_libraries/recovery/test/unit_tests/* to test shared library.
  Added new script *run_tests.sh* under *tasks/shared_libraries/recovery/bin* to run the unit tests.
- *ORCA-92* Added two lambdas (request_status_for_file and request_status_for_job)
  for use with the Cumulus dashboard. request_status_for_file will retrieve status
  for an individual file, with the optional parameter of which job you want the
  file's recovery status for. request_status_for_job will retrieve a summary of
  the job along with status totals. See the task's 'schemas' folder and the
  README.md files for more information and examples.
- *ORCA-157* Modified terraform module to add two SQS queues required by
  *copy_files_to_archive* lambda function. The first queue will be used by
  *copy_files_to_archive* lambda to get necessary information needed for copying
  next files. The second queue will be used by *copy_files_to_archive* lambda to
  write database status updates.
- Deployment and development documentation has been created for ORCA.
- *ORCA-119* Added new script *bin/create_release_documentation.sh* to deploy the
  documentation when the **RELEASE_FLAG** is set to `true` in Bamboo pipeline.

### Changed
- Glacier buckets meant for the ORCA archive now should be a type of orca instead of glacier. `{ my-orca-bucket = { name = "orca-primary-bucket", type = "orca" } }`.
- The `copy_to_glacier` lambda now requires a `ORCA_DEFAULT_BUCKET` variable to be set.
- Terraform variables have been renamed and updated to better match Cumulus and identify optional and required ORCA variables. The table below shows the changes and mappings to the new names.
  | Old Variable Name              | New Variable Name                                        | Notes                           |
  | ------------------------------ | -------------------------------------------------------- | ------------------------------- |
  | copy_retry_sleep_secs          | orca_recovery_retry_interval                             | Updated to better reflect back off and retry logic |
  | database_app_user              | REMOVED                                                  | This variable is actually a static value and has been removed. |
  | database_name                  | REMOVED                                                  | This variable is actually a static value and has been removed. |
  | ddl_dir                        | REMOVED                                                  | This variable is actually a static value and has been removed. |
  | default_tags                   | tags                                                     | Renamed to match the Cumulus `tags` variable. |
  | drop_database                  | REMOVED                                                  | This has been removed and should only be used for development work. |
  | lambda_timeout                 | orca_ingest_lambda_timeout, orca_recovery_lambda_timeout | Timeout variables have been broken out per usages. |
  | platform                       | REMOVED                                                  | This was used for development and debugging. The variable is no longer needed and has been removed. |
  | profile                        | aws_profile                                              | Updated to better reflect the variable value comes from the Cumulus variable. |
  | restore_complete_filter_prefix | orca_recovery_complete_filter_prefix                     | Updated to show ORCA branding. |
  | subnet_ids                     | lambda_subnet_ids                                        | Updated to better reflect the variable value comes from the Cumulus variable. |
- The following new variables have been added to the terraform deploy. More information is available in the deployment documentation.
  | Variable Name                    | Notes                           |
  | -------------------------------- | ------------------------------- |
  | system_bucket                    | *REQUIRED*: This variable manages where configuration files are managed in AWS for the deployment. |
  | orca_default_bucket              | *REQUIRED*: This variable has the user set the default ORCA glacier bucket backups should go to. |
  | orca_ingest_lambda_memory_size   | *OPTIONAL*: Allows a user to change the max memory allocation for the `copy_to_glacier` lambda. |
  | orca_ingest_lambda_timeout       | *OPTIONAL*: Allows a user to change the timeout for the `copy_to_glacier` lambda. |
  | orca_recovery_buckets            | *OPTIONAL*: Allows users to narrowly define which buckets ORCA can restore back to. |
  | orca_recovery_expiration_days    | *OPTIONAL*: Allows a user to change the number of days a recovered file remains in S3 before being put back in glacier. |
  | orca_recovery_lambda_memory_size | *OPTIONAL*: Allows a user to change the max memory allocation for the `copy_to_archive` lambda. |
  | orca_recovery_lambda_timeout     | *OPTIONAL*: Allows a user to change the timeout for the `copy_to_archive` lambda. |
  | orca_recovery_retry_limit        | *OPTIONAL*: Allows a user to change the recovery workflow and lambdas retry limit. |
  | orca_recovery_retry_interval     | *OPTIONAL*: Allows a user to change the recovery workflow and lambdas interval to sleep between retries. |
- Task and module build scripts have been updated to better display error information and documented to the actual steps being performed.
- Documentation has been updated to better provide end users with information on ORCA.
- *ORCA-109* request_files now uses SQS queue for recovery status updates, and receives input from a separate SQS queue.
- *ORCA-91* copy_files_to_archive now uses SQS queue for recovery status updates. Will generate a job_id if none is given, and return it in the output.
- request_files now uses the same default glacier bucket as copy_to_glacier.
- *ORCA-172* db_deploy lambda now will migrate the database or create a new orca database based off of the presence of certain objects in the database. This has led to the addition/removal of environment variables and updates to the task documentation (README.md) and ORCA website documentation for architecture and ORCA schema information. The lambda has been modified to add future migrations.

### Deprecated
- None

### Removed
- The `request_status` lambda under */tasks* is removed since it is replaced by the `requests_status_for_job` 
  and `request_status_for_granule` lambdas. The terraform modules, shell scripts and variables related to the lambda are also removed.

### Fixed
- Updated IAM policies to better include all buckets by type instead of looking at the bucket variable key name.

### Security
- None


## [v2.0.1] 2021-2-5

### Changed
* *ORCA-125* BucketOwnerFullControl ACL is now set on for storage PUT requests in the copy_to_glacier lambda. This prevents errors during cross account (OU) copying of data.

## [v2.0.0] 2021-1-15

### Migration Notes
* *ORCA-67* The expected input/output of the copy_to_glacier lambda has been changed. See how to adopt these changes in
your Cumulus workflow [here](https://github.com/nasa/cumulus-orca/tree/master/tasks/copy_to_glacier).
* *ORCA-61* We now support collection-level configuration to exclude specific file-types from your glacier archive (when using
the copy_to_glacier lambda). See how to configure this for your collections [here](https://github.com/nasa/cumulus-orca/tree/master/tasks/copy_to_glacier#exclude-files-by-extension).

### Added
* *ORCA-58* ORCA user facing documentation
  * Docusaurus documentation website framework initialized and created
  * Initial content migrated off of wiki and into markdown pages for end users to view ORCA documentation with no wiki access.
  * Updates to README with starting the documentation server.
* *ORCA-61* Support dynamic configuration of files to exclude from glacier archive
  * Configured in a collection.meta configuration
* *ORCA-67* Generalize input/output scheme of copy_to_glacier lambda so it can be used more easily
in a Cumulus workflow.

### Changed
* *ORCA-68* Update DB tests to use mocking instead of real Postgres DB.
* *ORCA-70* As a DAAC we would like to be able to deploy multiple instances in our sandbox account.
  * Moves secret storage from SSM parameter store to secrets manager and adds a prefix to the keys.
* *ORCA-74* Move integration tests into their own files.


## [v1.0.0] 2020-12-4

### Migration Notes
None - this is the baseline release.

### Added
* *Misc*
  * Unit test upgrades - mocking unnecessary dependencies.
  * Code formatting and styling
* *ORCA-65* Copy Lambda
  * We're including a copy lambda in the v1.0.0 release. The use of this lambda function is optional and explained in the task readme/documentation.
* *ORCA-33* Automated Building/Testing Updates
  * Created some bash scripts for use in the Bamboo build.
  * Updated requirements-dev.txt files for each task and moved the testing framework from nosetest (no longer supported) to coverage and pytest. 
  * Support in GitHub for automated build/test/release via Bamboo
  * Use `coverage` and `pytest` for coverage/testing

### Changed<|MERGE_RESOLUTION|>--- conflicted
+++ resolved
@@ -15,11 +15,6 @@
 
 
 ## [Unreleased]
-
-<<<<<<< HEAD
-## [4.0.3]
-- Fixed bug where `db_admin_username` had to be lower-case.
-=======
 ### Added
 - *ORCA-161* Added dead letter queue and cloudwatch alarm terraform code to recovery SQS queue.
 
@@ -92,7 +87,8 @@
   }
   ```
 
->>>>>>> 247b114c
+## [4.0.3]
+- Fixed bug where `db_admin_username` had to be lower-case.
 
 ## [4.0.2]
 
