--- conflicted
+++ resolved
@@ -15,81 +15,6 @@
 
 
 ## [Unreleased]
-<<<<<<< HEAD
-
-
-### Added
-- *ORCA-161* Added dead letter queue and cloudwatch alarm terraform code to recovery SQS queue.
-
-### Changed
-- *ORCA-161* Changed staged recovery SQS queue type from FIFO to standard queue.
-
-### Migration Notes
-
-- The user should update their `orca.tf`, `variables.tf` and `terraform.tfvars` files with new variable. The following required variable has been added:
-  - dlq_subscription_email
-  
-- Add the following ORCA required variable definition to your `variables.tf` or `orca_variables.tf` file.
-
-```terraform
-variable "dlq_subscription_email" {
-  type        = string
-  description = "The email to notify users when messages are received in dead letter SQS queue due to restore failure. Sends one email until the dead letter queue is emptied."
-}
-```
-- Update the `orca.tf` file to include all of the updated and new variables as seen below. Note the change to source and the commented out optional variables.
-  ```terraform
-  ## ORCA Module
-  ## =============================================================================
-  module "orca" {
-    source = "https://github.com/nasa/cumulus-orca/releases/download/v3.0.1/cumulus-orca-terraform.zip//modules"
-  ## --------------------------
-  ## Cumulus Variables
-  ## --------------------------
-  ## REQUIRED
-  buckets                  = var.buckets
-  lambda_subnet_ids        = var.lambda_subnet_ids
-  permissions_boundary_arn = var.permissions_boundary_arn
-  prefix                   = var.prefix
-  system_bucket            = var.system_bucket
-  vpc_id                   = var.vpc_id
-  workflow_config          = module.cumulus.workflow_config
-
-  ## OPTIONAL
-  tags        = local.tags
-
-  ## --------------------------
-  ## ORCA Variables
-  ## --------------------------
-  ## REQUIRED
-  orca_default_bucket     = var.orca_default_bucket
-  db_admin_password       = var.db_admin_password
-  db_user_password        = var.db_user_password
-  db_host_endpoint        = var.db_host_endpoint
-  rds_security_group_id   = var.rds_security_group_id
-  dlq_subscription_email  = var.dlq_subscription_email
-
-  ## OPTIONAL
-  db_admin_username                                    = "postgres"
-  default_multipart_chunksize_mb                       = 250
-  orca_ingest_lambda_memory_size                       = 2240
-  orca_ingest_lambda_timeout                           = 720
-  orca_recovery_buckets                                = []
-  orca_recovery_complete_filter_prefix                 = ""
-  orca_recovery_expiration_days                        = 5
-  orca_recovery_lambda_memory_size                     = 128
-  orca_recovery_lambda_timeout                         = 720
-  orca_recovery_retry_limit                            = 3
-  orca_recovery_retry_interval                         = 1
-  orca_recovery_retry_backoff                          = 2
-  sqs_delay_time_seconds                               = 0
-  sqs_maximum_message_size                             = 262144
-  staged_recovery_queue_message_retention_time_seconds = 432000
-  status_update_queue_message_retention_time_seconds   = 777600
-  vpc_endpoint_id                                      = null
-  }
-  ```
-=======
 ## [4.0.1]
 
 ### Fixed
@@ -97,7 +22,6 @@
 - Updated terraform deployment with additional depends_on parameters and fixes
   to prevent db_deploy lambda from firing prematurely.
 
->>>>>>> 834839df
 
 ## [4.0.0]
 
