--- conflicted
+++ resolved
@@ -15,15 +15,10 @@
 
 
 ## [Unreleased]
-<<<<<<< HEAD
 ### Added
 - *ORCA-246* Added TF variable `orca_default_multipart_chunksize_mb` which adjusts the maximum chunksize when copying files. Defaults to 250. Can be overridden by `multipart_chunksize_mb` within `config['collection']`.
 
-=======
-
-
 ## [v3.0.1] 2021-08-31
->>>>>>> bb4bf978
 ### Removed
 - *ORCA-240* Removed development-only variables from variables.tf
 - *ORCA-243* Removed aws_profile and region variables from variables.tf
