#!/bin/bash

echo "Hello"
export AWS_ACCESS_KEY_ID=$bamboo_CUMULUS_AWS_ACCESS_KEY_ID
export AWS_SECRET_ACCESS_KEY=$bamboo_CUMULUS_AWS_SECRET_ACCESS_KEY
export AWS_DEFAULT_REGION=$bamboo_CUMULUS_AWS_DEFAULT_REGION
# buckets structure tied to buckets.tf.template and dr-buckets.tf.template
export orca_BUCKETS='{"protected": {"name": "'$bamboo_PREFIX'-protected", "type": "protected"}, "internal": {"name": "'$bamboo_PREFIX'-internal", "type": "internal"}, "private": {"name": "'$bamboo_PREFIX'-private", "type": "private"}, "public": {"name": "'$bamboo_PREFIX'-public", "type": "public"}, "orca_default": {"name": "'$bamboo_PREFIX'-orca-primary", "type": "orca"}, "provider": {"name": "orca-sandbox-s3-provider", "type": "provider"}}'

# Setting environment variables with proper values
export AWS_ACCOUNT_ID=$(aws sts get-caller-identity | jq -r '.Account')
export VPC_ID=$(aws ec2 describe-vpcs | jq -r '.Vpcs | to_entries | .[] | .value.VpcId')
export AWS_SUBNET_ID1=$(aws ec2 describe-subnets --filters "Name=availability-zone,Values=us-west-2a"| jq -r '.Subnets | .[] | select (.Tags | .[] | .Value | contains ("Private application ")) | .SubnetId ')
export AWS_SUBNET_ID2=$(aws ec2 describe-subnets --filters "Name=availability-zone,Values=us-west-2b"| jq -r '.Subnets | .[] | select (.Tags | .[] | .Value | contains ("Private application ")) | .SubnetId ')
export AWS_SUBNET_ID3=$(aws ec2 describe-subnets --filters "Name=availability-zone,Values=us-west-2c"| jq -r '.Subnets | .[] | select (.Tags | .[] | .Value | contains ("Private application ")) | .SubnetId ')
export orca_COPY_TO_ARCHIVE_STEP_FUNCTION_ARN="arn:aws:states:${bamboo_AWS_DEFAULT_REGION}:${AWS_ACCOUNT_ID}:stateMachine:${bamboo_PREFIX}-OrcaCopyToArchiveWorkflow"
export orca_RECOVERY_STEP_FUNCTION_ARN="arn:aws:states:${bamboo_AWS_DEFAULT_REGION}:${AWS_ACCOUNT_ID}:stateMachine:${bamboo_PREFIX}-OrcaRecoveryWorkflow"
export orca_RECOVERY_BUCKET_NAME="${bamboo_PREFIX}-orca-primary"

<<<<<<< HEAD
export AWS_ACCOUNT_ID=$(aws sts get-caller-identity | jq -r '.Account')

export orca_COPY_TO_ARCHIVE_STEP_FUNCTION_ARN="arn:aws:states:${bamboo_AWS_DEFAULT_REGION}:${AWS_ACCOUNT_ID}:stateMachine:${bamboo_PREFIX}-OrcaCopyToArchiveWorkflow"
export orca_RECOVERY_STEP_FUNCTION_ARN="arn:aws:states:${bamboo_AWS_DEFAULT_REGION}:${AWS_ACCOUNT_ID}:stateMachine:${bamboo_PREFIX}-OrcaRecoveryWorkflow"

echo $orca_COPY_TO_ARCHIVE_STEP_FUNCTION_ARN
echo $orca_RECOVERY_STEP_FUNCTION_ARN
=======
#remove old files from bamboo as they throw error
rm *.tf

if aws s3api head-bucket --bucket ${bamboo_PREFIX}-tf-state;then
    echo "terraform state bucket already present. Using existing state file"
else
    echo "Something went wrong when checking terraform state bucket. Creating ..."
    aws s3api create-bucket --bucket ${bamboo_PREFIX}-tf-state  --region ${bamboo_AWS_DEFAULT_REGION} --create-bucket-configuration LocationConstraint=${bamboo_AWS_DEFAULT_REGION}
    
    aws s3api put-bucket-versioning \
    --bucket ${bamboo_PREFIX}-tf-state \
    --versioning-configuration Status=Enabled

    echo "Deploying dynamoDB table"
    aws dynamodb create-table \
      --table-name ${bamboo_PREFIX}-tf-locks \
      --attribute-definitions AttributeName=LockID,AttributeType=S \
      --key-schema AttributeName=LockID,KeyType=HASH \
      --billing-mode PAY_PER_REQUEST \
      --region ${bamboo_AWS_DEFAULT_REGION}
fi

git clone --branch ${bamboo_BRANCH_NAME} --single-branch https://github.com/nasa/cumulus-orca.git
echo "Cloned Orca, branch ${bamboo_BRANCH_NAME}"

# Init ORCA
cd cumulus-orca
echo "inside orca"
#configuring S3 backend
echo "terraform {
  backend \"s3\" {
    bucket = \"${bamboo_PREFIX}-tf-state\"
    region = \"${bamboo_AWS_DEFAULT_REGION}\"
    key    = \"${bamboo_PREFIX}/orca/terraform.tfstate\"
    dynamodb_table = \"${bamboo_PREFIX}-tf-locks\"
  }
}" >> terraform.tf
terraform init -input=false
cd ..

# todo: integration_test folder exists at root AND in cumulus-orca. Just use one. https://bugs.earthdata.nasa.gov/browse/ORCA-708
cd integration_test
#replace prefix with bamboo prefix variable
sed -e 's/PREFIX/'"$bamboo_PREFIX"'/g' buckets.tf.template > buckets.tf

#configuring S3 backend
echo "terraform {
  backend \"s3\" {
    bucket = \"${bamboo_PREFIX}-tf-state\"
    region = \"${bamboo_AWS_DEFAULT_REGION}\"
    key    = \"${bamboo_PREFIX}/buckets/terraform.tfstate\"
    dynamodb_table = \"${bamboo_PREFIX}-tf-locks\"
  }
}" >> terraform.tf
terraform init -input=false

#clone cumulus orca template for deploying RDS cluster
cd ..
git clone --branch $bamboo_CUMULUS_ORCA_DEPLOY_TEMPLATE_VERSION --single-branch https://git.earthdata.nasa.gov/scm/orca/cumulus-orca-deploy-template.git
echo "cloned Cumulus, branch $bamboo_CUMULUS_ORCA_DEPLOY_TEMPLATE_VERSION"

#rds-cluster-tf module
rds_path="cumulus-orca-deploy-template/terraform-aws-cumulus/tf-modules/cumulus-rds-tf"
cd "$rds_path"
echo "inside $rds_path"
#configuring S3 backend
echo "terraform {
  backend \"s3\" {
    bucket = \"${bamboo_PREFIX}-tf-state\"
    region = \"${bamboo_AWS_DEFAULT_REGION}\"
    key    = \"${bamboo_PREFIX}/rds/terraform.tfstate\"
    dynamodb_table = \"${bamboo_PREFIX}-tf-locks\"
  }
}" >> terraform.tf
terraform init -input=false
cd ../../../..

# ecs-standalone module
ecs_path="cumulus-orca-deploy-template/ecs-standalone-tf"
cd "$ecs_path"
echo "inside $ecs_path"
#configuring S3 backend
echo "terraform {
  backend \"s3\" {
    bucket = \"${bamboo_PREFIX}-tf-state\"
    region = \"${bamboo_AWS_DEFAULT_REGION}\"
    key    = \"${bamboo_PREFIX}/ecs/terraform.tfstate\"
    dynamodb_table = \"${bamboo_PREFIX}-tf-locks\"
  }
}" >> terraform.tf
terraform init -input=false
cd ../..

# Remove all prevent_destroy properties
for f in $(find cumulus-orca-deploy-template -name '*.tf');
do
    echo "Removing prevent_destroy from $f ..."
    sed 's/prevent_destroy = true/prevent_destroy = false/g' $f > temp
    mv temp $f
done;
>>>>>>> ceb4079e

aws stepfunctions   describe-state-machine --state-machine-arn $orca_COPY_TO_ARCHIVE_STEP_FUNCTION_ARN<|MERGE_RESOLUTION|>--- conflicted
+++ resolved
@@ -17,7 +17,6 @@
 export orca_RECOVERY_STEP_FUNCTION_ARN="arn:aws:states:${bamboo_AWS_DEFAULT_REGION}:${AWS_ACCOUNT_ID}:stateMachine:${bamboo_PREFIX}-OrcaRecoveryWorkflow"
 export orca_RECOVERY_BUCKET_NAME="${bamboo_PREFIX}-orca-primary"
 
-<<<<<<< HEAD
 export AWS_ACCOUNT_ID=$(aws sts get-caller-identity | jq -r '.Account')
 
 export orca_COPY_TO_ARCHIVE_STEP_FUNCTION_ARN="arn:aws:states:${bamboo_AWS_DEFAULT_REGION}:${AWS_ACCOUNT_ID}:stateMachine:${bamboo_PREFIX}-OrcaCopyToArchiveWorkflow"
@@ -25,107 +24,5 @@
 
 echo $orca_COPY_TO_ARCHIVE_STEP_FUNCTION_ARN
 echo $orca_RECOVERY_STEP_FUNCTION_ARN
-=======
-#remove old files from bamboo as they throw error
-rm *.tf
-
-if aws s3api head-bucket --bucket ${bamboo_PREFIX}-tf-state;then
-    echo "terraform state bucket already present. Using existing state file"
-else
-    echo "Something went wrong when checking terraform state bucket. Creating ..."
-    aws s3api create-bucket --bucket ${bamboo_PREFIX}-tf-state  --region ${bamboo_AWS_DEFAULT_REGION} --create-bucket-configuration LocationConstraint=${bamboo_AWS_DEFAULT_REGION}
-    
-    aws s3api put-bucket-versioning \
-    --bucket ${bamboo_PREFIX}-tf-state \
-    --versioning-configuration Status=Enabled
-
-    echo "Deploying dynamoDB table"
-    aws dynamodb create-table \
-      --table-name ${bamboo_PREFIX}-tf-locks \
-      --attribute-definitions AttributeName=LockID,AttributeType=S \
-      --key-schema AttributeName=LockID,KeyType=HASH \
-      --billing-mode PAY_PER_REQUEST \
-      --region ${bamboo_AWS_DEFAULT_REGION}
-fi
-
-git clone --branch ${bamboo_BRANCH_NAME} --single-branch https://github.com/nasa/cumulus-orca.git
-echo "Cloned Orca, branch ${bamboo_BRANCH_NAME}"
-
-# Init ORCA
-cd cumulus-orca
-echo "inside orca"
-#configuring S3 backend
-echo "terraform {
-  backend \"s3\" {
-    bucket = \"${bamboo_PREFIX}-tf-state\"
-    region = \"${bamboo_AWS_DEFAULT_REGION}\"
-    key    = \"${bamboo_PREFIX}/orca/terraform.tfstate\"
-    dynamodb_table = \"${bamboo_PREFIX}-tf-locks\"
-  }
-}" >> terraform.tf
-terraform init -input=false
-cd ..
-
-# todo: integration_test folder exists at root AND in cumulus-orca. Just use one. https://bugs.earthdata.nasa.gov/browse/ORCA-708
-cd integration_test
-#replace prefix with bamboo prefix variable
-sed -e 's/PREFIX/'"$bamboo_PREFIX"'/g' buckets.tf.template > buckets.tf
-
-#configuring S3 backend
-echo "terraform {
-  backend \"s3\" {
-    bucket = \"${bamboo_PREFIX}-tf-state\"
-    region = \"${bamboo_AWS_DEFAULT_REGION}\"
-    key    = \"${bamboo_PREFIX}/buckets/terraform.tfstate\"
-    dynamodb_table = \"${bamboo_PREFIX}-tf-locks\"
-  }
-}" >> terraform.tf
-terraform init -input=false
-
-#clone cumulus orca template for deploying RDS cluster
-cd ..
-git clone --branch $bamboo_CUMULUS_ORCA_DEPLOY_TEMPLATE_VERSION --single-branch https://git.earthdata.nasa.gov/scm/orca/cumulus-orca-deploy-template.git
-echo "cloned Cumulus, branch $bamboo_CUMULUS_ORCA_DEPLOY_TEMPLATE_VERSION"
-
-#rds-cluster-tf module
-rds_path="cumulus-orca-deploy-template/terraform-aws-cumulus/tf-modules/cumulus-rds-tf"
-cd "$rds_path"
-echo "inside $rds_path"
-#configuring S3 backend
-echo "terraform {
-  backend \"s3\" {
-    bucket = \"${bamboo_PREFIX}-tf-state\"
-    region = \"${bamboo_AWS_DEFAULT_REGION}\"
-    key    = \"${bamboo_PREFIX}/rds/terraform.tfstate\"
-    dynamodb_table = \"${bamboo_PREFIX}-tf-locks\"
-  }
-}" >> terraform.tf
-terraform init -input=false
-cd ../../../..
-
-# ecs-standalone module
-ecs_path="cumulus-orca-deploy-template/ecs-standalone-tf"
-cd "$ecs_path"
-echo "inside $ecs_path"
-#configuring S3 backend
-echo "terraform {
-  backend \"s3\" {
-    bucket = \"${bamboo_PREFIX}-tf-state\"
-    region = \"${bamboo_AWS_DEFAULT_REGION}\"
-    key    = \"${bamboo_PREFIX}/ecs/terraform.tfstate\"
-    dynamodb_table = \"${bamboo_PREFIX}-tf-locks\"
-  }
-}" >> terraform.tf
-terraform init -input=false
-cd ../..
-
-# Remove all prevent_destroy properties
-for f in $(find cumulus-orca-deploy-template -name '*.tf');
-do
-    echo "Removing prevent_destroy from $f ..."
-    sed 's/prevent_destroy = true/prevent_destroy = false/g' $f > temp
-    mv temp $f
-done;
->>>>>>> ceb4079e
 
 aws stepfunctions   describe-state-machine --state-machine-arn $orca_COPY_TO_ARCHIVE_STEP_FUNCTION_ARN