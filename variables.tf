## Variables obtained by Cumulus deployment
## Should exist in https://github.com/nasa/cumulus-template-deploy/blob/master/cumulus-tf/variables.tf
## REQUIRED
<<<<<<< HEAD
variable "aws_profile" {
  type        = string
  description = "AWS profile used to deploy the terraform application."
  default     = null
}


=======
>>>>>>> 2f20dd36
variable "buckets" {
  type        = map(object({ name = string, type = string }))
  description = "S3 bucket locations for the various storage types being used."
}


variable "lambda_subnet_ids" {
  type        = list(string)
  description = "List of subnets the lambda functions have access to."
}


variable "permissions_boundary_arn" {
  type        = string
  description = "AWS ARN value for the permission boundary."
}


variable "prefix" {
  type        = string
  description = "Prefix used to prepend to all object names and tags."
}


variable "system_bucket" {
  type        = string
  description = "Cumulus system bucket used to store internal files."
}


variable "vpc_id" {
  type        = string
  description = "Virtual Private Cloud AWS ID"
}


variable "workflow_config" {
  # https://github.com/nasa/cumulus/blob/master/tf-modules/workflow/variables.tf#L23
  description = "Configuration object with ARNs for workflow integration (Role ARN for executing workflows and Lambda ARNs to trigger on workflow execution)"
  type = object({
    sf_event_sqs_to_db_records_sqs_queue_arn = string
    sf_semaphore_down_lambda_function_arn    = string
    state_machine_role_arn                   = string
    sqs_message_remover_lambda_function_arn  = string
  })
}


## OPTIONAL
variable "tags" {
  type        = map(string)
  description = "Tags to be applied to resources that support tags."
  default     = {}
}


## Variables unique to ORCA
## REQUIRED

variable "db_admin_password" {
  description = "Password for RDS database administrator authentication"
  type        = string
}

variable "db_user_password" {
  description = "Password for RDS database user authentication"
  type        = string
}

variable "db_host_endpoint" {
  type        = string
  description = "Database host endpoint to connect to."
}

variable "orca_default_bucket" {
  type        = string
  description = "Default ORCA S3 Glacier bucket to use if no overrides exist."
}

## OPTIONAL

variable "db_admin_username" {
  description = "Username for RDS database administrator authentication"
  type        = string
  default     = "postgres"
}

variable "orca_ingest_lambda_memory_size" {
  type        = number
  description = "Amount of memory in MB the ORCA copy_to_glacier lambda can use at runtime."
  default     = 2240
}


variable "orca_ingest_lambda_timeout" {
  type        = number
  description = "Timeout in number of seconds for ORCA copy_to_glacier lambda."
  default     = 600
}


variable "orca_recovery_buckets" {
  type        = list(string)
  description = "List of bucket names that ORCA has permissions to restore data to."
  default     = []
}


variable "orca_recovery_complete_filter_prefix" {
  type        = string
  description = "Specifies object key name prefix by the Glacier Bucket trigger."
  default     = ""
}


variable "orca_recovery_expiration_days" {
  type        = number
  description = "Number of days a recovered file will remain available for copy."
  default     = 5
}


variable "orca_recovery_lambda_memory_size" {
  type        = number
  description = "Amount of memory in MB the ORCA recovery lambda can use at runtime."
  default     = 128
}


variable "orca_recovery_lambda_timeout" {
  type        = number
  description = "Timeout in number of seconds for ORCA recovery lambdas."
  default     = 300
}


variable "orca_recovery_retry_limit" {
  type        = number
  description = "Maximum number of retries of a recovery failure before giving up."
  default     = 3
}


variable "orca_recovery_retry_interval" {
  type        = number
  description = "Number of seconds to wait between recovery failure retries."
  default     = 1
}

variable "orca_recovery_retry_backoff" {
  type        = number
  description = "The multiplier by which the retry interval increases during each attempt."
  default     = 2
}

variable "sqs_delay_time_seconds" {
  type        = number
  description = "The time in seconds that the delivery of all messages in the queue will be delayed."
  default     = 0
}


variable "sqs_maximum_message_size" {
  type        = number
  description = "The limit of how many bytes a message can contain before Amazon SQS rejects it."
  default     = 262144
}


variable "staged_recovery_queue_message_retention_time_seconds" {
  type        = number
  description = "The number of seconds staged-recovery-queue fifo SQS retains a message in seconds. Maximum value is 14 days."
  default     = 432000 #5 days
}


variable "status_update_queue_message_retention_time_seconds" {
  type        = number
  description = "The number of seconds status_update_queue SQS retains a message in seconds. Maximum value is 14 days."
  default     = 777600 #9 days
}<|MERGE_RESOLUTION|>--- conflicted
+++ resolved
@@ -1,16 +1,6 @@
 ## Variables obtained by Cumulus deployment
 ## Should exist in https://github.com/nasa/cumulus-template-deploy/blob/master/cumulus-tf/variables.tf
 ## REQUIRED
-<<<<<<< HEAD
-variable "aws_profile" {
-  type        = string
-  description = "AWS profile used to deploy the terraform application."
-  default     = null
-}
-
-
-=======
->>>>>>> 2f20dd36
 variable "buckets" {
   type        = map(object({ name = string, type = string }))
   description = "S3 bucket locations for the various storage types being used."
