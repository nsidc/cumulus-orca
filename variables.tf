--- conflicted
+++ resolved
@@ -57,16 +57,6 @@
 }
 
 
-<<<<<<< HEAD
-=======
-variable "default_multipart_chunksize_mb" {
-  type        = number
-  description = "The default maximum size of chunks to use when copying. Can be overridden by collection config."
-  default     = 250
-}
-
-
->>>>>>> 1b337bc7
 ## Variables unique to ORCA
 ## REQUIRED
 
