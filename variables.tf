--- conflicted
+++ resolved
@@ -57,16 +57,6 @@
 }
 
 
-<<<<<<< HEAD
-variable "default_multipart_chunksize_mb" {
-  type        = number
-  description = "The default maximum size of chunks to use when copying. Can be overridden by collection config."
-  default     = 250
-}
-
-
-=======
->>>>>>> fe4b534f
 ## Variables unique to ORCA
 ## REQUIRED
 
