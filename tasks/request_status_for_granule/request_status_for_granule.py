from http import HTTPStatus
from typing import Dict, Any, List, Union

from cumulus_logger import CumulusLogger
from orca_shared.database import shared_db
from sqlalchemy import text
from sqlalchemy.future import Engine

INPUT_GRANULE_ID_KEY = "granule_id"
INPUT_JOB_ID_KEY = "asyncOperationId"

OUTPUT_GRANULE_ID_KEY = "granule_id"
OUTPUT_JOB_ID_KEY = "asyncOperationId"
OUTPUT_FILES_KEY = "files"
OUTPUT_FILENAME_KEY = "file_name"
OUTPUT_RESTORE_DESTINATION_KEY = "restore_destination"
OUTPUT_STATUS_KEY = "status"
OUTPUT_ERROR_MESSAGE_KEY = "error_message"
OUTPUT_REQUEST_TIME_KEY = "request_time"
OUTPUT_COMPLETION_TIME_KEY = "completion_time"

LOGGER = CumulusLogger()


def task(
    granule_id: str, db_connect_info: Dict, request_id: str, job_id: str = None
) -> Dict[str, Any]:
    # noinspection SpellCheckingInspection
    """
    Args:
        granule_id: The unique ID of the granule to retrieve status for.
        db_connect_info: The {database}.py defined db_connect_info.
        request_id: An ID provided by AWS Lambda. Used for context tracking.
        job_id: An optional additional filter to get a specific job's entry.
    Returns: A Dict with the following keys:
        'granule_id' (str): The unique ID of the granule to retrieve status for.
        'asyncOperationId' (str): The unique ID of the asyncOperation.
        'files' (List): Description and status of the files within the given granule. List of Dicts with keys:
            'file_name' (str): The name and extension of the file.
            'restore_destination' (str): The name of the glacier bucket the file is being copied to.
            'status' (str):
                The status of the restoration of the file. May be 'pending', 'staged', 'success', or 'failed'.
            'error_message' (str, Optional): If the restoration of the file errored, the error will be stored here.
        'request_time' (DateTime): The time, in UTC isoformat, when the request to restore the granule was initiated.
        'completion_time' (DateTime, Optional):
            The time, in UTC isoformat, when all granule_files were no longer 'pending'/'staged'.

        Will also return a dict from create_http_error_dict with error NOT_FOUND if job/granule could not be found.
    """
    if granule_id is None or len(granule_id) == 0:
        raise ValueError("granule_id must be set to a non-empty value.")

    engine = shared_db.get_user_connection(db_connect_info)

    if job_id is None or len(job_id) == 0:
        job_id = get_most_recent_job_id_for_granule(granule_id, engine)
        if job_id is None:
            return create_http_error_dict(
                "NotFound",
                HTTPStatus.NOT_FOUND,
                request_id,
                f"No job for granule id '{granule_id}'.",
            )

    job_entry = get_job_entry_for_granule(granule_id, job_id, engine)
    if job_entry is None:
        return create_http_error_dict(
            "NotFound",
            HTTPStatus.NOT_FOUND,
            request_id,
            f"No job found for granule id '{granule_id}' and job id '{job_id}'.",
        )

    if job_entry[OUTPUT_COMPLETION_TIME_KEY] is None:
        del job_entry[OUTPUT_COMPLETION_TIME_KEY]

    file_entries = get_file_entries_for_granule_in_job(granule_id, job_id, engine)
    for file_entry in file_entries:
        if file_entry[OUTPUT_ERROR_MESSAGE_KEY] is None:
            del file_entry[OUTPUT_ERROR_MESSAGE_KEY]

    job_entry[OUTPUT_FILES_KEY] = file_entries
    return job_entry


@shared_db.retry_operational_error()
def get_most_recent_job_id_for_granule(
    granule_id: str, engine: Engine
) -> Union[str, None]:
    """
    Gets the job_id for the most recent job that restores the given granule.

    Args:
        granule_id: The unique ID of the granule.
        engine: The sqlalchemy engine to use for contacting the database.

    Returns: The job_id for the given granule's restore job.
    """
    try:
        with engine.begin() as connection:
            results = connection.execute(
                get_most_recent_job_id_for_granule_sql(),
                [
                    {
                        "granule_id": granule_id,
                    }
                ],
            )
    except Exception as err:
        # Can't use f"" because '{}' of bug in CumulusLogger.
        LOGGER.error("DbError: {err}", err=str(err))
        raise

    row = None
    for row in results:
        break

    if row is None:
        return None
    return row["job_id"]


def get_most_recent_job_id_for_granule_sql() -> text:
    return text(
        """
            SELECT
                job_id
            FROM
                recovery_job
            WHERE
                granule_id = :granule_id
            ORDER BY
                 request_time DESC
            LIMIT 1"""
    )


@shared_db.retry_operational_error()
def get_job_entry_for_granule(
    granule_id: str, job_id: str, engine: Engine
) -> Union[Dict[str, Any], None]:
    # noinspection SpellCheckingInspection
    """
    Gets the recovery_file status entries for the associated granule_id.
    If async_operation_id is non-None, then it will be used to filter results.
    Otherwise, only the item with the most recent request_time will be returned.

    Args:
        granule_id: The unique ID of the granule to retrieve status for.
        job_id: An optional additional filter to get a specific job's entry.
        engine: The sqlalchemy engine to use for contacting the database.
    Returns: A Dict with the following keys:
        'granule_id' (str): The unique ID of the granule to retrieve status for.
        'job_id' (str): The unique ID of the asyncOperation.
        'request_time' (DateTime): The time, in UTC isoformat, when the request to restore the granule was initiated.
        'completion_time' (DateTime, Optional):
            The time, in UTC isoformat, when all granule_files were no longer 'pending'/'staged'.
    """
    try:
        with engine.begin() as connection:
            results = connection.execute(
                get_job_entry_for_granule_sql(),
                [
                    {
                        "granule_id": granule_id,
                        "job_id": job_id,
                    }
                ],
            )
    except Exception as err:
        # Can't use f"" because of '{}' bug in CumulusLogger.
        LOGGER.error("DbError: {err}", err=str(err))
        raise

    row = None
    for row in results:
        break

    if row is None:
        return None
    return {
        OUTPUT_GRANULE_ID_KEY: row[OUTPUT_GRANULE_ID_KEY],
        OUTPUT_JOB_ID_KEY: row[OUTPUT_JOB_ID_KEY],
        OUTPUT_REQUEST_TIME_KEY: row[OUTPUT_REQUEST_TIME_KEY],
        OUTPUT_COMPLETION_TIME_KEY: row[OUTPUT_COMPLETION_TIME_KEY],
    }


def get_job_entry_for_granule_sql() -> text:
    text(
        f"""
                SELECT
                    granule_id as "{OUTPUT_GRANULE_ID_KEY}",
                    job_id as "{OUTPUT_JOB_ID_KEY}",
                    request_time as "{OUTPUT_REQUEST_TIME_KEY}",
                    completion_time as "{OUTPUT_COMPLETION_TIME_KEY}"
                FROM
                    recovery_job
                WHERE
                    granule_id = :granule_id AND job_id = :job_id"""
    )


@shared_db.retry_operational_error()
def get_file_entries_for_granule_in_job(
    granule_id: str, job_id: str, engine: Engine
) -> List[Dict]:
    """
    Gets the individual status entries for the files for the given job+granule.

    Args:
        granule_id: The id of the granule to get file statuses for.
        job_id: The id of the job to get file statuses for.
        engine: The sqlalchemy engine to use for contacting the database.

    Returns: A Dict with the following keys:
        'file_name' (str): The name and extension of the file.
        'restore_destination' (str): The name of the glacier bucket the file is being copied to.
        'status' (str): The status of the restoration of the file. May be 'pending', 'staged', 'success', or 'failed'.
        'error_message' (str): If the restoration of the file errored, the error will be stored here. Otherwise, None.
    """
    try:
        with engine.begin() as connection:
            results = connection.execute(
                get_file_entries_for_granule_in_job_sql(),
                [
                    {
                        "granule_id": granule_id,
                        "job_id": job_id,
                    }
                ],
            )
    except Exception as err:
        # Can't use f"" because of '{}' bug in CumulusLogger.
        LOGGER.error("DbError: {err}", err=str(err))
        raise

    rows = []
    for row in results:
        rows.append(
            {
                OUTPUT_FILENAME_KEY: row[OUTPUT_FILENAME_KEY],
                OUTPUT_RESTORE_DESTINATION_KEY: row[OUTPUT_RESTORE_DESTINATION_KEY],
                OUTPUT_STATUS_KEY: row[OUTPUT_STATUS_KEY],
                OUTPUT_ERROR_MESSAGE_KEY: row[OUTPUT_ERROR_MESSAGE_KEY],
            }
        )

    return rows


def get_file_entries_for_granule_in_job_sql() -> text:
    return text(
        f"""
            SELECT
                recovery_file.filename AS "{OUTPUT_FILENAME_KEY}",
                recovery_file.restore_destination AS "{OUTPUT_RESTORE_DESTINATION_KEY}",
                recovery_status.value AS "{OUTPUT_STATUS_KEY}",
                recovery_file.error_message as "{OUTPUT_ERROR_MESSAGE_KEY}"
            FROM
                recovery_file
            JOIN recovery_status ON recovery_file.status_id=recovery_status.id
            WHERE
                granule_id = :granule_id AND job_id = :job_id
            ORDER BY filename desc"""
    )


def create_http_error_dict(
    error_type: str, http_status_code: int, request_id: str, message: str
) -> Dict[str, Any]:
    """
    Creates a standardized dictionary for error reporting.
    Args:
        error_type: The string representation of http_status_code.
        http_status_code: The integer representation of the http error.
        request_id: The incoming request's id.
        message: The message to display to the user and to record for debugging.
    Returns:
        A dict with the following keys:
            'errorType' (str)
            'httpStatus' (int)
            'requestId' (str)
            'message' (str)
    """
    # CumulusLogger will error if a string containing '{' or '}' is passed in without escaping.
    message = message.replace("{", "{{").replace("}", "}}")
    LOGGER.error(message)
    return {
        "errorType": error_type,
        "httpStatus": http_status_code,
        "requestId": request_id,
<<<<<<< HEAD
        "message": message
=======
        # CumulusLogger will error if a string containing '{' or '}' is passed in without escaping.
        "message": message.replace("{", "{{").replace("}", "}}"),
>>>>>>> 9602535c
    }


def handler(event: Dict[str, Any], context: Any) -> Dict[str, Any]:
    # noinspection SpellCheckingInspection
    """
    Entry point for the request_status_for_granule Lambda.
    Args:
        event: A dict with the following keys:
            granule_id: The unique ID of the granule to retrieve status for.
            asyncOperationId (Optional): The unique ID of the asyncOperation.
                May apply to a request that covers multiple granules.
        context: An object provided by AWS Lambda. Used for context tracking.

    Environment Vars: See shared_db.py's get_configuration for further details.

    Returns: A Dict with the following keys:
        'granule_id' (str): The unique ID of the granule to retrieve status for.
        'asyncOperationId' (str): The unique ID of the asyncOperation.
        'files' (List): Description and status of the files within the given granule. List of Dicts with keys:
            'file_name' (str): The name and extension of the file.
            'restore_destination' (str): The name of the glacier bucket the file is being copied to.
            'status' (str): The status of the restoration of the file.
                May be 'pending', 'staged', 'success', or 'failed'.
            'error_message' (str, Optional): If the restoration of the file errored, the error will be stored here.
        'request_time' (DateTime): The time, in UTC isoformat, when the request to restore the granule was initiated.
        'completion_time' (DateTime, Optional):
            The time, in UTC isoformat, when all granule_files were no longer 'pending'/'staged'.

        Or, if an error occurs, see create_http_error_dict
            400 if granule_id is missing. 500 if an error occurs when querying the database, 404 if not found.
    """
    try:
        LOGGER.setMetadata(event, context)

        granule_id = event.get(INPUT_GRANULE_ID_KEY, None)
        if granule_id is None or len(granule_id) == 0:
            return create_http_error_dict(
                "BadRequest",
                HTTPStatus.BAD_REQUEST,
                context.aws_request_id,
                f"{INPUT_GRANULE_ID_KEY} must be set to a non-empty value.",
            )

        db_connect_info = shared_db.get_configuration()

        return task(
            granule_id,
            db_connect_info,
            context.aws_request_id,
            event.get(INPUT_JOB_ID_KEY, None),
        )
    except Exception as error:
        return create_http_error_dict(
            "InternalServerError",
            HTTPStatus.INTERNAL_SERVER_ERROR,
            context.aws_request_id,
            error.__str__(),
        )<|MERGE_RESOLUTION|>--- conflicted
+++ resolved
@@ -290,12 +290,8 @@
         "errorType": error_type,
         "httpStatus": http_status_code,
         "requestId": request_id,
-<<<<<<< HEAD
-        "message": message
-=======
         # CumulusLogger will error if a string containing '{' or '}' is passed in without escaping.
         "message": message.replace("{", "{{").replace("}", "}}"),
->>>>>>> 9602535c
     }
 
 
