"""
Name: test_request_files.py

Description:  Unit tests for request_files.py.
"""
import unittest
from unittest.mock import Mock, patch, MagicMock
import os
import boto3
from botocore.exceptions import ClientError
from cumulus_logger import CumulusLogger
import requests_db
import db_config

from request_helpers import LambdaContextMock, create_handler_event
from request_helpers import (
    REQUEST_ID1, REQUEST_ID2, REQUEST_ID3, REQUEST_ID4,
    REQUEST_GROUP_ID_EXP_1, REQUEST_GROUP_ID_EXP_2,
    REQUEST_GROUP_ID_EXP_3, mock_secretsmanager_get_parameter)
from request_helpers import print_rows

import request_files

UTC_NOW_EXP_1 = requests_db.get_utc_now_iso()
FILE1 = "MOD09GQ___006/2017/MOD/MOD09GQ.A0219114.N5aUCG.006.0656338553321.h5"
FILE2 = "MOD09GQ___006/MOD/MOD09GQ.A0219114.N5aUCG.006.0656338553321.h5.met"
FILE3 = "MOD09GQ___006/MOD/MOD09GQ.A0219114.N5aUCG.006.0656338553321_ndvi.jpg"
FILE4 = "MOD09GQ___006/MOD/MOD09GQ.A0219114.N5aUCG.006.0656338553321.cmr.xml"
PROTECTED_BUCKET = "sndbx-cumulus-protected"
PUBLIC_BUCKET = "sndbx-cumulus-public"
KEY1 = {"key": FILE1, "dest_bucket": PROTECTED_BUCKET}
KEY2 = {"key": FILE2, "dest_bucket": PROTECTED_BUCKET}
KEY3 = {"key": FILE3, "dest_bucket": None}
KEY4 = {"key": FILE4, "dest_bucket": PUBLIC_BUCKET}


class TestRequestFilesPostgres(unittest.TestCase):
    """
    TestRequestFiles.
    """

    def setUp(self):
        self.mock_boto3_client = boto3.client
        self.mock_info = CumulusLogger.info
        self.mock_error = CumulusLogger.error
        self.mock_generator = requests_db.request_id_generator
        db_config.set_env()
        os.environ['RESTORE_EXPIRE_DAYS'] = '5'
        os.environ['RESTORE_REQUEST_RETRIES'] = '2'
        os.environ['RESTORE_RETRIEVAL_TYPE'] = 'Standard'
        self.context = LambdaContextMock()

    def tearDown(self):
        boto3.client = Mock()
        mock_secretsmanager_get_parameter(1)
        try:
            requests_db.delete_all_requests()
        except requests_db.NotFound:
            pass
        except requests_db.DatabaseError:
            pass
        requests_db.request_id_generator = self.mock_generator
        CumulusLogger.error = self.mock_error
        CumulusLogger.info = self.mock_info
        boto3.client = self.mock_boto3_client
        del os.environ['RESTORE_EXPIRE_DAYS']
        del os.environ['RESTORE_REQUEST_RETRIES']
        del os.environ["DATABASE_HOST"]
        del os.environ["DATABASE_NAME"]
        del os.environ["DATABASE_USER"]
        del os.environ["DATABASE_PW"]
        del os.environ["DATABASE_PORT"]
        del os.environ["RESTORE_RETRIEVAL_TYPE"]

    def test_task_one_granule_4_files_success(self):
        """
        Test four files for one granule - successful
        """
        granule_id = "MOD09GQ.A0219114.N5aUCG.006.0656338553321"
        files = [KEY1, KEY2, KEY3, KEY4]
        input_event = {
            "input": {
                "granules": [
                    {
                        "granuleId": granule_id,
                        "keys": files
                    }
                ]
            },
            "config": {
                "glacier-bucket": "my-dr-fake-glacier-bucket"
            }
        }

        requests_db.request_id_generator = Mock(side_effect=[REQUEST_GROUP_ID_EXP_1,
                                                             REQUEST_ID1,
                                                             REQUEST_ID2,
                                                             REQUEST_ID3,
                                                             REQUEST_ID4])

        boto3.client = Mock()
        s3_cli = boto3.client('s3')

        s3_cli.restore_object = Mock(side_effect=[None,
                                                  None,
                                                  None,
                                                  None
                                                  ])
        s3_cli.head_object = Mock()
        CumulusLogger.info = Mock()
        mock_secretsmanager_get_parameter(5)
        try:
            result = request_files.task(input_event, self.context)
        except requests_db.DatabaseError as err:
            self.fail(str(err))

        exp_gran = {
            'granuleId': granule_id,
            'recover_files': [
                {'key': FILE1, 'dest_bucket': PROTECTED_BUCKET, 'success': True, 'err_msg': ''},
                {'key': FILE2, 'dest_bucket': PROTECTED_BUCKET, 'success': True, 'err_msg': ''},
                {'key': FILE3, 'dest_bucket': None, 'success': True, 'err_msg': ''},
                {'key': FILE4, 'dest_bucket': PUBLIC_BUCKET, 'success': True, 'err_msg': ''}
            ],
            'keys': [
                {'key': FILE1, 'dest_bucket': PROTECTED_BUCKET},
                {'key': FILE2, 'dest_bucket': PROTECTED_BUCKET},
                {'key': FILE3, 'dest_bucket': None},
                {'key': FILE4, 'dest_bucket': PUBLIC_BUCKET}
            ]
        }
        exp_granules = {
            'granules': [exp_gran]
        }
        self.assertEqual(exp_granules, result)
        end_rows = requests_db.get_all_requests()
        self.assertEqual(4, len(end_rows))
        for row in end_rows:
            self.assertEqual("inprogress", row['job_status'])


<<<<<<< HEAD
    def test_task_client_error_one_file(self):
        """
        Test retries for restore error for one file.
        """
        exp_event = {}
        exp_event["config"] = {"glacier-bucket": "some_bucket"}
        exp_event["input"] = {
            "granules": [{"granuleId": "MOD09GQ.A0219114.N5aUCG.006.0656338553321",
                          "keys": [KEY1]}]}

        os.environ['RESTORE_RETRY_SLEEP_SECS'] = '.5'
        requests_db.request_id_generator = Mock(side_effect=[REQUEST_GROUP_ID_EXP_1,
                                                             REQUEST_ID1,
                                                             REQUEST_ID2,
                                                             REQUEST_ID3])
        boto3.client = Mock()
        s3_cli = boto3.client('s3')
        s3_cli.head_object = Mock()
        s3_cli.restore_object = Mock(
            side_effect=[ClientError({'Error': {'Code': 'NoSuchBucket'}}, 'restore_object'),
                         ClientError({'Error': {'Code': 'NoSuchBucket'}}, 'restore_object'),
                         ClientError({'Error': {'Code': 'NoSuchBucket'}}, 'restore_object')])
        CumulusLogger.info = Mock()
        CumulusLogger.error = Mock()
        mock_secretsmanager_get_parameter(1)
        #exp_gran = {}
        #exp_gran['granuleId'] = 'MOD09GQ.A0219114.N5aUCG.006.0656338553321'

        exp_gran = {'granuleId': 'MOD09GQ.A0219114.N5aUCG.006.0656338553321', 'files': [
            {'key': FILE1,
             'dest_bucket': PROTECTED_BUCKET,
             'success': False,
             'err_msg': 'An error occurred (NoSuchBucket) when calling the restore_object '
                        'operation: Unknown'}]}
        exp_err = f"One or more files failed to be requested. {exp_gran}"
        try:
            request_files.task(exp_event, self.context)
            self.fail("RestoreRequestError expected")
        except request_files.RestoreRequestError as err:
            self.assertEqual(exp_err, str(err))
        del os.environ['RESTORE_RETRY_SLEEP_SECS']
        boto3.client.assert_called_with('secretsmanager')
        s3_cli.head_object.assert_called_with(Bucket='some_bucket',
                                              Key=FILE1)
        restore_req_exp = {'Days': 5, 'GlacierJobParameters': {'Tier': 'Standard'}}
        s3_cli.restore_object.assert_called_with(
            Bucket='some_bucket',
            Key=FILE1,
            RestoreRequest=restore_req_exp)

    def test_task_client_error_3_times(self):
        """
        Test three files, two successful, one errors on all retries and fails.
        """
        exp_event = {}
        exp_event["config"] = {"glacier-bucket": "some_bucket"}
        gran = {}
        granule_id = "MOD09GQ.A0219114.N5aUCG.006.0656338553321"
        gran["granuleId"] = granule_id
        keys = [KEY1, KEY3, KEY4]
        gran["keys"] = keys
        exp_event["input"] = {
            "granules": [gran]}

        requests_db.request_id_generator = Mock(side_effect=[REQUEST_GROUP_ID_EXP_1,
                                                             REQUEST_ID1,
                                                             REQUEST_GROUP_ID_EXP_3,
                                                             REQUEST_ID2,
                                                             REQUEST_ID3,
                                                             REQUEST_ID4
                                                             ])
        boto3.client = Mock()
        s3_cli = boto3.client('s3')
        s3_cli.head_object = Mock()
        s3_cli.restore_object = Mock(side_effect=[None,
                                                  ClientError({'Error': {'Code': 'NoSuchBucket'}},
                                                              'restore_object'),
                                                  None,
                                                  ClientError({'Error': {'Code': 'NoSuchBucket'}},
                                                              'restore_object'),
                                                  ClientError({'Error': {'Code': 'NoSuchKey'}},
                                                              'restore_object')
                                                  ])
        CumulusLogger.info = Mock()
        CumulusLogger.error = Mock()
        mock_secretsmanager_get_parameter(3)
        exp_gran = {}
        exp_gran['granuleId'] = granule_id
        exp_files = []

        exp_file = {}
        exp_file['key'] = FILE1
        exp_file['dest_bucket'] = PROTECTED_BUCKET
        exp_file['success'] = True
        exp_file['err_msg'] = ''
        exp_files.append(exp_file)

        exp_file = {}
        exp_file['key'] = FILE3
        exp_file['dest_bucket'] = None
        exp_file['success'] = False
        exp_file['err_msg'] = 'An error occurred (NoSuchKey) when calling the restore_object ' \
                              'operation: Unknown'
        exp_files.append(exp_file)

        exp_file = {}
        exp_file['key'] = FILE4
        exp_file['dest_bucket'] = PUBLIC_BUCKET
        exp_file['success'] = True
        exp_file['err_msg'] = ''
        exp_files.append(exp_file)

        exp_gran['files'] = exp_files
        exp_err = f"One or more files failed to be requested. {exp_gran}"

        print_rows("begin")
        try:
            request_files.task(exp_event, self.context)
            self.fail("RestoreRequestError expected")
        except request_files.RestoreRequestError as err:
            self.assertEqual(exp_err, str(err))
        print_rows("end")


    def test_task_client_error_2_times(self):
        """
        Test two files, first successful, second has two errors, then success.
        """
        file1 = {"key": FILE1,
                 "dest_bucket": "sndbx-cumulus-protected"}
        file2 = {"key": FILE2,
                 "dest_bucket": "sndbx-cumulus-protected"}
        exp_event = {}
        exp_event["config"] = {"glacier-bucket": "some_bucket"}
        gran = {}
        granule_id = "MOD09GQ.A0219114.N5aUCG.006.0656338553321"
        gran["granuleId"] = granule_id
        keys = []
        keys.append(file1)
        keys.append(file2)
        gran["keys"] = keys
        exp_event["input"] = {
            "granules": [gran]}

        requests_db.request_id_generator = Mock(side_effect=[REQUEST_GROUP_ID_EXP_1,
                                                             REQUEST_ID1,
                                                             REQUEST_GROUP_ID_EXP_2,
                                                             REQUEST_ID2,
                                                             REQUEST_ID3])
        boto3.client = Mock()
        s3_cli = boto3.client('s3')
        s3_cli.head_object = Mock()
        s3_cli.restore_object = Mock(side_effect=[None,
                                                  ClientError({'Error': {'Code': 'NoSuchBucket'}},
                                                              'restore_object'),
                                                  ClientError({'Error': {'Code': 'NoSuchBucket'}},
                                                              'restore_object'),
                                                  None
                                                  ])
        CumulusLogger.info = Mock()
        CumulusLogger.error = Mock()
        mock_secretsmanager_get_parameter(2)
        exp_gran = {}
        exp_gran['granuleId'] = granule_id
        exp_files = []

        exp_file = {}
        exp_file['key'] = FILE1
        exp_file['dest_bucket'] = "sndbx-cumulus-protected"
        exp_file['success'] = True
        exp_file['err_msg'] = ''
        exp_files.append(exp_file)

        exp_file = {}
        exp_file['key'] = FILE2
        exp_file['dest_bucket'] = "sndbx-cumulus-protected"
        exp_file['success'] = True
        exp_file['err_msg'] = ''
        exp_files.append(exp_file)

        exp_gran['files'] = exp_files

        print_rows("begin")

        result = request_files.task(exp_event, self.context)
        self.assertEqual(exp_gran, result)

        print_rows("end")

=======
>>>>>>> 5935dcfd
if __name__ == '__main__':
    unittest.main(argv=['start'])<|MERGE_RESOLUTION|>--- conflicted
+++ resolved
@@ -139,197 +139,5 @@
             self.assertEqual("inprogress", row['job_status'])
 
 
-<<<<<<< HEAD
-    def test_task_client_error_one_file(self):
-        """
-        Test retries for restore error for one file.
-        """
-        exp_event = {}
-        exp_event["config"] = {"glacier-bucket": "some_bucket"}
-        exp_event["input"] = {
-            "granules": [{"granuleId": "MOD09GQ.A0219114.N5aUCG.006.0656338553321",
-                          "keys": [KEY1]}]}
-
-        os.environ['RESTORE_RETRY_SLEEP_SECS'] = '.5'
-        requests_db.request_id_generator = Mock(side_effect=[REQUEST_GROUP_ID_EXP_1,
-                                                             REQUEST_ID1,
-                                                             REQUEST_ID2,
-                                                             REQUEST_ID3])
-        boto3.client = Mock()
-        s3_cli = boto3.client('s3')
-        s3_cli.head_object = Mock()
-        s3_cli.restore_object = Mock(
-            side_effect=[ClientError({'Error': {'Code': 'NoSuchBucket'}}, 'restore_object'),
-                         ClientError({'Error': {'Code': 'NoSuchBucket'}}, 'restore_object'),
-                         ClientError({'Error': {'Code': 'NoSuchBucket'}}, 'restore_object')])
-        CumulusLogger.info = Mock()
-        CumulusLogger.error = Mock()
-        mock_secretsmanager_get_parameter(1)
-        #exp_gran = {}
-        #exp_gran['granuleId'] = 'MOD09GQ.A0219114.N5aUCG.006.0656338553321'
-
-        exp_gran = {'granuleId': 'MOD09GQ.A0219114.N5aUCG.006.0656338553321', 'files': [
-            {'key': FILE1,
-             'dest_bucket': PROTECTED_BUCKET,
-             'success': False,
-             'err_msg': 'An error occurred (NoSuchBucket) when calling the restore_object '
-                        'operation: Unknown'}]}
-        exp_err = f"One or more files failed to be requested. {exp_gran}"
-        try:
-            request_files.task(exp_event, self.context)
-            self.fail("RestoreRequestError expected")
-        except request_files.RestoreRequestError as err:
-            self.assertEqual(exp_err, str(err))
-        del os.environ['RESTORE_RETRY_SLEEP_SECS']
-        boto3.client.assert_called_with('secretsmanager')
-        s3_cli.head_object.assert_called_with(Bucket='some_bucket',
-                                              Key=FILE1)
-        restore_req_exp = {'Days': 5, 'GlacierJobParameters': {'Tier': 'Standard'}}
-        s3_cli.restore_object.assert_called_with(
-            Bucket='some_bucket',
-            Key=FILE1,
-            RestoreRequest=restore_req_exp)
-
-    def test_task_client_error_3_times(self):
-        """
-        Test three files, two successful, one errors on all retries and fails.
-        """
-        exp_event = {}
-        exp_event["config"] = {"glacier-bucket": "some_bucket"}
-        gran = {}
-        granule_id = "MOD09GQ.A0219114.N5aUCG.006.0656338553321"
-        gran["granuleId"] = granule_id
-        keys = [KEY1, KEY3, KEY4]
-        gran["keys"] = keys
-        exp_event["input"] = {
-            "granules": [gran]}
-
-        requests_db.request_id_generator = Mock(side_effect=[REQUEST_GROUP_ID_EXP_1,
-                                                             REQUEST_ID1,
-                                                             REQUEST_GROUP_ID_EXP_3,
-                                                             REQUEST_ID2,
-                                                             REQUEST_ID3,
-                                                             REQUEST_ID4
-                                                             ])
-        boto3.client = Mock()
-        s3_cli = boto3.client('s3')
-        s3_cli.head_object = Mock()
-        s3_cli.restore_object = Mock(side_effect=[None,
-                                                  ClientError({'Error': {'Code': 'NoSuchBucket'}},
-                                                              'restore_object'),
-                                                  None,
-                                                  ClientError({'Error': {'Code': 'NoSuchBucket'}},
-                                                              'restore_object'),
-                                                  ClientError({'Error': {'Code': 'NoSuchKey'}},
-                                                              'restore_object')
-                                                  ])
-        CumulusLogger.info = Mock()
-        CumulusLogger.error = Mock()
-        mock_secretsmanager_get_parameter(3)
-        exp_gran = {}
-        exp_gran['granuleId'] = granule_id
-        exp_files = []
-
-        exp_file = {}
-        exp_file['key'] = FILE1
-        exp_file['dest_bucket'] = PROTECTED_BUCKET
-        exp_file['success'] = True
-        exp_file['err_msg'] = ''
-        exp_files.append(exp_file)
-
-        exp_file = {}
-        exp_file['key'] = FILE3
-        exp_file['dest_bucket'] = None
-        exp_file['success'] = False
-        exp_file['err_msg'] = 'An error occurred (NoSuchKey) when calling the restore_object ' \
-                              'operation: Unknown'
-        exp_files.append(exp_file)
-
-        exp_file = {}
-        exp_file['key'] = FILE4
-        exp_file['dest_bucket'] = PUBLIC_BUCKET
-        exp_file['success'] = True
-        exp_file['err_msg'] = ''
-        exp_files.append(exp_file)
-
-        exp_gran['files'] = exp_files
-        exp_err = f"One or more files failed to be requested. {exp_gran}"
-
-        print_rows("begin")
-        try:
-            request_files.task(exp_event, self.context)
-            self.fail("RestoreRequestError expected")
-        except request_files.RestoreRequestError as err:
-            self.assertEqual(exp_err, str(err))
-        print_rows("end")
-
-
-    def test_task_client_error_2_times(self):
-        """
-        Test two files, first successful, second has two errors, then success.
-        """
-        file1 = {"key": FILE1,
-                 "dest_bucket": "sndbx-cumulus-protected"}
-        file2 = {"key": FILE2,
-                 "dest_bucket": "sndbx-cumulus-protected"}
-        exp_event = {}
-        exp_event["config"] = {"glacier-bucket": "some_bucket"}
-        gran = {}
-        granule_id = "MOD09GQ.A0219114.N5aUCG.006.0656338553321"
-        gran["granuleId"] = granule_id
-        keys = []
-        keys.append(file1)
-        keys.append(file2)
-        gran["keys"] = keys
-        exp_event["input"] = {
-            "granules": [gran]}
-
-        requests_db.request_id_generator = Mock(side_effect=[REQUEST_GROUP_ID_EXP_1,
-                                                             REQUEST_ID1,
-                                                             REQUEST_GROUP_ID_EXP_2,
-                                                             REQUEST_ID2,
-                                                             REQUEST_ID3])
-        boto3.client = Mock()
-        s3_cli = boto3.client('s3')
-        s3_cli.head_object = Mock()
-        s3_cli.restore_object = Mock(side_effect=[None,
-                                                  ClientError({'Error': {'Code': 'NoSuchBucket'}},
-                                                              'restore_object'),
-                                                  ClientError({'Error': {'Code': 'NoSuchBucket'}},
-                                                              'restore_object'),
-                                                  None
-                                                  ])
-        CumulusLogger.info = Mock()
-        CumulusLogger.error = Mock()
-        mock_secretsmanager_get_parameter(2)
-        exp_gran = {}
-        exp_gran['granuleId'] = granule_id
-        exp_files = []
-
-        exp_file = {}
-        exp_file['key'] = FILE1
-        exp_file['dest_bucket'] = "sndbx-cumulus-protected"
-        exp_file['success'] = True
-        exp_file['err_msg'] = ''
-        exp_files.append(exp_file)
-
-        exp_file = {}
-        exp_file['key'] = FILE2
-        exp_file['dest_bucket'] = "sndbx-cumulus-protected"
-        exp_file['success'] = True
-        exp_file['err_msg'] = ''
-        exp_files.append(exp_file)
-
-        exp_gran['files'] = exp_files
-
-        print_rows("begin")
-
-        result = request_files.task(exp_event, self.context)
-        self.assertEqual(exp_gran, result)
-
-        print_rows("end")
-
-=======
->>>>>>> 5935dcfd
 if __name__ == '__main__':
     unittest.main(argv=['start'])