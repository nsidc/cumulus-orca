"""
Name: test_request_files.py

Description:  Unit tests for request_files.py.
"""
import os
import unittest
from unittest.mock import patch, MagicMock

# noinspection PyPackageRequirements
import boto3
# noinspection PyPackageRequirements
import database
import requests_db
# noinspection PyPackageRequirements
from botocore.exceptions import ClientError
# noinspection PyPackageRequirements
from database import DbError

import request_files
from request_helpers import (REQUEST_GROUP_ID_EXP_1, REQUEST_GROUP_ID_EXP_2,
                             REQUEST_GROUP_ID_EXP_3, REQUEST_ID1, REQUEST_ID2,
                             REQUEST_ID3, REQUEST_ID4, LambdaContextMock,
                             create_handler_event, create_insert_request,
                             mock_secretsmanager_get_parameter)

UTC_NOW_EXP_1 = requests_db.get_utc_now_iso()
FILE1 = "MOD09GQ___006/2017/MOD/MOD09GQ.A0219114.N5aUCG.006.0656338553321.h5"
FILE2 = "MOD09GQ___006/MOD/MOD09GQ.A0219114.N5aUCG.006.0656338553321.h5.met"
FILE3 = "MOD09GQ___006/MOD/MOD09GQ.A0219114.N5aUCG.006.0656338553321_ndvi.jpg"
FILE4 = "MOD09GQ___006/MOD/MOD09GQ.A0219114.N5aUCG.006.0656338553321.cmr.xml"
PROTECTED_BUCKET = "sndbx-cumulus-protected"
PUBLIC_BUCKET = "sndbx-cumulus-public"
KEY1 = {"key": FILE1, "dest_bucket": PROTECTED_BUCKET}
KEY2 = {"key": FILE2, "dest_bucket": PROTECTED_BUCKET}
KEY3 = {"key": FILE3, "dest_bucket": None}
KEY4 = {"key": FILE4, "dest_bucket": PUBLIC_BUCKET}


class TestRequestFiles(unittest.TestCase):
    """
    TestRequestFiles.
    """

    def setUp(self):
        # todo: Give less deceptive names to storage. Remove storage where not needed.
        self.mock_boto3_client = boto3.client
        # todo: single_query is not called in code. Replace with higher-level checks.
        self.mock_single_query = database.single_query
        # todo: These values should be used in unit tests.
        os.environ["DATABASE_HOST"] = "my.db.host.gov"
        os.environ["DATABASE_PORT"] = "54"
        os.environ["DATABASE_NAME"] = "sndbx"
        os.environ["DATABASE_USER"] = "unittestdbuser"
        os.environ["DATABASE_PW"] = "unittestdbpw"
        os.environ['RESTORE_EXPIRE_DAYS'] = '5'
        os.environ['RESTORE_REQUEST_RETRIES'] = '2'
        self.context = LambdaContextMock()

    def tearDown(self):
        database.single_query = self.mock_single_query
        boto3.client = self.mock_boto3_client
        del os.environ['RESTORE_EXPIRE_DAYS']
        del os.environ['RESTORE_REQUEST_RETRIES']
        del os.environ["DATABASE_HOST"]
        del os.environ["DATABASE_NAME"]
        del os.environ["DATABASE_USER"]
        del os.environ["DATABASE_PW"]
        del os.environ["DATABASE_PORT"]

    @patch('cumulus_logger.CumulusLogger.error')
    def test_handler(self,
                     mock_logger_error: MagicMock):
        """
        Tests the handler
        # todo: Does it? How does it?
        """
        input_event = create_handler_event()
        task_input = {"input": input_event["payload"], "config": {}}
        exp_err = f'request: {task_input} does not contain a config value for glacier-bucket'
        try:
            request_files.handler(input_event, self.context)
            self.fail('Expected error not raised.')
        except request_files.RestoreRequestError as roe:
            self.assertEqual(exp_err, str(roe))

    @patch('requests_db.request_id_generator')
    # todo: single_query is not called in code. Replace with higher-level checks.
    @patch('database.single_query')
    @patch('boto3.client')
    @patch('cumulus_logger.CumulusLogger.info')
    def test_task_one_granule_4_files_success(self,
                                              mock_logger_info: MagicMock,
                                              mock_boto3_client: MagicMock,
                                              mock_database_single_query: MagicMock,
                                              mock_request_id_generator: MagicMock):
        """
        Test four files for one granule - successful
        """
        granule_id = "MOD09GQ.A0219114.N5aUCG.006.0656338553321"
        files = [KEY1, KEY2, KEY3, KEY4]
        input_event = {
            "input": {
                "granules": [
                    {
                        "granuleId": granule_id,
                        "keys": files
                    }
                ]
            },
            "config": {
                "glacier-bucket": "my-dr-fake-glacier-bucket"
            }
        }

        mock_s3_cli = mock_boto3_client('s3')
        mock_s3_cli.restore_object.side_effect = [None,
                                                  None,
                                                  None,
                                                  None
                                                  ]
        qresult_1_inprogress, _ = create_insert_request(
            REQUEST_ID1, REQUEST_GROUP_ID_EXP_1, granule_id, files[0],
            "restore", "some_bucket", "inprogress",
            UTC_NOW_EXP_1, None, None)
        qresult_2_inprogress, _ = create_insert_request(
            REQUEST_ID1, REQUEST_GROUP_ID_EXP_1, granule_id, files[1],
            "restore", "some_bucket", "inprogress",
            UTC_NOW_EXP_1, None, None)
        qresult_3_inprogress, _ = create_insert_request(
            REQUEST_ID1, REQUEST_GROUP_ID_EXP_1, granule_id, files[2],
            "restore", "some_bucket", "inprogress",
            UTC_NOW_EXP_1, None, None)
        qresult_4_inprogress, _ = create_insert_request(
            REQUEST_ID1, REQUEST_GROUP_ID_EXP_1, granule_id, files[3],
            "restore", "some_bucket", "inprogress",
            UTC_NOW_EXP_1, None, None)

<<<<<<< HEAD
        requests_db.request_id_generator = Mock(side_effect=[REQUEST_GROUP_ID_EXP_1,
                                                             REQUEST_ID1,
                                                             REQUEST_ID2,
                                                             REQUEST_ID3,
                                                             REQUEST_ID4])
        database.single_query = Mock(
            side_effect=[qresult_1_inprogress, qresult_1_inprogress,
                         qresult_3_inprogress, qresult_4_inprogress])
        mock_secretsmanager_get_parameter(4)
=======
        mock_request_id_generator.side_effect = [REQUEST_GROUP_ID_EXP_1,
                                                 REQUEST_ID1,
                                                 REQUEST_ID2,
                                                 REQUEST_ID3,
                                                 REQUEST_ID4]
        mock_database_single_query.side_effect = [qresult_1_inprogress, qresult_2_inprogress,
                                                  qresult_3_inprogress, qresult_4_inprogress]
        mock_ssm_get_parameter(4)
>>>>>>> 5935dcfd

        try:
            result = request_files.task(input_event, self.context)
        except requests_db.DatabaseError as err:
            self.fail(str(err))

<<<<<<< HEAD
        boto3.client.assert_called_with('secretsmanager')
        s3_cli.head_object.assert_any_call(Bucket='my-dr-fake-glacier-bucket',
                                           Key=FILE1)
        s3_cli.head_object.assert_any_call(Bucket='my-dr-fake-glacier-bucket',
                                           Key=FILE2)
        s3_cli.head_object.assert_any_call(Bucket='my-dr-fake-glacier-bucket',
                                           Key=FILE3)
        s3_cli.head_object.assert_any_call(Bucket='my-dr-fake-glacier-bucket',
                                           Key=FILE4)
=======
        mock_boto3_client.assert_called_with('ssm')
        mock_s3_cli.head_object.assert_any_call(Bucket='my-dr-fake-glacier-bucket',
                                                Key=FILE1)
        mock_s3_cli.head_object.assert_any_call(Bucket='my-dr-fake-glacier-bucket',
                                                Key=FILE2)
        mock_s3_cli.head_object.assert_any_call(Bucket='my-dr-fake-glacier-bucket',
                                                Key=FILE3)
        mock_s3_cli.head_object.assert_any_call(Bucket='my-dr-fake-glacier-bucket',
                                                Key=FILE4)
>>>>>>> 5935dcfd
        restore_req_exp = {'Days': 5, 'GlacierJobParameters': {'Tier': 'Standard'}}

        mock_s3_cli.restore_object.assert_any_call(
            Bucket='my-dr-fake-glacier-bucket',
            Key=FILE1,
            RestoreRequest=restore_req_exp)
        mock_s3_cli.restore_object.assert_any_call(
            Bucket='my-dr-fake-glacier-bucket',
            Key=FILE2,
            RestoreRequest=restore_req_exp)
        mock_s3_cli.restore_object.assert_any_call(
            Bucket='my-dr-fake-glacier-bucket',
            Key=FILE3,
            RestoreRequest=restore_req_exp)
        mock_s3_cli.restore_object.assert_called_with(
            Bucket='my-dr-fake-glacier-bucket',
            Key=FILE4,
            RestoreRequest=restore_req_exp)

        exp_gran = {
            'granuleId': granule_id,
            'keys': self.get_expected_keys(),
            'recover_files': self.get_expected_files()
        }
        exp_granules = {'granules': [exp_gran]}

        self.assertEqual(exp_granules, result)
        mock_database_single_query.assert_called()  # called 4 times # todo: No..?

    @staticmethod
    def get_expected_files():
        """
        builds a list of expected files
        """
        return [
            {'key': FILE1, 'dest_bucket': PROTECTED_BUCKET, 'success': True, 'err_msg': ''},
            {'key': FILE2, 'dest_bucket': PROTECTED_BUCKET, 'success': True, 'err_msg': ''},
            {'key': FILE3, 'dest_bucket': None, 'success': True, 'err_msg': ''},
            {'key': FILE4, 'dest_bucket': PUBLIC_BUCKET, 'success': True, 'err_msg': ''}
        ]

    @staticmethod
    def get_expected_keys():
        """
        Builds a list of expected keys
        """
        return [
            {
                'dest_bucket': PROTECTED_BUCKET,
                'key': FILE1
            },
            {
                'dest_bucket': PROTECTED_BUCKET,
                'key': FILE2
            },
            {
                'dest_bucket': None,
                'key': FILE3
            },
            {
                'dest_bucket': PUBLIC_BUCKET,
                'key': FILE4
            },
        ]

    # todo: single_query is not called in code. Replace with higher-level checks.
    @patch('database.single_query')
    @patch('requests_db.request_id_generator')
    @patch('boto3.client')
    @patch('cumulus_logger.CumulusLogger.error')
    @patch('cumulus_logger.CumulusLogger.info')
    def test_task_one_granule_1_file_db_error(self,
                                              mock_logger_info: MagicMock,
                                              mock_logger_error: MagicMock,
                                              mock_boto3_client: MagicMock,
                                              mock_request_id_generator: MagicMock,
                                              mock_database_single_query: MagicMock):
        """
        Test one file for one granule - db error inserting status
        """
        granule_id = "MOD09GQ.A0219114.N5aUCG.006.0656338553321"
        input_event = {
            "input": {
                "granules": [
                    {
                        "granuleId": granule_id,
                        "keys": [
                            KEY1
                        ]
                    }
                ]
            },
            "config": {
                "glacier-bucket": "my-dr-fake-glacier-bucket"
            }
        }

<<<<<<< HEAD
        boto3.client = Mock()
        s3_cli = boto3.client('s3')
        s3_cli.restore_object = Mock(side_effect=[None
                                                  ])
        s3_cli.head_object = Mock()
        CumulusLogger.info = Mock()
        CumulusLogger.error = Mock()
        requests_db.request_id_generator = Mock(side_effect=[REQUEST_GROUP_ID_EXP_1,
                                                             REQUEST_ID1])
        database.single_query = Mock(
            side_effect=[DbError("mock insert failed error")])
        mock_secretsmanager_get_parameter(1)
        exp_result = {'granuleId': granule_id, 'files': [{'key': FILE1,
                                                          'dest_bucket': PROTECTED_BUCKET,
                                                          'success': True,
                                                          'err_msg': ''}]}
=======
        mock_s3_cli = mock_boto3_client('s3')
        mock_s3_cli.restore_object.side_effect = [None]
        mock_request_id_generator.side_effect = [REQUEST_GROUP_ID_EXP_1,
                                                 REQUEST_ID1]
        mock_database_single_query.side_effect = [DbError("mock insert failed error")]
        mock_ssm_get_parameter(1)
>>>>>>> 5935dcfd
        try:
            result = request_files.task(input_event, self.context)
        except requests_db.DatabaseError as err:
            self.fail(f"failed insert does not throw exception. {str(err)}")

<<<<<<< HEAD
        boto3.client.assert_called_with('secretsmanager')
        s3_cli.head_object.assert_any_call(Bucket='my-dr-fake-glacier-bucket',
                                           Key=FILE1)
=======
        mock_boto3_client.assert_called_with('ssm')  # todo: This feels like it should have more checks...
        mock_s3_cli.head_object.assert_any_call(Bucket='my-dr-fake-glacier-bucket',
                                                Key=FILE1)
>>>>>>> 5935dcfd
        restore_req_exp = {'Days': 5, 'GlacierJobParameters': {'Tier': 'Standard'}}
        mock_s3_cli.restore_object.assert_any_call(
            Bucket='my-dr-fake-glacier-bucket',
            Key=FILE1,
            RestoreRequest=restore_req_exp)

        exp_granules = {'granules': [
            {
                'granuleId': granule_id,
                'keys': [{'key': FILE1, 'dest_bucket': PROTECTED_BUCKET}],
                'recover_files': [{'key': FILE1, 'dest_bucket': PROTECTED_BUCKET, 'success': True, 'err_msg': ''}]
            }
        ]}

        self.assertEqual(exp_granules, result)
        mock_database_single_query.assert_called()  # called 1 times

    def test_task_two_granules(self):
        """
        Test two granules with one file each - successful.
        """
        granule_id = "MOD09GQ.A0219114.N5aUCG.006.0656338553321"
        exp_event = {"input": {
            "granules": [{"granuleId": granule_id,
                          "keys": [KEY1]},
                         {"granuleId": granule_id,
                          "keys": [KEY2]}]}, "config": {"glacier-bucket": "my-bucket"}}

        exp_err = "request_files can only accept 1 granule in the list. This input contains 2"
        try:
            request_files.task(exp_event, self.context)
            self.fail("RestoreRequestError expected")
        except request_files.RestoreRequestError as roe:
            self.assertEqual(exp_err, str(roe))

    @patch('requests_db.request_id_generator')
    @patch('boto3.client')
    @patch('cumulus_logger.CumulusLogger.info')
    def test_task_file_not_in_glacier(self,
                                      mock_logger_info: MagicMock,
                                      mock_boto3_client: MagicMock,
                                      mock_request_id_generator: MagicMock):
        """
        Test a file that is not in glacier.
        # todo: Expand test descriptions.
        """
        file1 = "MOD09GQ___006/2017/MOD/MOD09GQ.A0219114.N5aUCG.006.0656338553321.xyz"
        granule_id = "MOD09GQ.A0219114.N5aUCG.006.0656338553321"
        event = {
            'input': {
                "granules":
                    [{"granuleId": granule_id, "keys": [{"key": file1, "dest_bucket": None}]}]
            },
            "config": {"glacier-bucket": "my-bucket"}}
        mock_s3_cli = boto3.client('s3')
        # todo: Verify the below with a real-world db. If not the same, fix request_files.object_exists
        mock_s3_cli.head_object.side_effect = [ClientError({'Error': {'Code': 'NotFound'}}, 'head_object')]
        mock_request_id_generator.return_value = REQUEST_GROUP_ID_EXP_1
        try:
            result = request_files.task(event, self.context)

            expected_granules = {
                'granules': [
                    {
                        'granuleId': granule_id,
                        'keys': [
                            {
                                'dest_bucket': None,
                                'key': file1
                            }
                        ],
                        'recover_files': []
                    }
                ]
            }
            self.assertEqual(expected_granules, result)
            mock_boto3_client.assert_called_with('s3')
            mock_s3_cli.head_object.assert_called_with(Bucket='my-bucket', Key=file1)
        except requests_db.DatabaseError as err:
            self.fail(str(err))  # todo: Why? If you let it throw, it ends up the same way.

    # todo: single_query is not called in code. Replace with higher-level checks.
    @patch('database.single_query')
    @patch('boto3.client')
    def test_task_no_retries_env_var(self,
                                     mock_boto3_client: MagicMock,
                                     mock_database_single_query: MagicMock):
        """
        Test environment var RESTORE_REQUEST_RETRIES not set - use default.
        """
        del os.environ['RESTORE_REQUEST_RETRIES']
        granule_id = "MOD09GQ.A0219114.N5aUCG.006.0656338553321"
        # todo: Reduce string copy/paste for test values here and elsewhere.
        event = {
            "input": {
                "granules":
                    [{"granuleId": granule_id, "keys": [KEY1]}]}, "config": {"glacier-bucket": "some_bucket"}}

        mock_s3_cli = mock_boto3_client('s3')
        mock_s3_cli.restore_object.side_effect = [None]
        requests_db.request_id_generator.return_value = REQUEST_ID1

        exp_granules = {
            'granules': [
                {
                    'granuleId': granule_id,
                    'keys': [{'key': FILE1, 'dest_bucket': PROTECTED_BUCKET}],
                    'recover_files': [{'key': FILE1, 'dest_bucket': PROTECTED_BUCKET, 'success': True, 'err_msg': ''}]
                }
            ]
        }
        qresult_1_inprogress, _ = create_insert_request(
            REQUEST_ID1, REQUEST_GROUP_ID_EXP_1, granule_id, FILE1, "restore", "some_bucket",
            "inprogress", UTC_NOW_EXP_1, None, None)
<<<<<<< HEAD
        database.single_query = Mock(side_effect=[qresult_1_inprogress])
        mock_secretsmanager_get_parameter(1)
=======
        mock_database_single_query.side_effect = [qresult_1_inprogress]
        mock_ssm_get_parameter(1)
>>>>>>> 5935dcfd
        try:
            result = request_files.task(event, self.context)
            os.environ['RESTORE_REQUEST_RETRIES'] = '2'  # todo: This test claims 'no_retries'
            self.assertEqual(exp_granules, result)

<<<<<<< HEAD
            boto3.client.assert_called_with('secretsmanager')
            s3_cli.head_object.assert_called_with(Bucket='some_bucket',
                                                  Key=FILE1)
=======
            mock_boto3_client.assert_called_with('ssm')
            mock_s3_cli.head_object.assert_called_with(Bucket='some_bucket',
                                                       Key=FILE1)
>>>>>>> 5935dcfd
            restore_req_exp = {'Days': 5, 'GlacierJobParameters': {'Tier': 'Standard'}}
            mock_s3_cli.restore_object.assert_called_with(
                Bucket='some_bucket',
                Key=FILE1,
                RestoreRequest=restore_req_exp)
            mock_database_single_query.assert_called_once()
        except request_files.RestoreRequestError as err:
            self.fail(str(err))  # todo: Why? If you let it throw, it ends up the same way.

    @patch('requests_db.request_id_generator')
    # todo: single_query is not called in code. Replace with higher-level checks.
    @patch('database.single_query')
    @patch('boto3.client')
    @patch('cumulus_logger.CumulusLogger.info')
    def test_task_no_expire_days_env_var(self,
                                         mock_logger_info: MagicMock,
                                         mock_boto3_client: MagicMock,
                                         mock_database_single_query: MagicMock,
                                         mock_request_id_generator: MagicMock):
        """
        Test environment var RESTORE_EXPIRE_DAYS not set - use default.
        """
        del os.environ['RESTORE_EXPIRE_DAYS']
        os.environ['RESTORE_RETRIEVAL_TYPE'] = 'Expedited'
        granule_id = "MOD09GQ.A0219114.N5aUCG.006.0656338553321"
        event = {
            "config": {"glacier-bucket": "some_bucket"},
            "input": {
                "granules": [{"granuleId": granule_id, "keys": [KEY1]}]
            }
        }

        mock_s3_cli = mock_boto3_client('s3')
        # mock_s3_cli.head_object = Mock()  # todo: Look into why this line was in many test without asserts.
        mock_s3_cli.restore_object.side_effect = [None]
        mock_request_id_generator.return_value = REQUEST_ID1
        exp_granules = {
            'granules': [
                {
                    'granuleId': granule_id,
                    'keys': [{'key': FILE1, 'dest_bucket': PROTECTED_BUCKET}],
                    'recover_files': [{'key': FILE1, 'dest_bucket': PROTECTED_BUCKET, 'success': True, 'err_msg': ''}]
                }
            ]
        }

        qresult_1_inprogress, _ = create_insert_request(
            REQUEST_ID1, REQUEST_GROUP_ID_EXP_1, granule_id, FILE1, "restore", "some_bucket",
            "inprogress", UTC_NOW_EXP_1, None, None)
<<<<<<< HEAD
        database.single_query = Mock(side_effect=[qresult_1_inprogress])
        mock_secretsmanager_get_parameter(1)
=======
        mock_database_single_query.side_effect = [qresult_1_inprogress]
        mock_ssm_get_parameter(1)
>>>>>>> 5935dcfd

        try:
            result = request_files.task(event, self.context)
            self.assertEqual(exp_granules, result)
            os.environ['RESTORE_EXPIRE_DAYS'] = '3'
            del os.environ['RESTORE_RETRIEVAL_TYPE']
<<<<<<< HEAD
            boto3.client.assert_called_with('secretsmanager')
            s3_cli.head_object.assert_called_with(Bucket='some_bucket',
                                                  Key=FILE1)
=======
            mock_boto3_client.assert_called_with('ssm')
            mock_s3_cli.head_object.assert_called_with(Bucket='some_bucket',
                                                       Key=FILE1)
>>>>>>> 5935dcfd
            restore_req_exp = {'Days': 5, 'GlacierJobParameters': {'Tier': 'Expedited'}}
            mock_s3_cli.restore_object.assert_called_with(
                Bucket='some_bucket',
                Key=FILE1,
                RestoreRequest=restore_req_exp)
        except request_files.RestoreRequestError as err:
            self.fail(str(err))  # todo: Why? If you let it throw, it ends up the same way.
        mock_database_single_query.assert_called_once()

    @patch('cumulus_logger.CumulusLogger.error')
    def test_task_no_glacier_bucket(self,
                                    mock_logger_error: MagicMock):
        """
        Test for missing glacier-bucket in config.
        """
        exp_event = {"input": {
            "granules": [{"granuleId": "MOD09GQ.A0219114.N5aUCG.006.0656338553321",
                          "keys": [KEY1]}]}}

        exp_err = f"request: {exp_event} does not contain a config value for glacier-bucket"
        try:
            request_files.task(exp_event, self.context)
            self.fail("RestoreRequestError expected")
        except request_files.RestoreRequestError as err:
            self.assertEqual(exp_err, str(err))

    @patch('requests_db.request_id_generator')
    @patch('boto3.client')
    @patch('cumulus_logger.CumulusLogger.error')
    @patch('cumulus_logger.CumulusLogger.info')
    def test_task_client_error_one_file(self,
                                        mock_logger_info: MagicMock,
                                        mock_logger_error: MagicMock,
                                        mock_boto3_client: MagicMock,
                                        mock_request_id_generator: MagicMock):
        """
        Test retries for restore error for one file.
        """
        exp_event = {"config": {"glacier-bucket": "some_bucket"}, "input": {
            "granules": [{"granuleId": "MOD09GQ.A0219114.N5aUCG.006.0656338553321",
<<<<<<< HEAD
                          "keys": [KEY1]}]}

        os.environ['RESTORE_RETRY_SLEEP_SECS'] = '.5'
        requests_db.request_id_generator = Mock(side_effect=[REQUEST_GROUP_ID_EXP_1,
                                                             REQUEST_ID1,
                                                             REQUEST_ID2,
                                                             REQUEST_ID3])
        boto3.client = Mock()
        s3_cli = boto3.client('s3')
        s3_cli.head_object = Mock()
        s3_cli.restore_object = Mock(
            side_effect=[ClientError({'Error': {'Code': 'NoSuchBucket'}}, 'restore_object'),
                         ClientError({'Error': {'Code': 'NoSuchBucket'}}, 'restore_object'),
                         ClientError({'Error': {'Code': 'NoSuchBucket'}}, 'restore_object')])
        CumulusLogger.info = Mock()
        CumulusLogger.error = Mock()
        mock_secretsmanager_get_parameter(1)
        os.environ['RESTORE_RETRIEVAL_TYPE'] = 'Standard'
        exp_gran = {}
        exp_gran['granuleId'] = 'MOD09GQ.A0219114.N5aUCG.006.0656338553321'
        exp_files = []

        exp_file = {}
        exp_file['key'] = FILE1
        exp_file['dest_bucket'] = PROTECTED_BUCKET
        exp_file['success'] = False
        exp_files.append(exp_file)

        exp_gran = {'granuleId': 'MOD09GQ.A0219114.N5aUCG.006.0656338553321', 'files': [
            {'key': FILE1,
             'dest_bucket': PROTECTED_BUCKET,
             'success': False,
             'err_msg': 'An error occurred (NoSuchBucket) when calling the restore_object '
                        'operation: Unknown'}]}
=======
                          "keys": [KEY1]}]}}

        os.environ['RESTORE_RETRY_SLEEP_SECS'] = '.5'  # todo: This is not reset between tests
        mock_request_id_generator.side_effect = [REQUEST_GROUP_ID_EXP_1,
                                                 REQUEST_ID1,
                                                 REQUEST_ID2,
                                                 REQUEST_ID3]
        mock_s3_cli = mock_boto3_client('s3')
        mock_s3_cli.restore_object.side_effect = [ClientError({'Error': {'Code': 'NoSuchBucket'}}, 'restore_object'),
                                                  ClientError({'Error': {'Code': 'NoSuchBucket'}}, 'restore_object'),
                                                  ClientError({'Error': {'Code': 'NoSuchBucket'}}, 'restore_object')]
        mock_ssm_get_parameter(1)
        os.environ['RESTORE_RETRIEVAL_TYPE'] = 'Standard'  # todo: This is not reset between tests

        exp_gran = {
            'granuleId': 'MOD09GQ.A0219114.N5aUCG.006.0656338553321',
            'keys': [
                {
                    'key': FILE1,
                    'dest_bucket': PROTECTED_BUCKET
                }
            ],
            'recover_files': [
                {
                    'key': FILE1, 'dest_bucket': PROTECTED_BUCKET, 'success': False,
                    'err_msg': 'An error occurred (NoSuchBucket) when calling the restore_object operation: Unknown'
                }
            ]
        }
>>>>>>> 5935dcfd
        exp_err = f"One or more files failed to be requested. {exp_gran}"
        try:
            request_files.task(exp_event, self.context)
            self.fail("RestoreRequestError expected")
        except request_files.RestoreRequestError as err:
            self.assertEqual(exp_err, str(err))
        del os.environ['RESTORE_RETRY_SLEEP_SECS']
        del os.environ['RESTORE_RETRIEVAL_TYPE']
<<<<<<< HEAD
        boto3.client.assert_called_with('secretsmanager')
        s3_cli.head_object.assert_called_with(Bucket='some_bucket',
                                              Key=FILE1)
=======
        mock_boto3_client.assert_called_with('ssm')
        mock_s3_cli.head_object.assert_called_with(Bucket='some_bucket',
                                                   Key=FILE1)
>>>>>>> 5935dcfd
        restore_req_exp = {'Days': 5, 'GlacierJobParameters': {'Tier': 'Standard'}}
        mock_s3_cli.restore_object.assert_any_call(
            Bucket='some_bucket',
            Key=FILE1,
            RestoreRequest=restore_req_exp)

    # todo: single_query is not called in code. Replace with higher-level checks.
    @patch('database.single_query')
    @patch('requests_db.request_id_generator')
    @patch('boto3.client')
    @patch('cumulus_logger.CumulusLogger.error')
    @patch('cumulus_logger.CumulusLogger.info')
    def test_task_client_error_3_times(self,
                                       mock_logger_info: MagicMock,
                                       mock_logger_error: MagicMock,
                                       mock_boto3_client: MagicMock,
                                       mock_request_id_generator: MagicMock,
                                       mock_single_query: MagicMock):
        """
        Test three files, two successful, one errors on all retries and fails.
        """
        keys = [KEY1, KEY3, KEY4]

        exp_event = {"config": {"glacier-bucket": "some_bucket"}}
        gran = {"granuleId": "MOD09GQ.A0219114.N5aUCG.006.0656338553321", "keys": keys}

        exp_event["input"] = {
            "granules": [gran]}

        mock_request_id_generator.side_effect = [REQUEST_GROUP_ID_EXP_1,
                                                 REQUEST_ID1,
                                                 REQUEST_GROUP_ID_EXP_3,
                                                 REQUEST_ID2,
                                                 REQUEST_ID3,
                                                 REQUEST_ID4
                                                 ]
        mock_s3_cli = mock_boto3_client('s3')
        mock_s3_cli.restore_object.side_effect = [None,
                                                  ClientError({'Error': {'Code': 'NoSuchBucket'}},
                                                              'restore_object'),
                                                  None,
                                                  ClientError({'Error': {'Code': 'NoSuchBucket'}},
                                                              'restore_object'),
                                                  ClientError({'Error': {'Code': 'NoSuchKey'}},
                                                              'restore_object')
                                                  ]

        exp_gran = {
            'granuleId': gran["granuleId"],
            'keys': self.get_exp_keys_3_errs(),
            'recover_files': self.get_exp_files_3_errs()
        }
        exp_err = f"One or more files failed to be requested. {exp_gran}"
        qresult_1_inprogress, _ = create_insert_request(
            REQUEST_ID1, REQUEST_GROUP_ID_EXP_1, gran["granuleId"], FILE1,
            "restore", "some_bucket",
            "inprogress", UTC_NOW_EXP_1, None, None)
        qresult_1_error, _ = create_insert_request(
            REQUEST_ID1, REQUEST_GROUP_ID_EXP_1, gran["granuleId"], FILE1,
            "restore", "some_bucket",
            "error", UTC_NOW_EXP_1, None, "'Code': 'NoSuchBucket'")
        qresult_3_inprogress, _ = create_insert_request(
            REQUEST_ID1, REQUEST_GROUP_ID_EXP_3, gran["granuleId"], FILE2,
            "restore", "some_bucket",
            "inprogress", UTC_NOW_EXP_1, None, None)
        qresult_3_error, _ = create_insert_request(
            REQUEST_ID1, REQUEST_GROUP_ID_EXP_3, gran["granuleId"], FILE2,
            "restore", "some_bucket",
            "error", UTC_NOW_EXP_1, None, "'Code': 'NoSuchBucket'")
<<<<<<< HEAD
        database.single_query = Mock(side_effect=[qresult_1_inprogress,
                                                  qresult_1_error,
                                                  qresult_3_inprogress,
                                                  qresult_1_error,
                                                  qresult_3_error])
        mock_secretsmanager_get_parameter(5)
=======
        mock_single_query.side_effect = [qresult_1_inprogress,
                                         qresult_1_error,
                                         qresult_3_inprogress,
                                         qresult_1_error,
                                         qresult_3_error]
        mock_ssm_get_parameter(5)
>>>>>>> 5935dcfd
        try:
            request_files.task(exp_event, self.context)
            self.fail("RestoreRequestError expected")
        except request_files.RestoreRequestError as err:
            self.assertEqual(exp_err, str(err))

<<<<<<< HEAD
        boto3.client.assert_called_with('secretsmanager')
        s3_cli.head_object.assert_any_call(Bucket='some_bucket',
                                           Key=FILE1)
        s3_cli.restore_object.assert_any_call(
=======
        mock_boto3_client.assert_called_with('ssm')
        mock_s3_cli.head_object.assert_any_call(Bucket='some_bucket',
                                                Key=FILE1)
        mock_s3_cli.restore_object.assert_any_call(
>>>>>>> 5935dcfd
            Bucket='some_bucket',
            Key=FILE1,
            RestoreRequest={'Days': 5, 'GlacierJobParameters': {'Tier': 'Standard'}})
        mock_single_query.assert_called()  # 5 times # todo: No..?

    @staticmethod
    def get_exp_files_3_errs():
        """
        builds list of expected files for test case
        """
        return [
            {'key': FILE1, 'dest_bucket': PROTECTED_BUCKET, 'success': True, 'err_msg': ''},
            {'key': FILE3, 'dest_bucket': None, 'success': False,
             'err_msg': 'An error occurred (NoSuchKey) when calling the restore_object '
                        'operation: Unknown'},
            {'key': FILE4, 'dest_bucket': PUBLIC_BUCKET, 'success': True, 'err_msg': ''}
        ]

    @staticmethod
    def get_exp_keys_3_errs():
        """
        builds list of expected files for test case
        """
        return [
            {'key': FILE1, 'dest_bucket': PROTECTED_BUCKET},
            {'key': FILE3, 'dest_bucket': None},
            {'key': FILE4, 'dest_bucket': PUBLIC_BUCKET}
        ]

    # todo: single_query is not called in code. Replace with higher-level checks.
    @patch('database.single_query')
    @patch('requests_db.request_id_generator')
    @patch('boto3.client')
    @patch('cumulus_logger.CumulusLogger.error')
    @patch('cumulus_logger.CumulusLogger.info')
    def test_task_client_error_2_times(self,
                                       mock_logger_info: MagicMock,
                                       mock_logger_error: MagicMock,
                                       mock_boto3_client: MagicMock,
                                       mock_request_id_generator: MagicMock,
                                       mock_database_single_query: MagicMock):
        """
        Test two files, first successful, second has two errors, then success.
        """
        exp_event = {"config": {"glacier-bucket": "some_bucket"}}
        gran = {}
        granule_id = "MOD09GQ.A0219114.N5aUCG.006.0656338553321"
        gran["granuleId"] = granule_id
        keys = [KEY1, KEY2]
        gran["keys"] = keys
        exp_event["input"] = {
            "granules": [gran]}
        mock_request_id_generator.side_effect = [REQUEST_GROUP_ID_EXP_1,
                                                 REQUEST_ID1,
                                                 REQUEST_GROUP_ID_EXP_2,
                                                 REQUEST_ID2,
                                                 REQUEST_ID3]
        mock_s3_cli = mock_boto3_client('s3')

        mock_s3_cli.restore_object.side_effect = [None,
                                                  ClientError({'Error': {'Code': 'NoSuchBucket'}},
                                                              'restore_object'),
                                                  ClientError({'Error': {'Code': 'NoSuchBucket'}},
                                                              'restore_object'),
                                                  None
                                                  ]

        exp_granules = {
            'granules': [
                {
                    'granuleId': granule_id,
                    'keys': [
                        {'key': FILE1, 'dest_bucket': PROTECTED_BUCKET},
                        {'key': FILE2, 'dest_bucket': PROTECTED_BUCKET}
                    ],
                    'recover_files': [
                        {'key': FILE1, 'dest_bucket': PROTECTED_BUCKET, 'success': True, 'err_msg': ''},
                        {'key': FILE2, 'dest_bucket': PROTECTED_BUCKET, 'success': True, 'err_msg': ''}
                    ]
                }
            ]}

        qresult1, _ = create_insert_request(
            REQUEST_ID1, REQUEST_GROUP_ID_EXP_1, granule_id, keys[0], "restore", "some_bucket",
            "inprogress", UTC_NOW_EXP_1, None, None)
        qresult2, _ = create_insert_request(
            REQUEST_ID2, REQUEST_GROUP_ID_EXP_1, granule_id, keys[0], "restore", "some_bucket",
            "error", UTC_NOW_EXP_1, None, "'Code': 'NoSuchBucket'")
        qresult3, _ = create_insert_request(
            REQUEST_ID3, REQUEST_GROUP_ID_EXP_1, granule_id, keys[1], "restore", "some_bucket",
            "inprogress", UTC_NOW_EXP_1, None, None)
<<<<<<< HEAD
        database.single_query = Mock(side_effect=[qresult1, qresult2, qresult2, qresult3])
        mock_secretsmanager_get_parameter(4)
=======
        mock_database_single_query.side_effect = [qresult1, qresult2, qresult2, qresult3]
        mock_ssm_get_parameter(4)
>>>>>>> 5935dcfd

        result = request_files.task(exp_event, self.context)
        self.assertEqual(exp_granules, result)

<<<<<<< HEAD
        boto3.client.assert_called_with('secretsmanager')
        s3_cli.restore_object.assert_any_call(
=======
        mock_boto3_client.assert_called_with('ssm')
        mock_s3_cli.restore_object.assert_any_call(
>>>>>>> 5935dcfd
            Bucket='some_bucket',
            Key=FILE1,
            RestoreRequest={'Days': 5, 'GlacierJobParameters': {'Tier': 'Standard'}})
        mock_database_single_query.assert_called()  # 4 times # todo: No..?


if __name__ == '__main__':
    unittest.main(argv=['start'])<|MERGE_RESOLUTION|>--- conflicted
+++ resolved
@@ -136,17 +136,6 @@
             "restore", "some_bucket", "inprogress",
             UTC_NOW_EXP_1, None, None)
 
-<<<<<<< HEAD
-        requests_db.request_id_generator = Mock(side_effect=[REQUEST_GROUP_ID_EXP_1,
-                                                             REQUEST_ID1,
-                                                             REQUEST_ID2,
-                                                             REQUEST_ID3,
-                                                             REQUEST_ID4])
-        database.single_query = Mock(
-            side_effect=[qresult_1_inprogress, qresult_1_inprogress,
-                         qresult_3_inprogress, qresult_4_inprogress])
-        mock_secretsmanager_get_parameter(4)
-=======
         mock_request_id_generator.side_effect = [REQUEST_GROUP_ID_EXP_1,
                                                  REQUEST_ID1,
                                                  REQUEST_ID2,
@@ -154,26 +143,14 @@
                                                  REQUEST_ID4]
         mock_database_single_query.side_effect = [qresult_1_inprogress, qresult_2_inprogress,
                                                   qresult_3_inprogress, qresult_4_inprogress]
-        mock_ssm_get_parameter(4)
->>>>>>> 5935dcfd
+        mock_secretsmanager_get_parameter(4)
 
         try:
             result = request_files.task(input_event, self.context)
         except requests_db.DatabaseError as err:
             self.fail(str(err))
 
-<<<<<<< HEAD
         boto3.client.assert_called_with('secretsmanager')
-        s3_cli.head_object.assert_any_call(Bucket='my-dr-fake-glacier-bucket',
-                                           Key=FILE1)
-        s3_cli.head_object.assert_any_call(Bucket='my-dr-fake-glacier-bucket',
-                                           Key=FILE2)
-        s3_cli.head_object.assert_any_call(Bucket='my-dr-fake-glacier-bucket',
-                                           Key=FILE3)
-        s3_cli.head_object.assert_any_call(Bucket='my-dr-fake-glacier-bucket',
-                                           Key=FILE4)
-=======
-        mock_boto3_client.assert_called_with('ssm')
         mock_s3_cli.head_object.assert_any_call(Bucket='my-dr-fake-glacier-bucket',
                                                 Key=FILE1)
         mock_s3_cli.head_object.assert_any_call(Bucket='my-dr-fake-glacier-bucket',
@@ -182,7 +159,6 @@
                                                 Key=FILE3)
         mock_s3_cli.head_object.assert_any_call(Bucket='my-dr-fake-glacier-bucket',
                                                 Key=FILE4)
->>>>>>> 5935dcfd
         restore_req_exp = {'Days': 5, 'GlacierJobParameters': {'Tier': 'Standard'}}
 
         mock_s3_cli.restore_object.assert_any_call(
@@ -280,45 +256,20 @@
             }
         }
 
-<<<<<<< HEAD
-        boto3.client = Mock()
-        s3_cli = boto3.client('s3')
-        s3_cli.restore_object = Mock(side_effect=[None
-                                                  ])
-        s3_cli.head_object = Mock()
-        CumulusLogger.info = Mock()
-        CumulusLogger.error = Mock()
-        requests_db.request_id_generator = Mock(side_effect=[REQUEST_GROUP_ID_EXP_1,
-                                                             REQUEST_ID1])
-        database.single_query = Mock(
-            side_effect=[DbError("mock insert failed error")])
-        mock_secretsmanager_get_parameter(1)
-        exp_result = {'granuleId': granule_id, 'files': [{'key': FILE1,
-                                                          'dest_bucket': PROTECTED_BUCKET,
-                                                          'success': True,
-                                                          'err_msg': ''}]}
-=======
         mock_s3_cli = mock_boto3_client('s3')
         mock_s3_cli.restore_object.side_effect = [None]
         mock_request_id_generator.side_effect = [REQUEST_GROUP_ID_EXP_1,
                                                  REQUEST_ID1]
         mock_database_single_query.side_effect = [DbError("mock insert failed error")]
-        mock_ssm_get_parameter(1)
->>>>>>> 5935dcfd
+        mock_secretsmanager_get_parameter(1)
         try:
             result = request_files.task(input_event, self.context)
         except requests_db.DatabaseError as err:
             self.fail(f"failed insert does not throw exception. {str(err)}")
 
-<<<<<<< HEAD
         boto3.client.assert_called_with('secretsmanager')
-        s3_cli.head_object.assert_any_call(Bucket='my-dr-fake-glacier-bucket',
-                                           Key=FILE1)
-=======
-        mock_boto3_client.assert_called_with('ssm')  # todo: This feels like it should have more checks...
         mock_s3_cli.head_object.assert_any_call(Bucket='my-dr-fake-glacier-bucket',
                                                 Key=FILE1)
->>>>>>> 5935dcfd
         restore_req_exp = {'Days': 5, 'GlacierJobParameters': {'Tier': 'Standard'}}
         mock_s3_cli.restore_object.assert_any_call(
             Bucket='my-dr-fake-glacier-bucket',
@@ -433,27 +384,16 @@
         qresult_1_inprogress, _ = create_insert_request(
             REQUEST_ID1, REQUEST_GROUP_ID_EXP_1, granule_id, FILE1, "restore", "some_bucket",
             "inprogress", UTC_NOW_EXP_1, None, None)
-<<<<<<< HEAD
-        database.single_query = Mock(side_effect=[qresult_1_inprogress])
+        mock_database_single_query.side_effect = [qresult_1_inprogress]
         mock_secretsmanager_get_parameter(1)
-=======
-        mock_database_single_query.side_effect = [qresult_1_inprogress]
-        mock_ssm_get_parameter(1)
->>>>>>> 5935dcfd
         try:
             result = request_files.task(event, self.context)
             os.environ['RESTORE_REQUEST_RETRIES'] = '2'  # todo: This test claims 'no_retries'
             self.assertEqual(exp_granules, result)
 
-<<<<<<< HEAD
             boto3.client.assert_called_with('secretsmanager')
-            s3_cli.head_object.assert_called_with(Bucket='some_bucket',
-                                                  Key=FILE1)
-=======
-            mock_boto3_client.assert_called_with('ssm')
             mock_s3_cli.head_object.assert_called_with(Bucket='some_bucket',
                                                        Key=FILE1)
->>>>>>> 5935dcfd
             restore_req_exp = {'Days': 5, 'GlacierJobParameters': {'Tier': 'Standard'}}
             mock_s3_cli.restore_object.assert_called_with(
                 Bucket='some_bucket',
@@ -503,28 +443,17 @@
         qresult_1_inprogress, _ = create_insert_request(
             REQUEST_ID1, REQUEST_GROUP_ID_EXP_1, granule_id, FILE1, "restore", "some_bucket",
             "inprogress", UTC_NOW_EXP_1, None, None)
-<<<<<<< HEAD
-        database.single_query = Mock(side_effect=[qresult_1_inprogress])
+        mock_database_single_query.side_effect = [qresult_1_inprogress]
         mock_secretsmanager_get_parameter(1)
-=======
-        mock_database_single_query.side_effect = [qresult_1_inprogress]
-        mock_ssm_get_parameter(1)
->>>>>>> 5935dcfd
 
         try:
             result = request_files.task(event, self.context)
             self.assertEqual(exp_granules, result)
             os.environ['RESTORE_EXPIRE_DAYS'] = '3'
             del os.environ['RESTORE_RETRIEVAL_TYPE']
-<<<<<<< HEAD
             boto3.client.assert_called_with('secretsmanager')
-            s3_cli.head_object.assert_called_with(Bucket='some_bucket',
-                                                  Key=FILE1)
-=======
-            mock_boto3_client.assert_called_with('ssm')
             mock_s3_cli.head_object.assert_called_with(Bucket='some_bucket',
                                                        Key=FILE1)
->>>>>>> 5935dcfd
             restore_req_exp = {'Days': 5, 'GlacierJobParameters': {'Tier': 'Expedited'}}
             mock_s3_cli.restore_object.assert_called_with(
                 Bucket='some_bucket',
@@ -565,42 +494,6 @@
         """
         exp_event = {"config": {"glacier-bucket": "some_bucket"}, "input": {
             "granules": [{"granuleId": "MOD09GQ.A0219114.N5aUCG.006.0656338553321",
-<<<<<<< HEAD
-                          "keys": [KEY1]}]}
-
-        os.environ['RESTORE_RETRY_SLEEP_SECS'] = '.5'
-        requests_db.request_id_generator = Mock(side_effect=[REQUEST_GROUP_ID_EXP_1,
-                                                             REQUEST_ID1,
-                                                             REQUEST_ID2,
-                                                             REQUEST_ID3])
-        boto3.client = Mock()
-        s3_cli = boto3.client('s3')
-        s3_cli.head_object = Mock()
-        s3_cli.restore_object = Mock(
-            side_effect=[ClientError({'Error': {'Code': 'NoSuchBucket'}}, 'restore_object'),
-                         ClientError({'Error': {'Code': 'NoSuchBucket'}}, 'restore_object'),
-                         ClientError({'Error': {'Code': 'NoSuchBucket'}}, 'restore_object')])
-        CumulusLogger.info = Mock()
-        CumulusLogger.error = Mock()
-        mock_secretsmanager_get_parameter(1)
-        os.environ['RESTORE_RETRIEVAL_TYPE'] = 'Standard'
-        exp_gran = {}
-        exp_gran['granuleId'] = 'MOD09GQ.A0219114.N5aUCG.006.0656338553321'
-        exp_files = []
-
-        exp_file = {}
-        exp_file['key'] = FILE1
-        exp_file['dest_bucket'] = PROTECTED_BUCKET
-        exp_file['success'] = False
-        exp_files.append(exp_file)
-
-        exp_gran = {'granuleId': 'MOD09GQ.A0219114.N5aUCG.006.0656338553321', 'files': [
-            {'key': FILE1,
-             'dest_bucket': PROTECTED_BUCKET,
-             'success': False,
-             'err_msg': 'An error occurred (NoSuchBucket) when calling the restore_object '
-                        'operation: Unknown'}]}
-=======
                           "keys": [KEY1]}]}}
 
         os.environ['RESTORE_RETRY_SLEEP_SECS'] = '.5'  # todo: This is not reset between tests
@@ -612,7 +505,7 @@
         mock_s3_cli.restore_object.side_effect = [ClientError({'Error': {'Code': 'NoSuchBucket'}}, 'restore_object'),
                                                   ClientError({'Error': {'Code': 'NoSuchBucket'}}, 'restore_object'),
                                                   ClientError({'Error': {'Code': 'NoSuchBucket'}}, 'restore_object')]
-        mock_ssm_get_parameter(1)
+        mock_secretsmanager_get_parameter(1)
         os.environ['RESTORE_RETRIEVAL_TYPE'] = 'Standard'  # todo: This is not reset between tests
 
         exp_gran = {
@@ -630,7 +523,6 @@
                 }
             ]
         }
->>>>>>> 5935dcfd
         exp_err = f"One or more files failed to be requested. {exp_gran}"
         try:
             request_files.task(exp_event, self.context)
@@ -639,15 +531,9 @@
             self.assertEqual(exp_err, str(err))
         del os.environ['RESTORE_RETRY_SLEEP_SECS']
         del os.environ['RESTORE_RETRIEVAL_TYPE']
-<<<<<<< HEAD
         boto3.client.assert_called_with('secretsmanager')
-        s3_cli.head_object.assert_called_with(Bucket='some_bucket',
-                                              Key=FILE1)
-=======
-        mock_boto3_client.assert_called_with('ssm')
         mock_s3_cli.head_object.assert_called_with(Bucket='some_bucket',
                                                    Key=FILE1)
->>>>>>> 5935dcfd
         restore_req_exp = {'Days': 5, 'GlacierJobParameters': {'Tier': 'Standard'}}
         mock_s3_cli.restore_object.assert_any_call(
             Bucket='some_bucket',
@@ -717,38 +603,22 @@
             REQUEST_ID1, REQUEST_GROUP_ID_EXP_3, gran["granuleId"], FILE2,
             "restore", "some_bucket",
             "error", UTC_NOW_EXP_1, None, "'Code': 'NoSuchBucket'")
-<<<<<<< HEAD
-        database.single_query = Mock(side_effect=[qresult_1_inprogress,
-                                                  qresult_1_error,
-                                                  qresult_3_inprogress,
-                                                  qresult_1_error,
-                                                  qresult_3_error])
-        mock_secretsmanager_get_parameter(5)
-=======
         mock_single_query.side_effect = [qresult_1_inprogress,
                                          qresult_1_error,
                                          qresult_3_inprogress,
                                          qresult_1_error,
                                          qresult_3_error]
-        mock_ssm_get_parameter(5)
->>>>>>> 5935dcfd
+        mock_secretsmanager_get_parameter(5)
         try:
             request_files.task(exp_event, self.context)
             self.fail("RestoreRequestError expected")
         except request_files.RestoreRequestError as err:
             self.assertEqual(exp_err, str(err))
 
-<<<<<<< HEAD
         boto3.client.assert_called_with('secretsmanager')
-        s3_cli.head_object.assert_any_call(Bucket='some_bucket',
-                                           Key=FILE1)
-        s3_cli.restore_object.assert_any_call(
-=======
-        mock_boto3_client.assert_called_with('ssm')
         mock_s3_cli.head_object.assert_any_call(Bucket='some_bucket',
                                                 Key=FILE1)
         mock_s3_cli.restore_object.assert_any_call(
->>>>>>> 5935dcfd
             Bucket='some_bucket',
             Key=FILE1,
             RestoreRequest={'Days': 5, 'GlacierJobParameters': {'Tier': 'Standard'}})
@@ -840,24 +710,14 @@
         qresult3, _ = create_insert_request(
             REQUEST_ID3, REQUEST_GROUP_ID_EXP_1, granule_id, keys[1], "restore", "some_bucket",
             "inprogress", UTC_NOW_EXP_1, None, None)
-<<<<<<< HEAD
-        database.single_query = Mock(side_effect=[qresult1, qresult2, qresult2, qresult3])
+        mock_database_single_query.side_effect = [qresult1, qresult2, qresult2, qresult3]
         mock_secretsmanager_get_parameter(4)
-=======
-        mock_database_single_query.side_effect = [qresult1, qresult2, qresult2, qresult3]
-        mock_ssm_get_parameter(4)
->>>>>>> 5935dcfd
 
         result = request_files.task(exp_event, self.context)
         self.assertEqual(exp_granules, result)
 
-<<<<<<< HEAD
         boto3.client.assert_called_with('secretsmanager')
-        s3_cli.restore_object.assert_any_call(
-=======
-        mock_boto3_client.assert_called_with('ssm')
         mock_s3_cli.restore_object.assert_any_call(
->>>>>>> 5935dcfd
             Bucket='some_bucket',
             Key=FILE1,
             RestoreRequest={'Days': 5, 'GlacierJobParameters': {'Tier': 'Standard'}})
