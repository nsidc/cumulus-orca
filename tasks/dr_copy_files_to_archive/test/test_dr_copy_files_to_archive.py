"""
Name: test_dr_copy_files_to_archive.py

Description:  Unit tests for dr_copy_files_to_archive.py.
"""
import unittest
from unittest.mock import Mock
import os
import json
import boto3
from botocore.exceptions import ClientError
import dr_copy_files_to_archive

class TestCopyFiles(unittest.TestCase):
    """
    TestCopyFiles.
    """
    def setUp(self):
        self.mock_boto3_client = boto3.client
        os.environ['COPY_RETRIES'] = '2'
        os.environ['COPY_RETRY_SLEEP_SECS'] = '1'
        self.exp_other_bucket = "unittest_protected_bucket"
        self.bucket_map = {".hdf": "unittest_hdf_bucket",
                           ".txt": "unittest_txt_bucket",
                           "other": self.exp_other_bucket}
        os.environ['BUCKET_MAP'] = json.dumps(self.bucket_map)

        self.exp_src_bucket = 'my-dr-fake-glacier-bucket'
        self.exp_target_bucket = 'unittest_txt_bucket'

        self.exp_file_key1 = 'dr-glacier/MOD09GQ.A0219114.N5aUCG.006.0656338553321.txt'
<<<<<<< HEAD
        with open('testevents/exp_event_1.json') as f:
            self.exp_event = json.load(f)

=======
        self.exp_file_key2 = 'dr-glacier/MOD09GQ.A0219114.N5aUCG.006.0656338553321.xml'
        self.exp_file_key3 = 'dr-glacier/MOD09GQ.A0219114.N5aUCG.006.0656338553321.hdf'
        self.exp_event = {"Records": [{"eventVersion": "2.1",
                                       "eventSource": "aws:s3",
                                       "awsRegion": "us-west-2",
                                       "eventTime": "2019-06-17T18:54:06.686Z",
                                       "eventName": "ObjectRestore:Post",
                                       "userIdentity": {"principalId": "AWS:AROXSO:request_files"},
                                       "requestParameters": {"sourceIPAddress": "34.217.126.178"},
                                       "responseElements": {"x-amz-request-id": "0364DD02830B32C0",
                                                            "x-amz-id-2": "4TpigLzkLqdD5F2RbnAnU="},
                                       "s3": {"s3SchemaVersion": "1.0",
                                              "configurationId": "dr_restore_complete",
                                              "bucket": {"name": self.exp_src_bucket,
                                                         "ownerIdentity": {"principalId": "A1BCJ9"},
                                                         "arn":
                                                             "arn:aws:s3::"
                                                             ":my-dr-fake-glacier-bucket"},
                                              "object": {"key": self.exp_file_key1,
                                                         "size": 645, "sequencer": "0054A126FB"}}}]}
        self.exp_rec_2 = {"eventVersion": "2.1",
                          "eventSource": "aws:s3",
                          "awsRegion": "us-west-2",
                          "eventTime": "2019-06-17T18:54:06.686Z",
                          "eventName": "ObjectRestore:Post",
                          "userIdentity": {"principalId": "AWS:AROAJXMHUPO:request_files"},
                          "requestParameters": {"sourceIPAddress": "34.217.126.178"},
                          "responseElements": {"x-amz-request-id": "0364DD02830B32C0",
                                               "x-amz-id-2": "4gzKLAPacP+xkLqdD5F2RbnAnU="},
                          "s3": {"s3SchemaVersion": "1.0",
                                 "configurationId": "dr_restore_complete",
                                 "bucket": {"name": self.exp_src_bucket,
                                            "ownerIdentity": {"principalId": "A1BC3XDGCJ9"},
                                            "arn": "arn:aws:s3:::my-dr-fake-glacier-bucket"},
                                 "object": {"key": self.exp_file_key3,
                                            "size": 645,
                                            "sequencer": "005CED5BF54A126FB"}}}
>>>>>>> f557b34b
        self.exp_context = None

    def tearDown(self):
        boto3.client = self.mock_boto3_client
        try:
            del os.environ['BUCKET_MAP']
            del os.environ['COPY_RETRY_SLEEP_SECS']
            del os.environ['COPY_RETRIES']
        except KeyError:
            pass

    def test_handler_one_file_success(self):
        """
        Test copy lambda with one file, expecting successful result.
        """
        del os.environ['COPY_RETRY_SLEEP_SECS']
        del os.environ['COPY_RETRIES']
        boto3.client = Mock()
        s3_cli = boto3.client('s3')
        s3_cli.copy_object = Mock(side_effect=[None])
        result = dr_copy_files_to_archive.handler(self.exp_event, None)
        os.environ['COPY_RETRIES'] = '2'
        os.environ['COPY_RETRY_SLEEP_SECS'] = '1'
        boto3.client.assert_called_with('s3')
        exp_result = json.dumps([{"success": True,
                                  "source_bucket": self.exp_src_bucket,
                                  "source_key": self.exp_file_key1,
                                  "target_bucket": self.exp_target_bucket,
                                  "err_msg": ""}])
        self.assertEqual(exp_result, result)
        s3_cli.copy_object.assert_called_with(Bucket=self.exp_target_bucket,
                                              CopySource={'Bucket': self.exp_src_bucket,
                                                          'Key': self.exp_file_key1},
                                              Key=self.exp_file_key1)

    def test_handler_two_records_success(self):
<<<<<<< HEAD
        #TODO I don't know if this is even a valid input event...
        exp_file_key = 'dr-glacier/MOD09GQ.A0219114.N5aUCG.006.0656338553321.hdf'
        boto3.client = Mock()
        s3 = boto3.client('s3')
        s3.copy_object = Mock(side_effect=[None, None])
        with open('testevents/exp_event_2.json') as f:
            exp_rec_2 = json.load(f)
        self.exp_event["Records"].append(exp_rec_2)
        result = dr_copy_files_to_archive.handler(self.exp_event, self.exp_context)
=======
        """
        Test copy lambda with two files, expecting successful result.
        """
        boto3.client = Mock()
        s3_cli = boto3.client('s3')
        s3_cli.copy_object = Mock(side_effect=[None, None])
        self.exp_event["Records"].append(self.exp_rec_2)
        result = dr_copy_files_to_archive.handler(self.exp_event, None)
>>>>>>> f557b34b
        boto3.client.assert_called_with('s3')
        exp_result = json.dumps([{"success": True, "source_bucket": self.exp_src_bucket,
                                  "source_key": self.exp_file_key1,
                                  "target_bucket": self.exp_target_bucket,
                                  "err_msg": ""},
                                 {"success": True, "source_bucket": self.exp_src_bucket,
                                  "source_key": exp_file_key,
                                  "target_bucket": "unittest_hdf_bucket",
                                  "err_msg": ""}])
        self.assertEqual(exp_result, result)
<<<<<<< HEAD
        s3.copy_object.assert_any_call(Bucket=self.exp_target_bucket,
                                          CopySource={'Bucket': self.exp_src_bucket,
                                                      'Key': self.exp_file_key1},
                                          Key=self.exp_file_key1)
        s3.copy_object.assert_any_call(Bucket='unittest_hdf_bucket',
                                       CopySource={'Bucket': self.exp_src_bucket,
                                                   'Key': exp_file_key},
                                       Key=exp_file_key)

    def test_handler_two_records_one_fail_one_success(self):
        #TODO I don't know if this is even a valid input event...
        exp_file_key = 'dr-glacier/MOD09GQ.A0219114.N5aUCG.006.0656338553321.hdf'
        boto3.client = Mock()
        s3 = boto3.client('s3')
        s3.copy_object = Mock(side_effect=[ClientError({'Error': {'Code': 'AccessDenied'}}, 'copy_object'),
                                           ClientError({'Error': {'Code': 'AccessDenied'}}, 'copy_object'),
                                           ClientError({'Error': {'Code': 'AccessDenied'}}, 'copy_object'),
                                           None])
        with open('testevents/exp_event_2.json') as f:
            exp_rec_2 = json.load(f)
        self.exp_event["Records"].append(exp_rec_2)
        exp_result = [{"success": False, "source_bucket": self.exp_src_bucket,
                     "source_key": self.exp_file_key1,
                     "target_bucket": self.exp_target_bucket,
                     "err_msg": "An error occurred (AccessDenied) when calling the copy_object operation: Unknown"},
                     {"success": True, "source_bucket": self.exp_src_bucket,
                     "source_key": exp_file_key,
                     "target_bucket": "unittest_hdf_bucket",
                     "err_msg": ""}]
        exp_error =  f'File copy failed. {exp_result}'
        try:
            dr_copy_files_to_archive.handler(self.exp_event, self.exp_context)
=======
        s3_cli.copy_object.assert_any_call(Bucket=self.exp_target_bucket,
                                           CopySource={'Bucket': self.exp_src_bucket,
                                                       'Key': self.exp_file_key1},
                                           Key=self.exp_file_key1)
        s3_cli.copy_object.assert_any_call(Bucket='unittest_hdf_bucket',
                                           CopySource={'Bucket': self.exp_src_bucket,
                                                       'Key': self.exp_file_key3},
                                           Key=self.exp_file_key3)

    def test_handler_two_records_one_fail_one_success(self):
        """
        Test copy lambda with two files, one successful copy, one failed copy.
        """
        boto3.client = Mock()
        s3_cli = boto3.client('s3')
        s3_cli.copy_object = Mock(side_effect=[ClientError({'Error': {'Code': 'AccessDenied'}},
                                                           'copy_object'),
                                               ClientError({'Error': {'Code': 'AccessDenied'}},
                                                           'copy_object'),
                                               ClientError({'Error': {'Code': 'AccessDenied'}},
                                                           'copy_object'),
                                               None])
        self.exp_event["Records"].append(self.exp_rec_2)
        exp_result = [{"success": False, "source_bucket": self.exp_src_bucket,
                       "source_key": self.exp_file_key1,
                       "target_bucket": self.exp_target_bucket,
                       "err_msg": "An error occurred (AccessDenied) when calling the copy_object "
                                  "operation: Unknown"},
                      {"success": True, "source_bucket": self.exp_src_bucket,
                       "source_key": self.exp_file_key3,
                       "target_bucket": "unittest_hdf_bucket",
                       "err_msg": ""}]
        exp_error = f'File copy failed. {exp_result}'
        try:
            dr_copy_files_to_archive.handler(self.exp_event, None)
>>>>>>> f557b34b
            self.fail("expected CopyRequestError")
        except dr_copy_files_to_archive.CopyRequestError as ex:
            self.assertEqual(exp_error, str(ex))

        boto3.client.assert_called_with('s3')
<<<<<<< HEAD
        s3.copy_object.assert_any_call(Bucket=self.exp_target_bucket,
                                          CopySource={'Bucket': self.exp_src_bucket,
                                                      'Key': self.exp_file_key1},
                                          Key=self.exp_file_key1)
        s3.copy_object.assert_any_call(Bucket='unittest_hdf_bucket',
                                       CopySource={'Bucket': self.exp_src_bucket,
                                                   'Key': exp_file_key},
                                       Key=exp_file_key)
=======
        s3_cli.copy_object.assert_any_call(Bucket=self.exp_target_bucket,
                                           CopySource={'Bucket': self.exp_src_bucket,
                                                       'Key': self.exp_file_key1},
                                           Key=self.exp_file_key1)
        s3_cli.copy_object.assert_any_call(Bucket='unittest_hdf_bucket',
                                           CopySource={'Bucket': self.exp_src_bucket,
                                                       'Key': self.exp_file_key3},
                                           Key=self.exp_file_key3)
>>>>>>> f557b34b

    def test_handler_one_file_fail_3x(self):
        """
        Test copy lambda with one failed copy after 3 retries.
        """
        boto3.client = Mock()
        s3_cli = boto3.client('s3')
        s3_cli.copy_object = Mock(side_effect=[ClientError({'Error': {'Code': 'AccessDenied'}},
                                                           'copy_object'),
                                               ClientError({'Error': {'Code': 'AccessDenied'}},
                                                           'copy_object'),
                                               ClientError({'Error': {'Code': 'AccessDenied'}},
                                                           'copy_object')])
        exp_msg = 'An error occurred (AccessDenied) when calling the copy_object operation: Unknown'
        exp_result = [{'success': False, 'source_bucket': self.exp_src_bucket,
                       'source_key': self.exp_file_key1,
                       'target_bucket': self.exp_target_bucket,
                       'err_msg': exp_msg}]

        exp_error = f"File copy failed. {exp_result}"
        try:
<<<<<<< HEAD
            dr_copy_files_to_archive.handler(self.exp_event, self.exp_context)
=======
            dr_copy_files_to_archive.handler(self.exp_event, None)
>>>>>>> f557b34b
            self.fail("expected CopyRequestError")
        except dr_copy_files_to_archive.CopyRequestError as ex:
            self.assertEqual(exp_error, str(ex))
        boto3.client.assert_called_with('s3')
        s3_cli.copy_object.assert_called_with(Bucket=self.exp_target_bucket,
                                              CopySource={'Bucket': self.exp_src_bucket,
                                                          'Key': self.exp_file_key1},
                                              Key=self.exp_file_key1)

    def test_handler_one_file_retry2_success(self):
        """
        Test copy lambda with two failed copy attempts, third attempt successful.
        """
        del os.environ['COPY_RETRY_SLEEP_SECS']
        del os.environ['COPY_RETRIES']
        import time
        time.sleep(1)
        boto3.client = Mock()
        s3_cli = boto3.client('s3')
        s3_cli.copy_object = Mock(side_effect=[ClientError({'Error': {'Code': 'AccessDenied'}},
                                                           'copy_object'),
                                               None])
        result = dr_copy_files_to_archive.handler(self.exp_event, None)
        os.environ['COPY_RETRIES'] = '2'
        os.environ['COPY_RETRY_SLEEP_SECS'] = '1'
        boto3.client.assert_called_with('s3')
        exp_result = json.dumps([{"success": True, "source_bucket": self.exp_src_bucket,
                                  "source_key": self.exp_file_key1,
                                  "target_bucket": self.exp_target_bucket,
                                  "err_msg": ""}])
        self.assertEqual(exp_result, result)
        s3_cli.copy_object.assert_called_with(Bucket=self.exp_target_bucket,
                                              CopySource={'Bucket': self.exp_src_bucket,
                                                          'Key': self.exp_file_key1},
                                              Key=self.exp_file_key1)

    def test_handler_no_bucket_map(self):
        """
        Test copy lambda with no BUCKET_MAP environment variable.
        """
        del os.environ['BUCKET_MAP']
        boto3.client = Mock()
        s3_cli = boto3.client('s3')
        s3_cli.copy_object = Mock(side_effect=[None])
        exp_err = 'BUCKET_MAP: {} does not contain values for ".txt" or "other"'
        try:
<<<<<<< HEAD
            dr_copy_files_to_archive.handler(self.exp_event, self.exp_context)
=======
            dr_copy_files_to_archive.handler(self.exp_event, None)
>>>>>>> f557b34b
            self.fail("expected CopyRequestError")
        except dr_copy_files_to_archive.CopyRequestError as ex:
            self.assertEqual(exp_err, str(ex))
        os.environ['BUCKET_MAP'] = json.dumps(self.bucket_map)
        boto3.client.assert_called_with('s3')

    def test_handler_no_ext_in_bucket_map(self):
<<<<<<< HEAD
        exp_file_key = 'dr-glacier/MOD09GQ.A0219114.N5aUCG.006.0656338553321.xml'
        boto3.client = Mock()
        s3 = boto3.client('s3')
        s3.copy_object = Mock(side_effect=[None])
        self.exp_event["Records"][0]["s3"]["object"]["key"] = exp_file_key
        result = dr_copy_files_to_archive.handler(self.exp_event, self.exp_context)
        boto3.client.assert_called_with('s3')
        exp_result = json.dumps([{"success": True, "source_bucket": self.exp_src_bucket, "source_key": exp_file_key, "target_bucket": self.exp_other_bucket, "err_msg": ""}])
        self.assertEqual(exp_result, result)
        s3.copy_object.assert_called_with(Bucket=self.exp_other_bucket,
                                          CopySource={'Bucket': self.exp_src_bucket,
                                                      'Key': exp_file_key},
                                          Key=exp_file_key)

    def test_handler_no_other_in_bucket_map(self):
        exp_file_key = 'dr-glacier/MOD09GQ.A0219114.N5aUCG.006.0656338553321.xml'
=======
        """
        Test copy lambda with missing file extension in BUCKET_MAP.
        """
        boto3.client = Mock()
        s3_cli = boto3.client('s3')
        s3_cli.copy_object = Mock(side_effect=[None])
        self.exp_event["Records"][0]["s3"]["object"]["key"] = self.exp_file_key2
        result = dr_copy_files_to_archive.handler(self.exp_event, None)
        boto3.client.assert_called_with('s3')
        exp_result = json.dumps([{"success": True, "source_bucket": self.exp_src_bucket,
                                  "source_key": self.exp_file_key2,
                                  "target_bucket": self.exp_other_bucket,
                                  "err_msg": ""}])
        self.assertEqual(exp_result, result)
        s3_cli.copy_object.assert_called_with(Bucket=self.exp_other_bucket,
                                              CopySource={'Bucket': self.exp_src_bucket,
                                                          'Key': self.exp_file_key2},
                                              Key=self.exp_file_key2)

    def test_handler_no_other_in_bucket_map(self):
        """
        Test copy lambda with missing "other" key in BUCKET_MAP.
        """
>>>>>>> f557b34b
        boto3.client = Mock()
        s3_cli = boto3.client('s3')
        s3_cli.copy_object = Mock(side_effect=[None])
        bucket_map = {".hdf": "unittest_hdf_bucket", ".txt": "unittest_txt_bucket"}
        os.environ['BUCKET_MAP'] = json.dumps(bucket_map)

        self.exp_event["Records"][0]["s3"]["object"]["key"] = exp_file_key
        exp_err = f'BUCKET_MAP: {bucket_map} does not contain values for ".xml" or "other"'
        try:
<<<<<<< HEAD
            dr_copy_files_to_archive.handler(self.exp_event, self.exp_context)
=======
            dr_copy_files_to_archive.handler(self.exp_event, None)
>>>>>>> f557b34b
            self.fail("expected CopyRequestError")
        except dr_copy_files_to_archive.CopyRequestError as ex:
            self.assertEqual(exp_err, str(ex))

        boto3.client.assert_called_with('s3')

    def test_handler_no_object_key_in_event(self):
        """
        Test copy lambda with missing "object" key in input event.
        """
        boto3.client = Mock()
        s3_cli = boto3.client('s3')
        s3_cli.copy_object = Mock(side_effect=[None])
        mydict = self.exp_event["Records"][0]["s3"]["object"]
        mydict.pop('key')
        exp_err = f'event record: "{self.exp_event["Records"][0]}" does not contain a ' \
                  f'value for Records["s3"]["object"]["key"]'
        try:
<<<<<<< HEAD
            dr_copy_files_to_archive.handler(self.exp_event, self.exp_context)
=======
            dr_copy_files_to_archive.handler(self.exp_event, None)
>>>>>>> f557b34b
            self.fail("expected CopyRequestError")
        except dr_copy_files_to_archive.CopyRequestError as ex:
            self.assertEqual(exp_err, str(ex))


if __name__ == '__main__':
    unittest.main(argv=['start'])<|MERGE_RESOLUTION|>--- conflicted
+++ resolved
@@ -9,7 +9,7 @@
 import json
 import boto3
 from botocore.exceptions import ClientError
-import dr_copy_files_to_archive
+import dr_copy_files_to_archive                  #pylint: disable-import-error
 
 class TestCopyFiles(unittest.TestCase):
     """
@@ -29,50 +29,9 @@
         self.exp_target_bucket = 'unittest_txt_bucket'
 
         self.exp_file_key1 = 'dr-glacier/MOD09GQ.A0219114.N5aUCG.006.0656338553321.txt'
-<<<<<<< HEAD
+
         with open('testevents/exp_event_1.json') as f:
             self.exp_event = json.load(f)
-
-=======
-        self.exp_file_key2 = 'dr-glacier/MOD09GQ.A0219114.N5aUCG.006.0656338553321.xml'
-        self.exp_file_key3 = 'dr-glacier/MOD09GQ.A0219114.N5aUCG.006.0656338553321.hdf'
-        self.exp_event = {"Records": [{"eventVersion": "2.1",
-                                       "eventSource": "aws:s3",
-                                       "awsRegion": "us-west-2",
-                                       "eventTime": "2019-06-17T18:54:06.686Z",
-                                       "eventName": "ObjectRestore:Post",
-                                       "userIdentity": {"principalId": "AWS:AROXSO:request_files"},
-                                       "requestParameters": {"sourceIPAddress": "34.217.126.178"},
-                                       "responseElements": {"x-amz-request-id": "0364DD02830B32C0",
-                                                            "x-amz-id-2": "4TpigLzkLqdD5F2RbnAnU="},
-                                       "s3": {"s3SchemaVersion": "1.0",
-                                              "configurationId": "dr_restore_complete",
-                                              "bucket": {"name": self.exp_src_bucket,
-                                                         "ownerIdentity": {"principalId": "A1BCJ9"},
-                                                         "arn":
-                                                             "arn:aws:s3::"
-                                                             ":my-dr-fake-glacier-bucket"},
-                                              "object": {"key": self.exp_file_key1,
-                                                         "size": 645, "sequencer": "0054A126FB"}}}]}
-        self.exp_rec_2 = {"eventVersion": "2.1",
-                          "eventSource": "aws:s3",
-                          "awsRegion": "us-west-2",
-                          "eventTime": "2019-06-17T18:54:06.686Z",
-                          "eventName": "ObjectRestore:Post",
-                          "userIdentity": {"principalId": "AWS:AROAJXMHUPO:request_files"},
-                          "requestParameters": {"sourceIPAddress": "34.217.126.178"},
-                          "responseElements": {"x-amz-request-id": "0364DD02830B32C0",
-                                               "x-amz-id-2": "4gzKLAPacP+xkLqdD5F2RbnAnU="},
-                          "s3": {"s3SchemaVersion": "1.0",
-                                 "configurationId": "dr_restore_complete",
-                                 "bucket": {"name": self.exp_src_bucket,
-                                            "ownerIdentity": {"principalId": "A1BC3XDGCJ9"},
-                                            "arn": "arn:aws:s3:::my-dr-fake-glacier-bucket"},
-                                 "object": {"key": self.exp_file_key3,
-                                            "size": 645,
-                                            "sequencer": "005CED5BF54A126FB"}}}
->>>>>>> f557b34b
-        self.exp_context = None
 
     def tearDown(self):
         boto3.client = self.mock_boto3_client
@@ -108,26 +67,18 @@
                                               Key=self.exp_file_key1)
 
     def test_handler_two_records_success(self):
-<<<<<<< HEAD
-        #TODO I don't know if this is even a valid input event...
+        """
+        Test copy lambda with two files, expecting successful result.
+        """
         exp_file_key = 'dr-glacier/MOD09GQ.A0219114.N5aUCG.006.0656338553321.hdf'
         boto3.client = Mock()
-        s3 = boto3.client('s3')
-        s3.copy_object = Mock(side_effect=[None, None])
+        s3_cli = boto3.client('s3')
+        s3_cli.copy_object = Mock(side_effect=[None, None])
         with open('testevents/exp_event_2.json') as f:
             exp_rec_2 = json.load(f)
         self.exp_event["Records"].append(exp_rec_2)
-        result = dr_copy_files_to_archive.handler(self.exp_event, self.exp_context)
-=======
-        """
-        Test copy lambda with two files, expecting successful result.
-        """
-        boto3.client = Mock()
-        s3_cli = boto3.client('s3')
-        s3_cli.copy_object = Mock(side_effect=[None, None])
-        self.exp_event["Records"].append(self.exp_rec_2)
-        result = dr_copy_files_to_archive.handler(self.exp_event, None)
->>>>>>> f557b34b
+        result = dr_copy_files_to_archive.handler(self.exp_event, None)
+
         boto3.client.assert_called_with('s3')
         exp_result = json.dumps([{"success": True, "source_bucket": self.exp_src_bucket,
                                   "source_key": self.exp_file_key1,
@@ -138,100 +89,58 @@
                                   "target_bucket": "unittest_hdf_bucket",
                                   "err_msg": ""}])
         self.assertEqual(exp_result, result)
-<<<<<<< HEAD
-        s3.copy_object.assert_any_call(Bucket=self.exp_target_bucket,
-                                          CopySource={'Bucket': self.exp_src_bucket,
-                                                      'Key': self.exp_file_key1},
-                                          Key=self.exp_file_key1)
-        s3.copy_object.assert_any_call(Bucket='unittest_hdf_bucket',
-                                       CopySource={'Bucket': self.exp_src_bucket,
-                                                   'Key': exp_file_key},
-                                       Key=exp_file_key)
+
+        s3_cli.copy_object.assert_any_call(Bucket=self.exp_target_bucket,
+                                           CopySource={'Bucket': self.exp_src_bucket,
+                                                       'Key': self.exp_file_key1},
+                                           Key=self.exp_file_key1)
+        s3_cli.copy_object.assert_any_call(Bucket='unittest_hdf_bucket',
+                                           CopySource={'Bucket': self.exp_src_bucket,
+                                                       'Key': exp_file_key},
+                                           Key=exp_file_key)
 
     def test_handler_two_records_one_fail_one_success(self):
-        #TODO I don't know if this is even a valid input event...
+        """
+        Test copy lambda with two files, one successful copy, one failed copy.
+        """
         exp_file_key = 'dr-glacier/MOD09GQ.A0219114.N5aUCG.006.0656338553321.hdf'
         boto3.client = Mock()
-        s3 = boto3.client('s3')
-        s3.copy_object = Mock(side_effect=[ClientError({'Error': {'Code': 'AccessDenied'}}, 'copy_object'),
-                                           ClientError({'Error': {'Code': 'AccessDenied'}}, 'copy_object'),
-                                           ClientError({'Error': {'Code': 'AccessDenied'}}, 'copy_object'),
-                                           None])
+        s3_cli = boto3.client('s3')
+        s3_cli.copy_object = Mock(side_effect=[ClientError({'Error': {'Code': 'AccessDenied'}},
+                                                           'copy_object'),
+                                               ClientError({'Error': {'Code': 'AccessDenied'}},
+                                                           'copy_object'),
+                                               ClientError({'Error': {'Code': 'AccessDenied'}},
+                                                           'copy_object'),
+                                               None])
         with open('testevents/exp_event_2.json') as f:
             exp_rec_2 = json.load(f)
         self.exp_event["Records"].append(exp_rec_2)
-        exp_result = [{"success": False, "source_bucket": self.exp_src_bucket,
-                     "source_key": self.exp_file_key1,
-                     "target_bucket": self.exp_target_bucket,
-                     "err_msg": "An error occurred (AccessDenied) when calling the copy_object operation: Unknown"},
-                     {"success": True, "source_bucket": self.exp_src_bucket,
-                     "source_key": exp_file_key,
-                     "target_bucket": "unittest_hdf_bucket",
-                     "err_msg": ""}]
-        exp_error =  f'File copy failed. {exp_result}'
-        try:
-            dr_copy_files_to_archive.handler(self.exp_event, self.exp_context)
-=======
-        s3_cli.copy_object.assert_any_call(Bucket=self.exp_target_bucket,
-                                           CopySource={'Bucket': self.exp_src_bucket,
-                                                       'Key': self.exp_file_key1},
-                                           Key=self.exp_file_key1)
-        s3_cli.copy_object.assert_any_call(Bucket='unittest_hdf_bucket',
-                                           CopySource={'Bucket': self.exp_src_bucket,
-                                                       'Key': self.exp_file_key3},
-                                           Key=self.exp_file_key3)
-
-    def test_handler_two_records_one_fail_one_success(self):
-        """
-        Test copy lambda with two files, one successful copy, one failed copy.
-        """
-        boto3.client = Mock()
-        s3_cli = boto3.client('s3')
-        s3_cli.copy_object = Mock(side_effect=[ClientError({'Error': {'Code': 'AccessDenied'}},
-                                                           'copy_object'),
-                                               ClientError({'Error': {'Code': 'AccessDenied'}},
-                                                           'copy_object'),
-                                               ClientError({'Error': {'Code': 'AccessDenied'}},
-                                                           'copy_object'),
-                                               None])
-        self.exp_event["Records"].append(self.exp_rec_2)
         exp_result = [{"success": False, "source_bucket": self.exp_src_bucket,
                        "source_key": self.exp_file_key1,
                        "target_bucket": self.exp_target_bucket,
                        "err_msg": "An error occurred (AccessDenied) when calling the copy_object "
                                   "operation: Unknown"},
                       {"success": True, "source_bucket": self.exp_src_bucket,
-                       "source_key": self.exp_file_key3,
+                       "source_key": exp_file_key,
                        "target_bucket": "unittest_hdf_bucket",
                        "err_msg": ""}]
         exp_error = f'File copy failed. {exp_result}'
         try:
             dr_copy_files_to_archive.handler(self.exp_event, None)
->>>>>>> f557b34b
             self.fail("expected CopyRequestError")
         except dr_copy_files_to_archive.CopyRequestError as ex:
             self.assertEqual(exp_error, str(ex))
 
         boto3.client.assert_called_with('s3')
-<<<<<<< HEAD
-        s3.copy_object.assert_any_call(Bucket=self.exp_target_bucket,
-                                          CopySource={'Bucket': self.exp_src_bucket,
-                                                      'Key': self.exp_file_key1},
-                                          Key=self.exp_file_key1)
-        s3.copy_object.assert_any_call(Bucket='unittest_hdf_bucket',
-                                       CopySource={'Bucket': self.exp_src_bucket,
-                                                   'Key': exp_file_key},
-                                       Key=exp_file_key)
-=======
         s3_cli.copy_object.assert_any_call(Bucket=self.exp_target_bucket,
                                            CopySource={'Bucket': self.exp_src_bucket,
                                                        'Key': self.exp_file_key1},
                                            Key=self.exp_file_key1)
         s3_cli.copy_object.assert_any_call(Bucket='unittest_hdf_bucket',
                                            CopySource={'Bucket': self.exp_src_bucket,
-                                                       'Key': self.exp_file_key3},
-                                           Key=self.exp_file_key3)
->>>>>>> f557b34b
+                                                       'Key': exp_file_key},
+                                           Key=exp_file_key)
 
     def test_handler_one_file_fail_3x(self):
         """
@@ -253,11 +162,7 @@
 
         exp_error = f"File copy failed. {exp_result}"
         try:
-<<<<<<< HEAD
-            dr_copy_files_to_archive.handler(self.exp_event, self.exp_context)
-=======
-            dr_copy_files_to_archive.handler(self.exp_event, None)
->>>>>>> f557b34b
+            dr_copy_files_to_archive.handler(self.exp_event, None)
             self.fail("expected CopyRequestError")
         except dr_copy_files_to_archive.CopyRequestError as ex:
             self.assertEqual(exp_error, str(ex))
@@ -304,11 +209,7 @@
         s3_cli.copy_object = Mock(side_effect=[None])
         exp_err = 'BUCKET_MAP: {} does not contain values for ".txt" or "other"'
         try:
-<<<<<<< HEAD
-            dr_copy_files_to_archive.handler(self.exp_event, self.exp_context)
-=======
-            dr_copy_files_to_archive.handler(self.exp_event, None)
->>>>>>> f557b34b
+            dr_copy_files_to_archive.handler(self.exp_event, None)
             self.fail("expected CopyRequestError")
         except dr_copy_files_to_archive.CopyRequestError as ex:
             self.assertEqual(exp_err, str(ex))
@@ -316,48 +217,31 @@
         boto3.client.assert_called_with('s3')
 
     def test_handler_no_ext_in_bucket_map(self):
-<<<<<<< HEAD
+        """
+        Test copy lambda with missing file extension in BUCKET_MAP.
+        """
         exp_file_key = 'dr-glacier/MOD09GQ.A0219114.N5aUCG.006.0656338553321.xml'
         boto3.client = Mock()
-        s3 = boto3.client('s3')
-        s3.copy_object = Mock(side_effect=[None])
+        s3_cli = boto3.client('s3')
+        s3_cli.copy_object = Mock(side_effect=[None])
         self.exp_event["Records"][0]["s3"]["object"]["key"] = exp_file_key
-        result = dr_copy_files_to_archive.handler(self.exp_event, self.exp_context)
-        boto3.client.assert_called_with('s3')
-        exp_result = json.dumps([{"success": True, "source_bucket": self.exp_src_bucket, "source_key": exp_file_key, "target_bucket": self.exp_other_bucket, "err_msg": ""}])
-        self.assertEqual(exp_result, result)
-        s3.copy_object.assert_called_with(Bucket=self.exp_other_bucket,
-                                          CopySource={'Bucket': self.exp_src_bucket,
-                                                      'Key': exp_file_key},
-                                          Key=exp_file_key)
+        result = dr_copy_files_to_archive.handler(self.exp_event, None)
+        boto3.client.assert_called_with('s3')
+        exp_result = json.dumps([{"success": True, "source_bucket": self.exp_src_bucket,
+                                  "source_key": exp_file_key,
+                                  "target_bucket": self.exp_other_bucket,
+                                  "err_msg": ""}])
+        self.assertEqual(exp_result, result)
+        s3_cli.copy_object.assert_called_with(Bucket=self.exp_other_bucket,
+                                              CopySource={'Bucket': self.exp_src_bucket,
+                                                          'Key': exp_file_key},
+                                              Key=exp_file_key)
 
     def test_handler_no_other_in_bucket_map(self):
+        """
+        Test copy lambda with missing "other" key in BUCKET_MAP.
+        """
         exp_file_key = 'dr-glacier/MOD09GQ.A0219114.N5aUCG.006.0656338553321.xml'
-=======
-        """
-        Test copy lambda with missing file extension in BUCKET_MAP.
-        """
-        boto3.client = Mock()
-        s3_cli = boto3.client('s3')
-        s3_cli.copy_object = Mock(side_effect=[None])
-        self.exp_event["Records"][0]["s3"]["object"]["key"] = self.exp_file_key2
-        result = dr_copy_files_to_archive.handler(self.exp_event, None)
-        boto3.client.assert_called_with('s3')
-        exp_result = json.dumps([{"success": True, "source_bucket": self.exp_src_bucket,
-                                  "source_key": self.exp_file_key2,
-                                  "target_bucket": self.exp_other_bucket,
-                                  "err_msg": ""}])
-        self.assertEqual(exp_result, result)
-        s3_cli.copy_object.assert_called_with(Bucket=self.exp_other_bucket,
-                                              CopySource={'Bucket': self.exp_src_bucket,
-                                                          'Key': self.exp_file_key2},
-                                              Key=self.exp_file_key2)
-
-    def test_handler_no_other_in_bucket_map(self):
-        """
-        Test copy lambda with missing "other" key in BUCKET_MAP.
-        """
->>>>>>> f557b34b
         boto3.client = Mock()
         s3_cli = boto3.client('s3')
         s3_cli.copy_object = Mock(side_effect=[None])
@@ -367,11 +251,7 @@
         self.exp_event["Records"][0]["s3"]["object"]["key"] = exp_file_key
         exp_err = f'BUCKET_MAP: {bucket_map} does not contain values for ".xml" or "other"'
         try:
-<<<<<<< HEAD
-            dr_copy_files_to_archive.handler(self.exp_event, self.exp_context)
-=======
-            dr_copy_files_to_archive.handler(self.exp_event, None)
->>>>>>> f557b34b
+            dr_copy_files_to_archive.handler(self.exp_event, None)
             self.fail("expected CopyRequestError")
         except dr_copy_files_to_archive.CopyRequestError as ex:
             self.assertEqual(exp_err, str(ex))
@@ -390,11 +270,7 @@
         exp_err = f'event record: "{self.exp_event["Records"][0]}" does not contain a ' \
                   f'value for Records["s3"]["object"]["key"]'
         try:
-<<<<<<< HEAD
-            dr_copy_files_to_archive.handler(self.exp_event, self.exp_context)
-=======
-            dr_copy_files_to_archive.handler(self.exp_event, None)
->>>>>>> f557b34b
+            dr_copy_files_to_archive.handler(self.exp_event, None)
             self.fail("expected CopyRequestError")
         except dr_copy_files_to_archive.CopyRequestError as ex:
             self.assertEqual(exp_err, str(ex))
