"""
Name: shared_recovery.py
Description: Shared library that combines common functions and classes needed for recovery operations.
"""
# Standard libraries
import hashlib
import json
from enum import Enum
from typing import Dict, Any, Optional, List
from datetime import datetime, timezone
import os
from cumulus_logger import CumulusLogger

<<<<<<< HEAD
# Third party libraries
from cumulus_logger import CumulusLogger
import boto3


# Set Cumulus LOGGER
LOGGER = CumulusLogger(name="ORCA")

=======
# instantiate CumulusLogger
logger = CumulusLogger()
>>>>>>> 5631d694

class RequestMethod(Enum):
    """
    An enumeration.
    Provides potential actions for the database lambda to take when posting to the SQS queue.
    """

    NEW_JOB = "new_job"
    UPDATE_FILE = "update_file"


class OrcaStatus(Enum):
    """
    An enumeration.
    Defines the status value used in the ORCA Recovery database for use by the recovery functions.
    """

    PENDING = 1
    STAGED = 2
    FAILED = 3
    SUCCESS = 4

def get_aws_region()-> str:
    """
    Gets AWS region variable from the runtime environment variable.
        Returns:
            The AWS region variable.
        Raises:
            Exception: Thrown if AWS region is empty or None.
    """
    logger.debug("Getting environment variable AWS_REGION value.")
    aws_region = os.getenv("AWS_REGION", None)
    if aws_region is None or len(aws_region) == 0:
        message = "Runtime environment variable AWS_REGION is not set."
        logger.critical(message)
        raise Exception(message)
    logger.debug(f"Got environment variable for AWS_REGION = {aws_region}")
    return aws_region

def create_status_for_job(
    job_id: str,
    granule_id: str,
    archive_destination: str,
    files: List[Dict[str, Any]],
    db_queue_url: str,
):
    """
    Creates status information for a new job and its files, and posts to queue.
    Args:
        job_id: The unique identifier used for tracking requests.
        granule_id: The id of the granule being restored.
        archive_destination: The S3 bucket destination of where the data is archived.
        files: A List of Dicts with the following keys:
            'filename' (str)
            'key_path' (str)
            'restore_destination' (str)
            'status_id' (int)
            'error_message' (str, Optional)
            'request_time' (str)
            'last_update' (str)
            'completion_time' (str, Optional)
        db_queue_url: The SQS queue URL defined by AWS.
    """
    new_data = {
        "job_id": job_id,
        "granule_id": granule_id,
        "request_time": datetime.now(timezone.utc).isoformat(),
        "archive_destination": archive_destination,
        "files": files,
    }

    message = "Sending the following data to queue: {new_data}"
    LOGGER.debug(message, new_data=new_data)

    post_entry_to_queue(new_data, RequestMethod.NEW_JOB, db_queue_url)


def update_status_for_file(
    job_id: str,
    granule_id: str,
    filename: str,
    orca_status: OrcaStatus,
    error_message: Optional[str],
    db_queue_url: str,
):
    """
    Creates update information for a file's status entry, and posts to queue.
    Queue entry will be rejected by post_to_database if status for job_id + granule_id + filename does not exist.
    Args:
        job_id: The unique identifier used for tracking requests.
        granule_id: The id of the granule being restored.
        filename: The name of the file being copied.
        orca_status: Defines the status id used in the ORCA Recovery database.
        error_message: message displayed on error.
        db_queue_url: The SQS queue URL defined by AWS.
    """
    last_update = datetime.now(timezone.utc).isoformat()
    new_data = {
        "job_id": job_id,
        "granule_id": granule_id,
        "filename": filename,
        "last_update": last_update,
        "status_id": orca_status.value,
    }

    if orca_status == OrcaStatus.SUCCESS or orca_status == OrcaStatus.FAILED:
        new_data["completion_time"] = datetime.now(timezone.utc).isoformat()
        if orca_status == OrcaStatus.FAILED:
            if len(error_message) == 0 or error_message is None:
                raise Exception("error message is required.")
            new_data["error_message"] = error_message

    message = "Sending the following data to queue: {new_data}"
    LOGGER.debug(message, new_data=new_data)

    post_entry_to_queue(new_data, RequestMethod.UPDATE_FILE, db_queue_url)


def post_entry_to_queue(
    new_data: Dict[str, Any],
    request_method: RequestMethod,
    db_queue_url: str,
) -> None:
    """
    Posts messages to an SQS queue.
    Args:
        new_data: A dictionary representing the column/value pairs to write to the DB table.
        request_method: The method action for the database lambda to take when posting to the SQS queue.
        db_queue_url: The SQS queue URL defined by AWS.
    Raises:
        None
    """
    body = json.dumps(new_data)

<<<<<<< HEAD
    # TODO: pass AWS region value to function. SHOULD be gotten from environment
    # higher up. Setting this to us-west-2 initially since that is where
    # EOSDIS runs from normally. SEE ORCA-203 https://bugs.earthdata.nasa.ov/browse/ORCA-203
    LOGGER.debug("Creating SQS resource for {db_queue_url}", db_queue_url=db_queue_url)
    mysqs_resource = boto3.resource("sqs", region_name="us-west-2")
=======
    mysqs_resource = boto3.resource("sqs", region_name= get_aws_region())
>>>>>>> 5631d694
    mysqs = mysqs_resource.Queue(db_queue_url)

    # Create hash for De-duplication ID max size is 128 characters
    # sha256 will be 64 characters long sha512 is 128 characters
    deduplication_id = (
        request_method.value + hashlib.sha256(body.encode("utf8")).hexdigest()
    )

    md5_body = hashlib.md5(body.encode("utf8")).hexdigest()

    LOGGER.debug("Sending message to the QUEUE")
    response = mysqs.send_message(
        QueueUrl=db_queue_url,
        MessageDeduplicationId=deduplication_id,
        MessageGroupId="request_files",
        MessageAttributes={
            "RequestMethod": {
                "DataType": "String",
                "StringValue": request_method.value,
            }
        },
        MessageBody=body,
    )
    LOGGER.debug("SQS Message Response: {response}", response=json.dumps(response))

    # Make sure we didn't have an error sending message
    return_status = response["ResponseMetadata"]["HTTPStatusCode"]
    if return_status < 200 or return_status > 299:
        raise Exception(
            f"Failed to send message to Queue. HTTP Response was {return_status}"
        )

    sqs_md5 = response.get("MD5OfMessageBody")
    if md5_body != sqs_md5:
        raise Exception(
            f"Calculated MD5 of {md5_body} does not match SQS MD5 of {sqs_md5}"
        )<|MERGE_RESOLUTION|>--- conflicted
+++ resolved
@@ -11,7 +11,6 @@
 import os
 from cumulus_logger import CumulusLogger
 
-<<<<<<< HEAD
 # Third party libraries
 from cumulus_logger import CumulusLogger
 import boto3
@@ -19,11 +18,6 @@
 
 # Set Cumulus LOGGER
 LOGGER = CumulusLogger(name="ORCA")
-
-=======
-# instantiate CumulusLogger
-logger = CumulusLogger()
->>>>>>> 5631d694
 
 class RequestMethod(Enum):
     """
@@ -54,13 +48,13 @@
         Raises:
             Exception: Thrown if AWS region is empty or None.
     """
-    logger.debug("Getting environment variable AWS_REGION value.")
+    LOGGER.debug("Getting environment variable AWS_REGION value.")
     aws_region = os.getenv("AWS_REGION", None)
     if aws_region is None or len(aws_region) == 0:
         message = "Runtime environment variable AWS_REGION is not set."
-        logger.critical(message)
+        LOGGER.critical(message)
         raise Exception(message)
-    logger.debug(f"Got environment variable for AWS_REGION = {aws_region}")
+    LOGGER.debug(f"Got environment variable for AWS_REGION = {aws_region}")
     return aws_region
 
 def create_status_for_job(
@@ -158,15 +152,11 @@
     """
     body = json.dumps(new_data)
 
-<<<<<<< HEAD
     # TODO: pass AWS region value to function. SHOULD be gotten from environment
     # higher up. Setting this to us-west-2 initially since that is where
     # EOSDIS runs from normally. SEE ORCA-203 https://bugs.earthdata.nasa.ov/browse/ORCA-203
     LOGGER.debug("Creating SQS resource for {db_queue_url}", db_queue_url=db_queue_url)
-    mysqs_resource = boto3.resource("sqs", region_name="us-west-2")
-=======
     mysqs_resource = boto3.resource("sqs", region_name= get_aws_region())
->>>>>>> 5631d694
     mysqs = mysqs_resource.Queue(db_queue_url)
 
     # Create hash for De-duplication ID max size is 128 characters
