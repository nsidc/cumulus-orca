"""
Name: copy_to_glacier.py
Description: Lambda function that takes a Cumulus message, extracts a list of files,
and copies those files from their current storage location into a staging/glacier location.
"""
import os
import re
from datetime import datetime, timezone
from typing import Any, Dict, List, Union

# Third party libraries
import boto3
from boto3.s3.transfer import MB, TransferConfig
from cumulus_logger import CumulusLogger
from run_cumulus_task import run_cumulus_task

import sqs_library

CONFIG_MULTIPART_CHUNKSIZE_MB_KEY = "multipart_chunksize_mb"
CONFIG_EXCLUDE_FILE_TYPES_KEY = "excludeFileTypes"
# Set Cumulus LOGGER
LOGGER = CumulusLogger()

FILE_BUCKET_KEY = "bucket"
FILE_FILEPATH_KEY = "key"
<<<<<<< HEAD
=======
FILE_SOURCE_URI_KEY = "source"
FILE_HASH_KEY = "checksum"
FILE_HASH_TYPE_KEY = "checksumType"
>>>>>>> 2c8145b9


def should_exclude_files_type(file_key: str, exclude_file_types: List[str]) -> bool:
    """
    Tests whether or not file is included in {excludeFileTypes} from copy to glacier.
    Args:
        file_key: The key of the file within the s3 bucket.
        exclude_file_types: List of extensions to exclude in the backup.
    Returns:
        True if file should be excluded from copy, False otherwise.
    """
    for file_type in exclude_file_types:
        # Returns the first instance in the string that matches .ext or None if no match was found.
        if re.search(f"^.*{file_type}$", file_key) is not None:
            return True
    return False


def copy_granule_between_buckets(
    source_bucket_name: str,
    source_key: str,
    destination_bucket: str,
    destination_key: str,
    multipart_chunksize_mb: int,
) -> Dict[str, str]:
    """
    Copies granule from source bucket to destination. Also queries the destination_bucket to get additional metadata file info.
    Args:
        source_bucket_name: The name of the bucket in which the granule is currently located.
        source_key: source Granule path excluding s3://[bucket]/
        destination_bucket: The name of the bucket the granule is to be copied to.
        destination_key: Destination granule path excluding s3://[bucket]/
        multipart_chunksize_mb: The maximum size of chunks to use when copying.
    Returns:
        A dictionary containing all the file metadata needed for reconciliation with Cumulus with the following keys:
                "cumulusArchiveLocation" (str): Cumulus S3 bucket where the file is stored in.
                "orcaArchiveLocation" (str): ORCA S3 Glacier bucket that the file object is stored in
                "keyPath" (str): Full AWS key path including file name of the file where the file resides in ORCA.
                "sizeInBytes" (str): Size of the object in bytes
                "version" (str): Latest version of the file in the S3 Glacier bucket
                "ingestTime" (str): Date and time the file was originally ingested into ORCA.
                "etag" (str): etag of the file object in the AWS S3 Glacier bucket.
    """
    s3 = boto3.client("s3")
    copy_source = {"Bucket": source_bucket_name, "Key": source_key}
    s3.copy(
        copy_source,
        destination_bucket,
        destination_key,
        ExtraArgs={
            "StorageClass": "GLACIER",
            "MetadataDirective": "COPY",
            "ContentType": s3.head_object(Bucket=source_bucket_name, Key=source_key)[
                "ContentType"
            ],
            "ACL": "bucket-owner-full-control",  # Sets the x-amz-acl URI Request Parameter. Needed for cross-OU copies.
        },
        Config=TransferConfig(multipart_chunksize=multipart_chunksize_mb * MB),
    )
    # get metadata info from latest file version
    file_versions = s3.list_object_versions(
        Bucket=destination_bucket, Prefix=destination_key
    )
    for ver in file_versions["Versions"]:
        if ver["IsLatest"]:
            LOGGER.info("collecting metadata from file version")
            etag = ver["ETag"]
            sizeInBytes = ver["Size"]
            version = ver["VersionId"]
            break
    files_dictionary = {
        "cumulusArchiveLocation": source_bucket_name,
        "orcaArchiveLocation": destination_bucket,
        "keyPath": destination_key,
        "sizeInBytes": sizeInBytes,
        "version": version,
        "ingestTime": datetime.now(timezone.utc).isoformat(),
        "etag": etag,
    }
    return files_dictionary


# noinspection PyUnusedLocal
def task(event: Dict[str, Union[List[str], Dict]], context: object) -> Dict[str, Any]:
    """
    Copies the files in {event}['input']
    to the ORCA glacier bucket defined in ORCA_DEFAULT_BUCKET.

        Environment Variables:
            ORCA_DEFAULT_BUCKET (string, required): Name of the default ORCA S3 Glacier bucket.
            DEFAULT_MULTIPART_CHUNKSIZE_MB (int, optional): The default maximum size of chunks to use when copying.
                Can be overridden by collection config.
            METADATA_DB_QUEUE_URL (string, required): SQS URL of the metadata queue.

    Args:
        event: Passed through from {handler}
        context: An object required by AWS Lambda. Unused.

    Returns:
        A dict representing input and copied files. See schemas/output.json for more information.
    """
    LOGGER.debug(event)
    event_input = event["input"]
    granules_list = event_input["granules"]
    config = event["config"]

    exclude_file_types = config.get(CONFIG_EXCLUDE_FILE_TYPES_KEY, None)
    if exclude_file_types is None:
        exclude_file_types = []

    # TODO: Should look at bucket type orca and check for default
    #      Should also be flexible enough to handle input precedence order of
    #      - task input
    #      - collection configuration
    #      - default value in buckets
    try:
        default_bucket = os.environ.get("ORCA_DEFAULT_BUCKET", None)
        if default_bucket is None or len(default_bucket) == 0:
            raise KeyError("ORCA_DEFAULT_BUCKET environment variable is not set.")
    except KeyError:
        LOGGER.error("ORCA_DEFAULT_BUCKET environment variable is not set.")
        raise

    multipart_chunksize_mb_str = config.get(CONFIG_MULTIPART_CHUNKSIZE_MB_KEY, None)
    if multipart_chunksize_mb_str is None:
        multipart_chunksize_mb = int(os.environ["DEFAULT_MULTIPART_CHUNKSIZE_MB"])
        LOGGER.debug(
            "{CONFIG_MULTIPART_CHUNKSIZE_MB_KEY} is not set for config. Using default value of {multipart_chunksize_mb}.",
            CONFIG_MULTIPART_CHUNKSIZE_MB_KEY=CONFIG_MULTIPART_CHUNKSIZE_MB_KEY,
            multipart_chunksize_mb=multipart_chunksize_mb,
        )
    else:
        multipart_chunksize_mb = int(multipart_chunksize_mb_str)

    try:
        metadata_queue_url = os.environ.get("METADATA_DB_QUEUE_URL")
        if metadata_queue_url is None or len(metadata_queue_url) == 0:
            raise KeyError("METADATA_DB_QUEUE_URL environment variable is not set.")
    except KeyError:
        LOGGER.error("METADATA_DB_QUEUE_URL environment variable is not set.")
        raise

    granule_data = {}
    copied_file_urls = []

    # initiate empty SQS body dict
    sqs_body = {"provider": {}, "collection": {}, "granule": {}}
    # 'providerName' set to None because Cumulus only returns providerId for now.
    # In case it is available in the future, update orca_copy_to_glacier_workflow.asl.json and config.json as needed
    sqs_body["provider"]["name"] = None
    sqs_body["provider"]["providerId"] = config["providerId"]
    sqs_body["collection"]["shortname"] = config["collectionShortname"]
    sqs_body["collection"]["version"] = config["collectionVersion"]
    # Cumulus currently creates collectionId by concating shortname + ___ + version 
    # See https://github.com/nasa/cumulus-dashboard/blob/18a278ee5a1ac5181ec035b3df0665ef5acadcb0/app/src/js/utils/format.js#L342
    sqs_body["collection"]["collectionId"] = (
        config["collectionShortname"] + "___" + config["collectionVersion"]
    )
    # Iterate through the input granules (>= 0 granules expected)
    for granule in granules_list:
        # noinspection PyPep8Naming
        granuleId = granule["granuleId"]
        if granuleId not in granule_data.keys():
            granule_data[granuleId] = {"granuleId": granuleId, "files": []}
        # populate the SQS body for granules
        sqs_body["granule"]["cumulusGranuleId"] = granuleId
        sqs_body["granule"]["cumulusCreateTime"] = granule["createdAt"].replace("Z", "+00:00")
        sqs_body["granule"]["executionId"] = config["executionId"]
        sqs_body["granule"]["ingestTime"] = datetime.now(timezone.utc).isoformat()
        sqs_body["granule"]["lastUpdate"] = datetime.now(timezone.utc).isoformat()
        sqs_body["granule"]["files"] = []

        # Iterate through the files in a granule object
<<<<<<< HEAD
        for file in granule['files']:
            file_filepath = file[FILE_FILEPATH_KEY]
            file_bucket = file[FILE_BUCKET_KEY]
            file_source_uri = f"s3://{file_bucket}/{file_filepath}"

            if should_exclude_files_type(file_filepath, exclude_file_types):
                print(
                    f"Excluding {file_filepath} from glacier backup "
                    f"because of collection configured {CONFIG_EXCLUDE_FILE_TYPES_KEY}.")
=======
        for file in granule["files"]:
            file_name = file[FILE_FILENAME_KEY]
            file_filepath = file[FILE_FILEPATH_KEY]
            file_bucket = file[FILE_BUCKET_KEY]
            file_source_uri = file[FILE_SOURCE_URI_KEY]
            file_hash = file.get(FILE_HASH_KEY, None)
            file_hash_type = file.get(FILE_HASH_TYPE_KEY, None)
            if should_exclude_files_type(file_name, exclude_file_types):
                LOGGER.info(
                    "Excluding {file_name} from glacier backup because of collection configured {CONFIG_EXCLUDE_FILE_TYPES_KEY}.",
                    file_name=file_name,
                    CONFIG_EXCLUDE_FILE_TYPES_KEY=CONFIG_EXCLUDE_FILE_TYPES_KEY,
                )
>>>>>>> 2c8145b9
                continue
            result = copy_granule_between_buckets(source_bucket_name=file_bucket,
                                                  source_key=file_filepath,
                                                  destination_bucket=default_bucket,
                                                  destination_key=file_filepath,
                                                  multipart_chunksize_mb=multipart_chunksize_mb,
                                                  )

            result["name"] = file_name
            result["hash"] = file_hash
            result["hashType"] = file_hash_type
            copied_file_urls.append(file_source_uri)
            LOGGER.info(
                "Copied {file_filepath} into glacier storage bucket {default_bucket}.",
                file_filepath=file_filepath,
                default_bucket=default_bucket,
            )
            # Add file record to metadata SQS message
            LOGGER.debug(
                "Adding the files dictionary to the SQS body {result}.", result=result
            )
            sqs_body["granule"]["files"].append(result)
        # post to metadata SQS for each granule
        sqs_library.post_to_metadata_queue(sqs_body, metadata_queue_url)

    return {"granules": granules_list, "copied_to_glacier": copied_file_urls}


# handler that is provided to aws lambda
def handler(event: Dict[str, Union[List[str], Dict]], context: object) -> Any:
    """Lambda handler. Runs a cumulus task that
    Copies the files in {event}['input']
    to the default ORCA bucket. Environment variables must be set to
    provide a default ORCA bucket to store the files in.
        Environment Vars:
            ORCA_DEFAULT_BUCKET (str, required): Name of the default S3 Glacier
                                                 ORCA bucket files should be
                                                 archived to.
            DEFAULT_MULTIPART_CHUNKSIZE_MB (int, required): The default maximum size of chunks to use when copying.
                                                                 Can be overridden by collection config.
            METADATA_DB_QUEUE_URL (string, required): SQS URL of the metadata queue.

    Args:
        event: Event passed into the step from the aws workflow.
            See schemas/input.json and schemas/config.json for more information.


        context: An object required by AWS Lambda. Unused.

    Returns:
        The result of the cumulus task. See schemas/output.json for more information.
    """
    return run_cumulus_task(task, event, context)<|MERGE_RESOLUTION|>--- conflicted
+++ resolved
@@ -21,14 +21,12 @@
 # Set Cumulus LOGGER
 LOGGER = CumulusLogger()
 
+FILE_FILENAME_KEY = "fileName"
 FILE_BUCKET_KEY = "bucket"
 FILE_FILEPATH_KEY = "key"
-<<<<<<< HEAD
-=======
 FILE_SOURCE_URI_KEY = "source"
 FILE_HASH_KEY = "checksum"
 FILE_HASH_TYPE_KEY = "checksumType"
->>>>>>> 2c8145b9
 
 
 def should_exclude_files_type(file_key: str, exclude_file_types: List[str]) -> bool:
@@ -202,31 +200,19 @@
         sqs_body["granule"]["files"] = []
 
         # Iterate through the files in a granule object
-<<<<<<< HEAD
         for file in granule['files']:
+            file_name = file[FILE_FILENAME_KEY]
             file_filepath = file[FILE_FILEPATH_KEY]
             file_bucket = file[FILE_BUCKET_KEY]
             file_source_uri = f"s3://{file_bucket}/{file_filepath}"
+            file_hash = file.get(FILE_HASH_KEY, None)
+            file_hash_type = file.get(FILE_HASH_TYPE_KEY, None)
+
 
             if should_exclude_files_type(file_filepath, exclude_file_types):
                 print(
                     f"Excluding {file_filepath} from glacier backup "
                     f"because of collection configured {CONFIG_EXCLUDE_FILE_TYPES_KEY}.")
-=======
-        for file in granule["files"]:
-            file_name = file[FILE_FILENAME_KEY]
-            file_filepath = file[FILE_FILEPATH_KEY]
-            file_bucket = file[FILE_BUCKET_KEY]
-            file_source_uri = file[FILE_SOURCE_URI_KEY]
-            file_hash = file.get(FILE_HASH_KEY, None)
-            file_hash_type = file.get(FILE_HASH_TYPE_KEY, None)
-            if should_exclude_files_type(file_name, exclude_file_types):
-                LOGGER.info(
-                    "Excluding {file_name} from glacier backup because of collection configured {CONFIG_EXCLUDE_FILE_TYPES_KEY}.",
-                    file_name=file_name,
-                    CONFIG_EXCLUDE_FILE_TYPES_KEY=CONFIG_EXCLUDE_FILE_TYPES_KEY,
-                )
->>>>>>> 2c8145b9
                 continue
             result = copy_granule_between_buckets(source_bucket_name=file_bucket,
                                                   source_key=file_filepath,
