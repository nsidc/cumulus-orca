--- conflicted
+++ resolved
@@ -204,16 +204,6 @@
                     CONFIG_EXCLUDE_FILE_TYPES_KEY=CONFIG_EXCLUDE_FILE_TYPES_KEY,
                 )
                 continue
-<<<<<<< HEAD
-            result = copy_granule_between_buckets(source_bucket_name=file_bucket,
-                                                  source_key=file_filepath,
-                                                  destination_bucket=default_bucket,
-                                                  destination_key=file_filepath,
-                                                  multipart_chunksize_mb=multipart_chunksize_mb,
-                                                  )
-
-            result["name"] = file_filepath.split("/")[-1] # since fileName is no longer available in event
-=======
             result = copy_granule_between_buckets(
                 source_bucket_name=file_bucket,
                 source_key=file_filepath,
@@ -225,7 +215,6 @@
             result["name"] = file_filepath.split("/")[
                 -1
             ]  # since fileName is no longer available in event
->>>>>>> d8d53003
             result["hash"] = file_hash
             result["hashType"] = file_hash_type
             copied_file_urls.append(file_source_uri)
