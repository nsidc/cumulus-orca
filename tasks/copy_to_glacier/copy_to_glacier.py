--- conflicted
+++ resolved
@@ -3,19 +3,28 @@
 Description: Lambda function that takes a Cumulus message, extracts a list of files,
 and copies those files from their current storage location into a staging/glacier location.
 """
+import os
 import re
-import os
-from typing import Dict, Any, List, Union
-
+from datetime import datetime, timezone
+from typing import Any, Dict, List, Union
+
+# Third party libraries
 import boto3
-from boto3.s3.transfer import TransferConfig, MB
+from boto3.s3.transfer import MB, TransferConfig
+from cumulus_logger import CumulusLogger
 from run_cumulus_task import run_cumulus_task
 
-CONFIG_MULTIPART_CHUNKSIZE_MB_KEY = 'multipart_chunksize_mb'
-CONFIG_EXCLUDE_FILE_TYPES_KEY = 'excludeFileTypes'
+import sqs_library
+
+CONFIG_MULTIPART_CHUNKSIZE_MB_KEY = "multipart_chunksize_mb"
+CONFIG_EXCLUDE_FILE_TYPES_KEY = "excludeFileTypes"
+# Set Cumulus LOGGER
+LOGGER = CumulusLogger()
 
 FILE_BUCKET_KEY = "bucket"
 FILE_FILEPATH_KEY = "key"
+FILE_HASH_KEY = "checksum"
+FILE_HASH_TYPE_KEY = "checksumType"
 
 
 def should_exclude_files_type(file_key: str, exclude_file_types: List[str]) -> bool:
@@ -34,10 +43,15 @@
     return False
 
 
-def copy_granule_between_buckets(source_bucket_name: str, source_key: str, destination_bucket: str,
-                                 destination_key: str, multipart_chunksize_mb: int) -> None:
-    """
-    Copies granule from source bucket to destination.
+def copy_granule_between_buckets(
+    source_bucket_name: str,
+    source_key: str,
+    destination_bucket: str,
+    destination_key: str,
+    multipart_chunksize_mb: int,
+) -> Dict[str, str]:
+    """
+    Copies granule from source bucket to destination. Also queries the destination_bucket to get additional metadata file info.
     Args:
         source_bucket_name: The name of the bucket in which the granule is currently located.
         source_key: source Granule path excluding s3://[bucket]/
@@ -45,24 +59,52 @@
         destination_key: Destination granule path excluding s3://[bucket]/
         multipart_chunksize_mb: The maximum size of chunks to use when copying.
     Returns:
-        None
-    """
-    s3 = boto3.client('s3')
-    copy_source = {
-        'Bucket': source_bucket_name,
-        'Key': source_key
-    }
+        A dictionary containing all the file metadata needed for reconciliation with Cumulus with the following keys:
+                "cumulusArchiveLocation" (str): Cumulus S3 bucket where the file is stored in.
+                "orcaArchiveLocation" (str): ORCA S3 Glacier bucket that the file object is stored in
+                "keyPath" (str): Full AWS key path including file name of the file where the file resides in ORCA.
+                "sizeInBytes" (str): Size of the object in bytes
+                "version" (str): Latest version of the file in the S3 Glacier bucket
+                "ingestTime" (str): Date and time the file was originally ingested into ORCA.
+                "etag" (str): etag of the file object in the AWS S3 Glacier bucket.
+    """
+    s3 = boto3.client("s3")
+    copy_source = {"Bucket": source_bucket_name, "Key": source_key}
     s3.copy(
         copy_source,
-        destination_bucket, destination_key,
+        destination_bucket,
+        destination_key,
         ExtraArgs={
-            'StorageClass': 'GLACIER',
-            'MetadataDirective': 'COPY',
-            'ContentType': s3.head_object(Bucket=source_bucket_name, Key=source_key)['ContentType'],
-            'ACL': 'bucket-owner-full-control'  # Sets the x-amz-acl URI Request Parameter. Needed for cross-OU copies.
+            "StorageClass": "GLACIER",
+            "MetadataDirective": "COPY",
+            "ContentType": s3.head_object(Bucket=source_bucket_name, Key=source_key)[
+                "ContentType"
+            ],
+            "ACL": "bucket-owner-full-control",  # Sets the x-amz-acl URI Request Parameter. Needed for cross-OU copies.
         },
-        Config=TransferConfig(multipart_chunksize=multipart_chunksize_mb * MB)
+        Config=TransferConfig(multipart_chunksize=multipart_chunksize_mb * MB),
     )
+    # get metadata info from latest file version
+    file_versions = s3.list_object_versions(
+        Bucket=destination_bucket, Prefix=destination_key
+    )
+    for ver in file_versions["Versions"]:
+        if ver["IsLatest"]:
+            LOGGER.info("collecting metadata from file version")
+            etag = ver["ETag"]
+            sizeInBytes = ver["Size"]
+            version = ver["VersionId"]
+            break
+    files_dictionary = {
+        "cumulusArchiveLocation": source_bucket_name,
+        "orcaArchiveLocation": destination_bucket,
+        "keyPath": destination_key,
+        "sizeInBytes": sizeInBytes,
+        "version": version,
+        "ingestTime": datetime.now(timezone.utc).isoformat(),
+        "etag": etag,
+    }
+    return files_dictionary
 
 
 # noinspection PyUnusedLocal
@@ -70,24 +112,21 @@
     """
     Copies the files in {event}['input']
     to the ORCA glacier bucket defined in ORCA_DEFAULT_BUCKET.
-
         Environment Variables:
             ORCA_DEFAULT_BUCKET (string, required): Name of the default ORCA S3 Glacier bucket.
             DEFAULT_MULTIPART_CHUNKSIZE_MB (int, optional): The default maximum size of chunks to use when copying.
                 Can be overridden by collection config.
-
+            METADATA_DB_QUEUE_URL (string, required): SQS URL of the metadata queue.
     Args:
         event: Passed through from {handler}
         context: An object required by AWS Lambda. Unused.
-
     Returns:
         A dict representing input and copied files. See schemas/output.json for more information.
     """
-    # TODO: Possibly remove print statement and change to a logging statement.
-    print(event)
-    event_input = event['input']
-    granules_list = event_input['granules']
-    config = event['config']
+    LOGGER.debug(event)
+    event_input = event["input"]
+    granules_list = event_input["granules"]
+    config = event["config"]
 
     exclude_file_types = config.get(CONFIG_EXCLUDE_FILE_TYPES_KEY, None)
     if exclude_file_types is None:
@@ -99,32 +138,53 @@
     #      - collection configuration
     #      - default value in buckets
     try:
-        default_bucket = os.environ.get('ORCA_DEFAULT_BUCKET', None)
+        default_bucket = os.environ.get("ORCA_DEFAULT_BUCKET", None)
         if default_bucket is None or len(default_bucket) == 0:
-            raise KeyError('ORCA_DEFAULT_BUCKET environment variable is not set.')
+            raise KeyError("ORCA_DEFAULT_BUCKET environment variable is not set.")
     except KeyError:
-        # TODO: Change this to a logging statement
-        print('ORCA_DEFAULT_BUCKET environment variable is not set.')
+        LOGGER.error("ORCA_DEFAULT_BUCKET environment variable is not set.")
         raise
 
     multipart_chunksize_mb_str = config.get(CONFIG_MULTIPART_CHUNKSIZE_MB_KEY, None)
     if multipart_chunksize_mb_str is None:
-        # TODO: Change this to a logging statement
-        multipart_chunksize_mb = int(os.environ['DEFAULT_MULTIPART_CHUNKSIZE_MB'])
-        print(f'{CONFIG_MULTIPART_CHUNKSIZE_MB_KEY} is not set for config. '
-              f'Using default value of {multipart_chunksize_mb}.')
+        multipart_chunksize_mb = int(os.environ["DEFAULT_MULTIPART_CHUNKSIZE_MB"])
+        LOGGER.debug(
+            "{CONFIG_MULTIPART_CHUNKSIZE_MB_KEY} is not set for config. Using default value of {multipart_chunksize_mb}.",
+            CONFIG_MULTIPART_CHUNKSIZE_MB_KEY=CONFIG_MULTIPART_CHUNKSIZE_MB_KEY,
+            multipart_chunksize_mb=multipart_chunksize_mb,
+        )
     else:
         multipart_chunksize_mb = int(multipart_chunksize_mb_str)
 
+    try:
+        metadata_queue_url = os.environ.get("METADATA_DB_QUEUE_URL")
+        if metadata_queue_url is None or len(metadata_queue_url) == 0:
+            raise KeyError("METADATA_DB_QUEUE_URL environment variable is not set.")
+    except KeyError:
+        LOGGER.error("METADATA_DB_QUEUE_URL environment variable is not set.")
+        raise
+
     granule_data = {}
     copied_file_urls = []
 
+    # initiate empty SQS body dict
+    sqs_body = {"provider": {}, "collection": {}, "granule": {}}
+    # 'providerName' set to None because Cumulus only returns providerId for now.
+    # In case it is available in the future, update orca_copy_to_glacier_workflow.asl.json and config.json as needed
+    sqs_body["provider"]["name"] = None
+    sqs_body["provider"]["providerId"] = config["providerId"]
+    sqs_body["collection"]["shortname"] = config["collectionShortname"]
+    sqs_body["collection"]["version"] = config["collectionVersion"]
+    # Cumulus currently creates collectionId by concating shortname + ___ + version 
+    # See https://github.com/nasa/cumulus-dashboard/blob/18a278ee5a1ac5181ec035b3df0665ef5acadcb0/app/src/js/utils/format.js#L342
+    sqs_body["collection"]["collectionId"] = (
+        config["collectionShortname"] + "___" + config["collectionVersion"]
+    )
     # Iterate through the input granules (>= 0 granules expected)
     for granule in granules_list:
         # noinspection PyPep8Naming
-        granuleId = granule['granuleId']
+        granuleId = granule["granuleId"]
         if granuleId not in granule_data.keys():
-<<<<<<< HEAD
             granule_data[granuleId] = {"granuleId": granuleId, "files": []}
         # populate the SQS body for granules
         sqs_body["granule"]["cumulusGranuleId"] = granuleId
@@ -134,30 +194,46 @@
         sqs_body["granule"]["ingestTime"] = datetime.now(timezone.utc).isoformat()
         sqs_body["granule"]["lastUpdate"] = datetime.now(timezone.utc).isoformat()
         sqs_body["granule"]["files"] = []
-=======
-            granule_data[granuleId] = {'granuleId': granuleId, 'files': []}
->>>>>>> 1c226fb1
 
         # Iterate through the files in a granule object
-        for file in granule['files']:
+        for file in granule["files"]:
             file_filepath = file[FILE_FILEPATH_KEY]
             file_bucket = file[FILE_BUCKET_KEY]
             file_source_uri = f"s3://{file_bucket}/{file_filepath}"
-
+            file_hash = file.get(FILE_HASH_KEY, None)
+            file_hash_type = file.get(FILE_HASH_TYPE_KEY, None)
             if should_exclude_files_type(file_filepath, exclude_file_types):
-                print(
-                    f"Excluding {file_filepath} from glacier backup "
-                    f"because of collection configured {CONFIG_EXCLUDE_FILE_TYPES_KEY}.")
+                LOGGER.info(
+                    "Excluding {file_filepath} from glacier backup because of collection configured {CONFIG_EXCLUDE_FILE_TYPES_KEY}.",
+                    file_name=file_filepath,
+                    CONFIG_EXCLUDE_FILE_TYPES_KEY=CONFIG_EXCLUDE_FILE_TYPES_KEY,
+                )
                 continue
-            copy_granule_between_buckets(source_bucket_name=file_bucket,
-                                         source_key=file_filepath,
-                                         destination_bucket=default_bucket,
-                                         destination_key=file_filepath,
-                                         multipart_chunksize_mb=multipart_chunksize_mb)
+            result = copy_granule_between_buckets(source_bucket_name=file_bucket,
+                                                  source_key=file_filepath,
+                                                  destination_bucket=default_bucket,
+                                                  destination_key=file_filepath,
+                                                  multipart_chunksize_mb=multipart_chunksize_mb,
+                                                  )
+
+            result["name"] = file_filepath.split("/")[-1] # since fileName is no longer available in event
+            result["hash"] = file_hash
+            result["hashType"] = file_hash_type
             copied_file_urls.append(file_source_uri)
-            print(f"Copied {file_filepath} into glacier storage bucket {default_bucket}.")
-
-    return {'granules': granules_list, 'copied_to_glacier': copied_file_urls}
+            LOGGER.info(
+                "Copied {file_filepath} into glacier storage bucket {default_bucket}.",
+                file_filepath=file_filepath,
+                default_bucket=default_bucket,
+            )
+            # Add file record to metadata SQS message
+            LOGGER.debug(
+                "Adding the files dictionary to the SQS body {result}.", result=result
+            )
+            sqs_body["granule"]["files"].append(result)
+        # post to metadata SQS for each granule
+        sqs_library.post_to_metadata_queue(sqs_body, metadata_queue_url)
+
+    return {"granules": granules_list, "copied_to_glacier": copied_file_urls}
 
 
 # handler that is provided to aws lambda
@@ -172,14 +248,11 @@
                                                  archived to.
             DEFAULT_MULTIPART_CHUNKSIZE_MB (int, required): The default maximum size of chunks to use when copying.
                                                                  Can be overridden by collection config.
-
+            METADATA_DB_QUEUE_URL (string, required): SQS URL of the metadata queue.
     Args:
         event: Event passed into the step from the aws workflow.
             See schemas/input.json and schemas/config.json for more information.
-
-
         context: An object required by AWS Lambda. Unused.
-
     Returns:
         The result of the cumulus task. See schemas/output.json for more information.
     """
