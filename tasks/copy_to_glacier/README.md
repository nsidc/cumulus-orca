--- conflicted
+++ resolved
@@ -100,10 +100,7 @@
         "granuleId": "MOD09GQ.A2017025.h21v00.006.2017034065109",
         "dataType": "MOD09GQ",
         "version": "006",
-<<<<<<< HEAD
         "createdAt": 628021800000,
-=======
->>>>>>> 1c226fb1
         "files": [
           {
             "fileName": "MOD09GQ.A2017025.h21v00.006.2017034065109.hdf",
@@ -175,10 +172,7 @@
       "granuleId": "MOD09GQ.A2017025.h21v00.006.2017034065109",
       "dataType": "MOD09GQ",
       "version": "006",
-<<<<<<< HEAD
       "createdAt": 628021800000,
-=======
->>>>>>> 1c226fb1
       "files": [
         {
           "name": "MOD09GQ.A2017025.h21v00.006.2017034065109.hdf",
