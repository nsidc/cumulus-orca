[![Known Vulnerabilities](https://snyk.io/test/github/nasa/cumulus-orca/badge.svg?targetFile=tasks/copy_to_glacier/requirements.txt)](https://snyk.io/test/github/nasa/cumulus-orca?targetFile=tasks/copy_to_glacier/requirements.txt)

Visit the [Developer Guide](https://nasa.github.io/cumulus-orca/docs/developer/development-guide/code/contrib-code-intro) for information on environment setup and testing.

## Description

The `copy_to_glacier` module is meant to be deployed as a lambda function that takes a Cumulus message, extracts a list of files, and copies those files from their current storage location into a staging/glacier ORCA S3 bucket. It also sends additional metadata attributes to metadata SQS queue needed for Cumulus reconciliation.


## Exclude files by extension.

You are able to specify a list of file types (extensions) that you'd like to exclude from the backup/copy_to_glacier functionality. This is done on a per-collection basis, configured in the `meta` variable of a Cumulus collection configuration:

```json
{
  ...
  "meta": {
    "excludeFileTypes": [".cmr", ".xml", ".cmr.xml"]
  }
}
```

Note that this must be done for _each_ collection configured. If this list is empty or not included in the meta configuration, the `copy_to_glacier` function will include files with all extensions in the backup.


## Build

To build the **copy_to_glacier** lambda, run the `bin/build.sh` script from the
`tasks/copy_to_glacier` directory in a docker
container. The following shows setting up a container to run the script.

```bash
# Invoke a docker container in interactive mode.
user$ docker run \
      -it \
      --rm \
      -v /path/to/cumulus-orca/repo:/data \
      amazonlinux:2 \
      /bin/bash

# Install the python development binaries
bash-4.2# yum install python3-devel

# In the container cd to /data
bash-4.2# cd /data

# Go to the task
bash-4.2# cd tasks/copy_to_glacier/

# Run the tests
bash-4.2# bin/build.sh
```

### Testing copy_to_glacier

To run unit tests for **copy_to_glacier**, run the `bin/run_tests.sh` script from the
`tasks/copy_to_glacier` directory. Ideally, the tests should be run in a docker
container. The following shows setting up a container to run the tests.

```bash
# Invoke a docker container in interactive mode.
user$ docker run \
      -it \
      --rm \
      -v /path/to/cumulus-orca/repo:/data \
      amazonlinux:2 \
      /bin/bash

# Install the python development binaries
bash-4.2# yum install python3-devel

# In the container cd to /data
bash-4.2# cd /data

# Go to the task
bash-4.2# cd tasks/copy_to_glacier/

# Run the tests
bash-4.2# bin/run_tests.sh
```

Note that Bamboo will run this same script via the `bin/run_tests.sh` script found
in the cumulus-orca base of the repo.

## Deployment

The `copy_to_glacier` lambda function can be deployed using terraform using the example shown in  `"aws_lambda_function" "copy_to_glacier"` resource block of `modules/lambdas/main.tf` file.

## Input

The `handler` function `handler(event, context)` expects input as a Cumulus Message. Event is passed from the AWS step function workflow. The actual format of that input may change over time, so we use the [cumulus-message-adapter](https://github.com/nasa/cumulus-message-adapter) package (check `requirements.txt`), which Cumulus develops and updates, to parse the input.

The `copy_to_glacier` lambda function expects that the input payload has a `granules` object, similar to the output of `MoveGranulesStep`:

```json
{
  "payload": {
    "granules": [
      {
        "granuleId": "MOD09GQ.A2017025.h21v00.006.2017034065109",
        "dataType": "MOD09GQ",
        "version": "006",
        "createdAt": 628021800000,
        "files": [
          {
            "fileName": "MOD09GQ.A2017025.h21v00.006.2017034065109.hdf",
            "path": "MOD09GQ/006",
            "size": 6,
            "time": 1608318361000,
            "bucket": "orca-sandbox-protected",
            "url_path": "MOD09GQ/006/",
            "type": "",
            "source": "s3://orca-sandbox-protected/MOD09GQ/006/MOD09GQ.A2017025.h21v00.006.2017034065109.hdf",
            "key": "MOD09GQ/006/MOD09GQ.A2017025.h21v00.006.2017034065109.hdf",
            "duplicate_found": true
          },
          {
            "fileName": "MOD09GQ.A2017025.h21v00.006.2017034065109.hdf.met",
            "path": "MOD09GQ/006",
            "size": 6,
            "time": 1608318366000,
            "bucket": "orca-sandbox-private",
            "url_path": "MOD09GQ/006",
            "type": "",
            "source": "s3://orca-sandbox-private/MOD09GQ/006/MOD09GQ.A2017025.h21v00.006.2017034065109.hdf.met",
            "key": "MOD09GQ/006/MOD09GQ.A2017025.h21v00.006.2017034065109.hdf.met",
            "duplicate_found": true
          },
          {
            "fileName": "MOD09GQ.A2017025.h21v00.006.2017034065109_ndvi.jpg",
            "path": "MOD09GQ/006",
            "size": 6,
            "time": 1608318372000,
            "bucket": "orca-sandbox-public",
            "url_path": "MOD09GQ/006",
            "type": "",
            "source": "s3://orca-sandbox-public/MOD09GQ/006/MOD09GQ.A2017025.h21v00.006.2017034065109_ndvi.jpg",
            "key": "MOD09GQ/006/MOD09GQ.A2017025.h21v00.006.2017034065109_ndvi.jpg",
            "duplicate_found": true
          },
          {
            "fileName": "MOD09GQ.A2017025.h21v00.006.2017034065109.cmr.xml",
            "bucket": "orca-sandbox-private",
            "source": "s3://orca-sandbox-private/MOD09GQ/006/MOD09GQ.A2017025.h21v00.006.2017034065109.cmr.xml",
            "type": "metadata",
            "key": "MOD09GQ/006/MOD09GQ.A2017025.h21v00.006.2017034065109.cmr.xml",
            "url_path": "MOD09GQ/006"
          }
        ],
        "sync_granule_duration": 1728
      }
    ]
  }
}
```
From the json file, the `filepath` shows the current S3 location of files that need to be copied over to glacier ORCA S3 bucket such as `"filename": "s3://orca-sandbox-protected/MOD09GQ/006/MOD09GQ.A2017025.h21v00.006.2017034065109.hdf"`.
**Note:** We suggest that the `copy_to_glacier` task be placed any time after the `MoveGranulesStep`. It will propagate the input `granules` object as output, so it can be used as the last task in the workflow.
See the schema [input file](https://github.com/nasa/cumulus-orca/blob/master/tasks/copy_to_glacier/schemas/input.json) for more information.


## Output

The `copy_to_glacier` lambda will, as the name suggests, copy a file from its current source destination. The destination location is defined as 
`${glacier_bucket}/${filepath}`, where `${glacier_bucket}` is pulled from the environment variable `ORCA_DEFAULT_BUCKET` and `${filepath}` is pulled from the Cumulus granule object input.

The output of this lambda is a dictionary with a `granules` and `copied_to_glacier` attributes.  See the schema [output file](https://github.com/nasa/cumulus-orca/blob/master/tasks/copy_to_glacier/schemas/output.json) for more information. Below is an example of the output:

```json
{
	"granules": [
    {
      "granuleId": "MOD09GQ.A2017025.h21v00.006.2017034065109",
      "dataType": "MOD09GQ",
      "version": "006",
      "createdAt": 628021800000,
      "files": [
        {
          "name": "MOD09GQ.A2017025.h21v00.006.2017034065109.hdf",
          "path": "MOD09GQ/006",
          "size": 6,
          "time": 1608318366000,
          "bucket": "orca-sandbox-internal",
          "url_path": "MOD09GQ/006/",
          "type": "",
          "filename": "s3://orca-sandbox-internal/file-staging/orca-sandbox/MOD09GQ___006/MOD09GQ.A2017025.h21v00.006.2017034065109.hdf",
          "fileStagingDir": "file-staging/orca-sandbox/MOD09GQ___006"
        },
        {
          "name": "MOD09GQ.A2017025.h21v00.006.2017034065109.hdf.met",
          "path": "MOD09GQ/006",
          "size": 6,
          "time": 1608318366000,
          "bucket": "orca-sandbox-internal",
          "url_path": "MOD09GQ/006",
          "type": "",
          "filename": "s3://orca-sandbox-internal/file-staging/orca-sandbox/MOD09GQ___006/MOD09GQ.A2017025.h21v00.006.2017034065109.hdf.met",
          "fileStagingDir": "file-staging/orca-sandbox/MOD09GQ___006"
        },
        {
          "name": "MOD09GQ.A2017025.h21v00.006.2017034065109_ndvi.jpg",
          "path": "MOD09GQ/006",
          "size": 6,
          "time": 1608318372000,
          "bucket": "orca-sandbox-internal",
          "url_path": "MOD09GQ/006",
          "type": "",
          "filename": "s3://orca-sandbox-internal/file-staging/orca-sandbox/MOD09GQ___006/MOD09GQ.A2017025.h21v00.006.2017034065109_ndvi.jpg",
          "fileStagingDir": "file-staging/orca-sandbox/MOD09GQ___006"
        }
      ],
      "sync_granule_duration": 1676
    }
  ],
	"copied_to_glacier": [
      "s3://orca-sandbox-protected/MOD09GQ/006/MOD09GQ.A2017025.h21v00.006.2017034065109.hdf",
      "s3://orca-sandbox-private/MOD09GQ/006/MOD09GQ.A2017025.h21v00.006.2017034065109.hdf.met",
      "s3://orca-sandbox-public/MOD09GQ/006/MOD09GQ.A2017025.h21v00.006.2017034065109_ndvi.jpg",
      "s3://orca-sandbox-private/MOD09GQ/006/MOD09GQ.A2017025.h21v00.006.2017034065109.cmr.xml"
  ]
}
```

## Configuration

As part of the [Cumulus Message Adapter configuration](https://nasa.github.io/cumulus/docs/workflows/input_output#cma-configuration) 
<<<<<<< HEAD
for `copy_to_glacier`, the `excludeFileTypes`, `multipart_chunksize_mb`, and `orcaDefaultBucketOverride` keys must be present under the 
`task_config` object as seen below. Per the [config schema](https://github.com/nasa/cumulus-orca/blob/master/tasks/copy_to_glacier/schemas/config.json), 
the values of the keys are used the following ways. The `collection` key value should contain a meta 
object with an optional `excludeFileTypes` key that is used to determine file patterns that should not be 
=======
for `copy_to_glacier`, the `excludeFileTypes`, `multipart_chunksize_mb`, `providerId`, `executionId`, `collectionShortname` and `collectionVersion` keys must be present under the 
`task_config` object as seen below. Per the [config schema](https://github.com/nasa/cumulus-orca/blob/master/tasks/copy_to_glacier/schemas/config.json), 
the values of the keys are used the following ways. The `provider` key should contain an `id` key that returns the provider id from Cumulus. The `cumulus_meta` key should contain an `execution_name` key that returns the step function execution ID from AWS. 
The `collection` key value should contain a `name` key and a `version` key that return the required collection shortname and collection version from Cumulus respectively.
The `collection` key value should also contain a meta object with an optional `excludeFileTypes` key that is used to determine file patterns that should not be 
>>>>>>> 30c0da29
sent to ORCA. The optional `multipart_chunksize_mb` is used to override the default setting for the lambda 
s3 copy maximum multipart chunk size value when copying large files to ORCA.
The optional `orcaDefaultBucketOverride` overrides the `ORCA_DEFAULT_BUCKET` set on deployment.
These settings can often be derived from the collection configuration in Cumulus as seen below:

```
{
  "States": {
    "CopyToGlacier": {
      "Parameters": {
        "cma": {
          "event.$": "$",
          "task_config": {
            "multipart_chunksize_mb": "{$.meta.collection.multipart_chunksize_mb"},
            "excludeFileTypes": "{$.meta.collection.meta.excludeFileTypes}",
<<<<<<< HEAD
            "orcaDefaultBucketOverride": "{$.meta.collection.meta.orcaDefaultBucketOverride}"
=======
            "providerId": "{$.meta.provider.id}",
            "executionId": "{$.cumulus_meta.execution_name}",
            "collectionShortname": "{$.meta.collection.name}",
            "collectionVersion": "{$.meta.collection.version}"
>>>>>>> 30c0da29
          }
        }
      },
      "Type": "Task",
      "Resource": "${orca_lambda_copy_to_glacier_arn}",
      "Retry": [
        {
          "ErrorEquals": [
            "Lambda.ServiceException",
            "Lambda.AWSLambdaException",
            "Lambda.SdkClientException"
          ],
          "IntervalSeconds": 2,
          "MaxAttempts": 6,
          "BackoffRate": 2
        }
      ],
      "Catch": [
        {
          "ErrorEquals": [
            "States.ALL"
          ],
          "ResultPath": "$.exception",
          "Next": "WorkflowFailed"
        }
      ]
    }
  }
}
```
See the schema [configuration file](https://github.com/nasa/cumulus-orca/blob/master/tasks/copy_to_glacier/schemas/config.json) for more information.

## Metadata SQS body configuration

The metadata SQS message body should contain the metadata attributes needed by Cumulus to perform analysis on discrepancies and for reconciliation.
These entries from the queue will then be ingested into a new ORCA lambda function that will update the records for the various objects in the ORCA catalog.
An example of a message is shown below:

```
{
      "provider": {"providerId": "1234", "name": "LPCUmumulus"},
      "collection": {
          "collectionId": "MOD14A1___061",
          "shortname": "MOD14A1",
          "version": "061",
      },
      "granule": {
          "cumulusGranuleId": "MOD14A1.061.A23V45.2020235",
          "cumulusCreateTime": "2020-01-01T23:00:00+00:00",
          "executionId": "f2fgh-356-789",
          "ingestTime": "2020-01-01T23:00:00Z",
          "lastUpdate": "2020-01-01T23:00:00Z",
          "files": [
              {
                  "name": "MOD14A1.061.A23V45.2020235.2020240145621.hdf",
                  "cumulusArchiveLocation": "cumulus-archive",
                  "orcaArchiveLocation": "orca-archive",
                  "keyPath": "MOD14A1/061/032/MOD14A1.061.A23V45.2020235.2020240145621.hdf",
                  "sizeInBytes": 100934568723,
                  "hash": "ACFH325128030192834127347",
                  "hashType": "SHA-256",
                  "version": "VXCDEG902",
                  "ingestTime": "2020-01-01T23:00:00Z",
                  "etag": "YXC432BGT789",
              }
          ],
      },
  }
```
Note that the `hash` and `hashType` are optional fields. See the SQS message schema [configuration file](https://github.com/nasa/cumulus-orca/blob/master/tasks/copy_to_glacier/schemas/body.json) for more information.

## pydoc copy_to_glacier

```
Help on module copy_to_glacier:

NAME
    copy_to_glacier

DESCRIPTION
    Name: copy_to_glacier.py
    Description: Lambda function that takes a Cumulus message, extracts a list of files,
    and copies those files from their current storage location into a staging/glacier location.

FUNCTIONS
    copy_granule_between_buckets(source_bucket_name: str, source_key: str, destination_bucket: str, destination_key: str, multipart_chunksize_mb: int) -> None
        Copies granule from source bucket to destination. Also queries the destination_bucket to get additional metadata file info.
        Args:
            source_bucket_name: The name of the bucket in which the granule is currently located.
            source_key: source Granule path excluding s3://[bucket]/
            destination_bucket: The name of the bucket the granule is to be copied to.
            destination_key: Destination granule path excluding s3://[bucket]/
            multipart_chunksize_mb: The maximum size of chunks to use when copying.
        Returns:
           A dictionary containing all the file metadata needed for reconciliation with Cumulus with the following keys:
                  "cumulusArchiveLocation" (str): Cumulus S3 bucket where the file is stored in.
                  "orcaArchiveLocation" (str): ORCA S3 Glacier bucket that the file object is stored in
                  "keyPath" (str): Full AWS key path including file name of the file where the file resides in ORCA.
                  "sizeInBytes" (str): Size of the object in bytes
                  "version" (str): Latest version of the file in the S3 Glacier bucket
                  "ingestTime" (str): Date and time the file was originally ingested into ORCA.
                  "etag" (str): etag of the file object in the AWS S3 Glacier bucket.
        
    handler(event: Dict[str, Union[List[str], Dict]], context: object) -> Any
        Lambda handler. Runs a cumulus task that
        Copies the files in {event}['input']
        to the default ORCA bucket. Environment variables must be set to
        provide a default ORCA bucket to store the files in.
            Environment Vars:
                ORCA_DEFAULT_BUCKET (str, required): Name of the default S3 Glacier
                                                     ORCA bucket files should be
                                                     archived to.
                DEFAULT_MULTIPART_CHUNKSIZE_MB (int, required): The default maximum size of chunks to use when copying.
                                                                     Can be overridden by collection config.
                METADATA_DB_QUEUE_URL (string, required): SQS URL of the metadata queue.
        
        Args:
            event: Event passed into the step from the aws workflow.
                See schemas/input.json and schemas/config.json for more information.
        
        
            context: An object required by AWS Lambda. Unused.
        
        Returns:
            The result of the cumulus task. See schemas/output.json for more information.
    
    should_exclude_files_type(file_key: str, exclude_file_types: List[str]) -> bool
        Tests whether or not file is included in {excludeFileTypes} from copy to glacier.
        Args:
            file_key: The key of the file within the s3 bucket.
            exclude_file_types: List of extensions to exclude in the backup.
        Returns:
            True if file should be excluded from copy, False otherwise.
    
    task(event: Dict[str, Union[List[str], Dict]], context: object) -> Dict[str, Any]
        Copies the files in {event}['input']
        to the ORCA glacier bucket defined in ORCA_DEFAULT_BUCKET.
        
            Environment Variables:
                ORCA_DEFAULT_BUCKET (string, required): Name of the default ORCA S3 Glacier bucket.
                    Overridden by bucket specified in config.
                DEFAULT_MULTIPART_CHUNKSIZE_MB (int, optional): The default maximum size of chunks to use when copying.
                  Can be overridden by collection config.
                METADATA_DB_QUEUE_URL (string, required): SQS URL of the metadata queue.
        
        Args:
            event: Passed through from {handler}
            context: An object required by AWS Lambda. Unused.
        
        Returns:
            A dict representing input and copied files. See schemas/output.json for more information.

DATA
    Any = typing.Any
    CONFIG_EXCLUDE_FILE_TYPES_KEY = 'excludeFileTypes'
    CONFIG_MULTIPART_CHUNKSIZE_MB_KEY = 'multipart_chunksize_mb'
    CONFIG_ORCA_DEFAULT_BUCKET_OVERRIDE_KEY = 'orcaDefaultBucketOverride'
    Dict = typing.Dict
    FILE_BUCKET_KEY = 'bucket'
    FILE_FILEPATH_KEY = 'key'
    List = typing.List
    MB = 1048576
    Union = typing.Union
```<|MERGE_RESOLUTION|>--- conflicted
+++ resolved
@@ -223,18 +223,11 @@
 ## Configuration
 
 As part of the [Cumulus Message Adapter configuration](https://nasa.github.io/cumulus/docs/workflows/input_output#cma-configuration) 
-<<<<<<< HEAD
-for `copy_to_glacier`, the `excludeFileTypes`, `multipart_chunksize_mb`, and `orcaDefaultBucketOverride` keys must be present under the 
-`task_config` object as seen below. Per the [config schema](https://github.com/nasa/cumulus-orca/blob/master/tasks/copy_to_glacier/schemas/config.json), 
-the values of the keys are used the following ways. The `collection` key value should contain a meta 
-object with an optional `excludeFileTypes` key that is used to determine file patterns that should not be 
-=======
-for `copy_to_glacier`, the `excludeFileTypes`, `multipart_chunksize_mb`, `providerId`, `executionId`, `collectionShortname` and `collectionVersion` keys must be present under the 
+for `copy_to_glacier`, the `excludeFileTypes`, `multipart_chunksize_mb`, `providerId`, `executionId`, `collectionShortname`, `collectionVersion` and `orcaDefaultBucketOverride` keys must be present under the 
 `task_config` object as seen below. Per the [config schema](https://github.com/nasa/cumulus-orca/blob/master/tasks/copy_to_glacier/schemas/config.json), 
 the values of the keys are used the following ways. The `provider` key should contain an `id` key that returns the provider id from Cumulus. The `cumulus_meta` key should contain an `execution_name` key that returns the step function execution ID from AWS. 
 The `collection` key value should contain a `name` key and a `version` key that return the required collection shortname and collection version from Cumulus respectively.
 The `collection` key value should also contain a meta object with an optional `excludeFileTypes` key that is used to determine file patterns that should not be 
->>>>>>> 30c0da29
 sent to ORCA. The optional `multipart_chunksize_mb` is used to override the default setting for the lambda 
 s3 copy maximum multipart chunk size value when copying large files to ORCA.
 The optional `orcaDefaultBucketOverride` overrides the `ORCA_DEFAULT_BUCKET` set on deployment.
@@ -250,14 +243,11 @@
           "task_config": {
             "multipart_chunksize_mb": "{$.meta.collection.multipart_chunksize_mb"},
             "excludeFileTypes": "{$.meta.collection.meta.excludeFileTypes}",
-<<<<<<< HEAD
-            "orcaDefaultBucketOverride": "{$.meta.collection.meta.orcaDefaultBucketOverride}"
-=======
             "providerId": "{$.meta.provider.id}",
             "executionId": "{$.cumulus_meta.execution_name}",
             "collectionShortname": "{$.meta.collection.name}",
-            "collectionVersion": "{$.meta.collection.version}"
->>>>>>> 30c0da29
+            "collectionVersion": "{$.meta.collection.version}",
+            "orcaDefaultBucketOverride": "{$.meta.collection.meta.orcaDefaultBucketOverride}"
           }
         }
       },
@@ -421,4 +411,43 @@
     List = typing.List
     MB = 1048576
     Union = typing.Union
+```
+
+## pydoc sqs_library.py
+
+```
+Help on sqs_library:
+NAME
+    sqs_library
+FUNCTIONS
+    post_to_metadata_queue(sqs_body: Dict[str, Any], metadata_queue_url: str,) -> None:
+        Posts metadata information to the metadata SQS queue.
+        Args:
+            sqs_body: A dictionary containing the metadata objects that will be sent to SQS.
+            metadata_queue_url: The metadata SQS queue URL defined by AWS.
+        Returns:
+            None
+    get_aws_region() -> str:
+        Gets AWS region variable from the runtime environment variable.
+        Args:
+            None
+        Returns:
+            The AWS region variable.
+        Raises:
+            Exception: Thrown if AWS region is empty or None.
+    
+    retry_error(max_retries: int, backoff_in_seconds: int, backoff_factor: int) -> Callable[[Callable[[], RT]], Callable[[], RT]]:
+        Decorator takes arguments to adjust number of retries and backoff strategy.
+        Args:
+            max_retries (int): number of times to retry in case of failure.
+            backoff_in_seconds (int): Number of seconds to sleep the first time through.
+            backoff_factor (int): Value of the factor used for backoff.
+DATA
+    Any = typing.Any
+    Callable = typing.Callable
+    Dict = typing.Dict
+    TypeVar = typing.TypeVar
+    MAX_RETRIES = 3
+    BACKOFF_FACTOR = 2
+    INITIAL_BACKOFF_IN_SECONDS = 1
 ```