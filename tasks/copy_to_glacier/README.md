--- conflicted
+++ resolved
@@ -410,12 +410,9 @@
     Dict = typing.Dict
     FILE_BUCKET_KEY = 'bucket'
     FILE_FILEPATH_KEY = 'key'
-<<<<<<< HEAD
-=======
     FILE_HASH_KEY = 'checksum'
     FILE_HASH_TYPE_KEY = 'checksumType'
     LOGGER = <cumulus_logger.CumulusLogger object>
->>>>>>> d8d53003
     List = typing.List
     MB = 1048576
     Union = typing.Union
