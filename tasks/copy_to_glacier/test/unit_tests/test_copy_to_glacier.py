--- conflicted
+++ resolved
@@ -162,16 +162,11 @@
             'input': copy.deepcopy(self.event_granules),
             'config': {
                 CONFIG_COLLECTION_KEY: {
-<<<<<<< HEAD
                     COLLECTION_NAME_KEY: collection_name,
                     COLLECTION_VERSION_KEY: collection_version
                 },
                 CONFIG_MULTIPART_CHUNKSIZE_MB_KEY: None
-=======
-                }
->>>>>>> cddea68a
-            }
-
+            }
         }
 
         result = task(event, None)
@@ -310,14 +305,10 @@
             },
             'config': {
                 CONFIG_COLLECTION_KEY: {
-<<<<<<< HEAD
                     COLLECTION_NAME_KEY: collection_name,
                     COLLECTION_VERSION_KEY: collection_version
                 },
                 CONFIG_MULTIPART_CHUNKSIZE_MB_KEY: None
-=======
-                }
->>>>>>> cddea68a
             }
 
         }
