--- conflicted
+++ resolved
@@ -3,8 +3,10 @@
 import random
 import unittest
 import uuid
+from test.helpers import LambdaContextMock
+from test.unit_tests.ConfigCheck import ConfigCheck
 from unittest import TestCase
-from unittest.mock import Mock, call, patch, MagicMock
+from unittest.mock import MagicMock, Mock, call, patch, ANY
 
 import fastjsonschema as fastjsonschema
 from moto import mock_sqs
@@ -12,8 +14,6 @@
 import copy_to_glacier
 import sqs_library
 from copy_to_glacier import *
-from test.helpers import LambdaContextMock
-from test.unit_tests.ConfigCheck import ConfigCheck
 
 
 class TestCopyToGlacierHandler(TestCase):
@@ -36,10 +36,7 @@
                 "granuleId": "MOD09GQ.A2017025.h21v00.006.2017034065109",
                 "dataType": "MOD09GQ",
                 "version": "006",
-<<<<<<< HEAD
-                "createdAt": 628021800000,
-=======
->>>>>>> 1c226fb1
+                "createdAt": 628021800000, 
                 "files": [
                     {
                         "path": "MOD09GQ/006",
@@ -50,6 +47,8 @@
                         "type": "",
                         copy_to_glacier.FILE_FILEPATH_KEY: "MOD09GQ/006/MOD09GQ.A2017025.h21v00.006.2017034065109.hdf",
                         "duplicate_found": True,
+                        "checksumType": "md5",
+                        "checksum": "bogus_checksum_value",
                     },
                     {
                         "path": "MOD09GQ/006",
@@ -58,9 +57,10 @@
                         copy_to_glacier.FILE_BUCKET_KEY: "orca-sandbox-private",
                         "url_path": "MOD09GQ/006",
                         "type": "",
-                        copy_to_glacier.FILE_FILEPATH_KEY:
-                            "MOD09GQ/006/MOD09GQ.A2017025.h21v00.006.2017034065109.hdf.met",
+                        copy_to_glacier.FILE_FILEPATH_KEY: "MOD09GQ/006/MOD09GQ.A2017025.h21v00.006.2017034065109.hdf", 
                         "duplicate_found": True,
+                        "checksumType": "md5",
+                        "checksum": "bogus_checksum_value",
                     },
                     {
                         "path": "MOD09GQ/006",
@@ -69,16 +69,18 @@
                         copy_to_glacier.FILE_BUCKET_KEY: "orca-sandbox-public",
                         "url_path": "MOD09GQ/006",
                         "type": "",
-                        copy_to_glacier.FILE_FILEPATH_KEY:
-                            "MOD09GQ/006/MOD09GQ.A2017025.h21v00.006.2017034065109_ndvi.jpg",
+                        copy_to_glacier.FILE_FILEPATH_KEY: "MOD09GQ/006/MOD09GQ.A2017025.h21v00.006.2017034065109.hdf",
                         "duplicate_found": True,
+                        "checksumType": "md5",
+                        "checksum": "bogus_checksum_value",
                     },
                     {
                         copy_to_glacier.FILE_BUCKET_KEY: "orca-sandbox-private",
                         "type": "metadata",
-                        copy_to_glacier.FILE_FILEPATH_KEY:
-                            "MOD09GQ/006/MOD09GQ.A2017025.h21v00.006.2017034065109.cmr.xml",
+                        copy_to_glacier.FILE_FILEPATH_KEY: "MOD09GQ/006/MOD09GQ.A2017025.h21v00.006.2017034065109.hdf",
                         "url_path": "MOD09GQ/006",
+                        "checksumType": "md5",
+                        "checksum": "bogus_checksum_value",
                     },
                 ],
             }
@@ -105,16 +107,15 @@
         granules = [
             {
                 "granuleId": uuid.uuid4().__str__(),
-<<<<<<< HEAD
                 "dataType": uuid.uuid4().__str__(),
                 "version": uuid.uuid4().__str__(),
                 "createdAt": random.randint(0, 628021800000),
-=======
->>>>>>> 1c226fb1
                 "files": [
                     {
                         copy_to_glacier.FILE_BUCKET_KEY: uuid.uuid4().__str__(),
                         copy_to_glacier.FILE_FILEPATH_KEY: uuid.uuid4().__str__(),
+                        copy_to_glacier.FILE_HASH_KEY: uuid.uuid4().__str__(),
+                        copy_to_glacier.FILE_HASH_TYPE_KEY: uuid.uuid4().__str__(),
                     }
                 ],
             }
@@ -125,6 +126,10 @@
             "task_config": {
                 CONFIG_EXCLUDE_FILE_TYPES_KEY: [".png"],
                 CONFIG_MULTIPART_CHUNKSIZE_MB_KEY: 15,
+                "providerId": uuid.uuid4().__str__(),
+                "executionId": uuid.uuid4().__str__(),
+                "collectionShortname": "MOD09GQ",
+                "collectionVersion": uuid.uuid4().__str__(),
             },
         }
         handler_input_context = LambdaContextMock()
@@ -170,15 +175,18 @@
         )
         self.assertEqual(not_excluded_flag, False)
 
+    @patch("copy_to_glacier.sqs_library.post_to_metadata_queue")
     @patch.dict(
         os.environ,
         {
             "ORCA_DEFAULT_BUCKET": uuid.uuid4().__str__(),
             "DEFAULT_MULTIPART_CHUNKSIZE_MB": "4",
+            "METADATA_DB_QUEUE_URL": "test",
+            "AWS_REGION": "us-west-2",
         },
         clear=True,
     )
-    def test_task_happy_path(self):
+    def test_task_happy_path(self, mock_post_to_queue: MagicMock):
         """
         Basic path with buckets present.
         """
@@ -199,8 +207,27 @@
         s3_cli.copy = Mock(return_value=None)
         s3_cli.copy.side_effect = config_check.check_multipart_chunksize
         s3_cli.head_object = Mock(return_value={"ContentType": content_type})
-
-        event = {"input": copy.deepcopy(self.event_granules), "config": {}}
+        file_return_value = {
+            "Versions": [
+                {
+                    "ETag": '"8d1ff728a961869c715b458fa5f041f0"',
+                    "Size": 14191,
+                    "Key": "test/test.docx",
+                    "VersionId": "1",
+                    "IsLatest": True,
+                }
+            ]
+        }
+        s3_cli.list_object_versions = Mock(return_value=file_return_value)
+        event = {
+            "input": copy.deepcopy(self.event_granules),
+            "config": {
+                "providerId": "test",
+                "executionId": "test-execution-id",
+                "collectionShortname": "MOD09GQ",
+                "collectionVersion": uuid.uuid4().__str__(),
+            },
+        }
 
         result = task(copy.deepcopy(event), None)
 
@@ -236,7 +263,6 @@
 
         s3_cli.head_object.assert_has_calls(head_object_calls)
         s3_cli.copy.assert_has_calls(copy_calls)
-<<<<<<< HEAD
         sqs_body = {
             "provider": {
                 "name": None,
@@ -268,7 +294,7 @@
                         "version": ANY,
                         "ingestTime": ANY,
                         "etag": ANY,
-                        "name": event["input"]["granules"][0]["files"][0][copy_to_glacier.FILE_FILENAME_KEY],
+                        "name": event["input"]["granules"][0]["files"][0][copy_to_glacier.FILE_FILEPATH_KEY].split("/")[-1],
                         "hash": event["input"]["granules"][0]["files"][0][copy_to_glacier.FILE_HASH_KEY],
                         "hashType": event["input"]["granules"][0]["files"][0][
                             copy_to_glacier.FILE_HASH_TYPE_KEY
@@ -286,7 +312,7 @@
                         "version": ANY,
                         "ingestTime": ANY,
                         "etag": ANY,
-                        "name": event["input"]["granules"][0]["files"][1][copy_to_glacier.FILE_FILENAME_KEY],
+                        "name": event["input"]["granules"][0]["files"][1][copy_to_glacier.FILE_FILEPATH_KEY].split("/")[-1],
                         "hash": event["input"]["granules"][0]["files"][1][copy_to_glacier.FILE_HASH_KEY],
                         "hashType": event["input"]["granules"][0]["files"][1][
                             copy_to_glacier.FILE_HASH_TYPE_KEY
@@ -304,7 +330,7 @@
                         "version": ANY,
                         "ingestTime": ANY,
                         "etag": ANY,
-                        "name": event["input"]["granules"][0]["files"][2][copy_to_glacier.FILE_FILENAME_KEY],
+                        "name": event["input"]["granules"][0]["files"][2][copy_to_glacier.FILE_FILEPATH_KEY].split("/")[-1],
                         "hash": event["input"]["granules"][0]["files"][2][copy_to_glacier.FILE_HASH_KEY],
                         "hashType": event["input"]["granules"][0]["files"][2][
                             copy_to_glacier.FILE_HASH_TYPE_KEY
@@ -322,7 +348,7 @@
                         "version": ANY,
                         "ingestTime": ANY,
                         "etag": ANY,
-                        "name": event["input"]["granules"][0]["files"][3][copy_to_glacier.FILE_FILENAME_KEY],
+                        "name": event["input"]["granules"][0]["files"][0][copy_to_glacier.FILE_FILEPATH_KEY].split("/")[-1],
                         "hash": event["input"]["granules"][0]["files"][3][copy_to_glacier.FILE_HASH_KEY],
                         "hashType": event["input"]["granules"][0]["files"][3][
                             copy_to_glacier.FILE_HASH_TYPE_KEY
@@ -335,11 +361,10 @@
         mock_post_to_queue.assert_called_once_with(
             sqs_body, os.environ["METADATA_DB_QUEUE_URL"]
         )
-=======
->>>>>>> 1c226fb1
 
         self.assertEqual(s3_cli.head_object.call_count, 4)
         self.assertEqual(s3_cli.copy.call_count, 4)
+        self.assertEqual(s3_cli.list_object_versions.call_count, 4)
 
         expected_copied_file_urls = [
             f"s3://{file[copy_to_glacier.FILE_BUCKET_KEY]}/{file[copy_to_glacier.FILE_FILEPATH_KEY]}"
@@ -350,7 +375,6 @@
         self.assertEqual(expected_granules, result["granules"])
         self.assertIsNone(config_check.bad_config)
 
-<<<<<<< HEAD
     @patch("copy_to_glacier.sqs_library.post_to_metadata_queue")
     @patch.dict(
         os.environ,
@@ -375,14 +399,12 @@
                     "createdAt": random.randint(0, 628021800000),
                     "files": [
                         {
-                            copy_to_glacier.FILE_FILENAME_KEY: "MOD09GQ.A2017025.h21v00.006.2017034065109.hdf",
                             "path": "MOD09GQ/006",
                             "size": 6,
                             "time": 1608318361000,
                             copy_to_glacier.FILE_BUCKET_KEY: "orca-sandbox-protected",
                             "url_path": "MOD09GQ/006/",
                             "type": "",
-                            copy_to_glacier.FILE_SOURCE_URI_KEY: "s3://orca-sandbox-protected/MOD09GQ/006/MOD09GQ.A2017025.h21v00.006.2017034065109.hdf",
                             copy_to_glacier.FILE_FILEPATH_KEY: "MOD09GQ/006/MOD09GQ.A2017025.h21v00.006.2017034065109.hdf",
                             "duplicate_found": True,
                             copy_to_glacier.FILE_HASH_TYPE_KEY: "md5",
@@ -397,14 +419,12 @@
                     "createdAt": random.randint(0, 628021800000),
                     "files": [
                         {
-                            copy_to_glacier.FILE_FILENAME_KEY: "MOD09GQ.A2017025.h21v00.006.2017034065108.hdf",
                             "path": "MOD09GQ/006",
                             "size": 7,
                             "time": 1608318361000,
                             copy_to_glacier.FILE_BUCKET_KEY: "orca-sandbox-protected",
                             "url_path": "MOD09GQ/006/",
                             "type": "",
-                            copy_to_glacier.FILE_SOURCE_URI_KEY: "s3://orca-sandbox-protected/MOD09GQ/006/MOD09GQ.A2017025.h21v00.006.2017034065108.hdf",
                             copy_to_glacier.FILE_FILEPATH_KEY: "MOD09GQ/006/MOD09GQ.A2017025.h21v00.006.2017034065108.hdf",
                             "duplicate_found": True,
                             copy_to_glacier.FILE_HASH_TYPE_KEY: "md5",
@@ -493,17 +513,17 @@
         self.assertEqual(multiple_event_granules["granules"], result["granules"])
 
     @patch("copy_to_glacier.sqs_library.post_to_metadata_queue")
-=======
->>>>>>> 1c226fb1
     @patch.dict(
         os.environ,
         {
             "ORCA_DEFAULT_BUCKET": uuid.uuid4().__str__(),
             "DEFAULT_MULTIPART_CHUNKSIZE_MB": "4",
+            "METADATA_DB_QUEUE_URL": "test",
+            "AWS_REGION": "us-west-2",
         },
         clear=True,
     )
-    def test_task_overridden_multipart_chunksize(self):
+    def test_task_overridden_multipart_chunksize(self, mock_post_to_queue: MagicMock):
         """
         If the collection has a different multipart chunksize, it should override the default.
         """
@@ -525,13 +545,28 @@
         s3_cli.copy = Mock(return_value=None)
         s3_cli.copy.side_effect = config_check.check_multipart_chunksize
         s3_cli.head_object = Mock(return_value={"ContentType": content_type})
-
+        file_return_value = {
+            "Versions": [
+                {
+                    "ETag": '"8d1ff728a961869c715b458fa5f041f0"',
+                    "Size": 14191,
+                    "Key": "test/test.docx",
+                    "VersionId": "1",
+                    "IsLatest": True,
+                }
+            ]
+        }
+        s3_cli.list_object_versions = Mock(return_value=file_return_value)
         event = {
             "input": copy.deepcopy(self.event_granules),
             "config": {
                 CONFIG_MULTIPART_CHUNKSIZE_MB_KEY: str(
                     overridden_multipart_chunksize_mb
-                )
+                ),
+                "providerId": "test",
+                "executionId": "test-execution-id",
+                "collectionShortname": "MOD09GQ",
+                "collectionVersion": uuid.uuid4().__str__(),
             },
         }
 
@@ -572,7 +607,7 @@
 
         self.assertEqual(s3_cli.head_object.call_count, 4)
         self.assertEqual(s3_cli.copy.call_count, 4)
-
+        self.assertEqual(s3_cli.list_object_versions.call_count, 4)
         expected_copied_file_urls = [
             f"s3://{file[copy_to_glacier.FILE_BUCKET_KEY]}/{file[copy_to_glacier.FILE_FILEPATH_KEY]}"
             for file in self.event_granules["granules"][0]["files"]
@@ -587,6 +622,7 @@
         {
             "ORCA_DEFAULT_BUCKET": uuid.uuid4().__str__(),
             "DEFAULT_MULTIPART_CHUNKSIZE_MB": "4",
+            "METADATA_DB_QUEUE_URL": "test",
         },
         clear=True,
     )
@@ -600,7 +636,15 @@
         s3_cli.copy = Mock()
         s3_cli.head_object = Mock()
 
-        event = {"input": {"granules": []}, "config": {}}
+        event = {
+            "input": {"granules": []},
+            "config": {
+                "providerId": "test",
+                "executionId": "test-execution-id",
+                "collectionShortname": "MOD09GQ",
+                "collectionVersion": uuid.uuid4().__str__(),
+            },
+        }
 
         result = task(copy.deepcopy(event), None)
 
@@ -634,15 +678,13 @@
 
         with self.assertRaises(KeyError) as context:
             task(copy.deepcopy(event), None)
-        self.assertTrue(
-            "ORCA_DEFAULT_BUCKET environment variable is not set."
-            in str(context.exception)
-        )
-
+            self.assertTrue(
+                "ORCA_DEFAULT_BUCKET environment variable is not set."
+                in str(context.exception)
+            )
     @patch("time.sleep")
     @patch.dict(os.environ, {"AWS_REGION": "us-west-2"}, clear=True)
-    def test_post_to_metadata_queue_happy_path(self,
-                                               _):
+    def test_post_to_metadata_queue_happy_path(self, mock_sleep: MagicMock):
         """
         SQS library happy path. Checks that the message sent to SQS is same as the message received from SQS.
         """
@@ -676,7 +718,6 @@
             },
         }
         # Send values to the function
-        # noinspection PyArgumentList
         sqs_library.post_to_metadata_queue(
             sqs_body,
             self.metadata_queue_url,
@@ -692,7 +733,7 @@
     @patch("sqs_library.retry_error")
     @patch.dict(os.environ, {"AWS_REGION": "us-west-2"}, clear=True)
     def test_post_to_metadata_queue_retry_failures(
-            self, mock_retry_error: MagicMock, mock_sleep: MagicMock
+        self, mock_retry_error: MagicMock, mock_sleep: MagicMock
     ):
         """
         Produces a failure in the json schema and checks if retries are performed in the SQS library.
@@ -727,17 +768,16 @@
                 ],
             },
         }
+        #
+        self.metadata_queue_url = "dummy"
         # Send values to the function
-        with self.assertRaises(Exception) as cm:
-            # noinspection PyArgumentList
+        with self.assertRaises(Exception) as ex:
             sqs_library.post_to_metadata_queue(
                 sqs_body,
-                "dummy",  # Attempts to contact a non-existent queue url
+                self.metadata_queue_url,
             )
-
-        # botocore.errorfactory.QueueDoesNotExist cannot be caught for some reason. Please prove me wrong.
-        self.assertEqual(type(cm.exception).__name__, "QueueDoesNotExist")
         self.assertEqual(3, mock_sleep.call_count)
+
 
 ##TODO: Write tests to validate file name regex exclusion
 
