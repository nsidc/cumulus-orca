--- conflicted
+++ resolved
@@ -229,26 +229,18 @@
         raise
 
     try:
-<<<<<<< HEAD
-        internal_reconciliation_expiration_days = os.environ[OS_ENVIRON_INTERNAL_RECONCILIATION_EXPIRATION_DAYS]
-=======
         internal_reconciliation_expiration_days = os.environ[
             OS_ENVIRON_INTERNAL_RECONCILIATION_EXPIRATION_DAYS
         ]
->>>>>>> 733971d3
     except KeyError:
         LOGGER.error(
             f"{OS_ENVIRON_INTERNAL_RECONCILIATION_EXPIRATION_DAYS} environment value not found."
         )
         raise
     try:
-<<<<<<< HEAD
-        internal_reconciliation_expiration_days = int(internal_reconciliation_expiration_days)
-=======
         internal_reconciliation_expiration_days = int(
             internal_reconciliation_expiration_days
         )
->>>>>>> 733971d3
     except ValueError:
         LOGGER.error(
             f"{OS_ENVIRON_INTERNAL_RECONCILIATION_EXPIRATION_DAYS} "
