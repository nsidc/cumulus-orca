--- conflicted
+++ resolved
@@ -594,13 +594,8 @@
    COMMIT
    psql:sql/orca_schema_v1/create.sql:15: WARNING:  there is no transaction in progress
    COMMIT
-<<<<<<< HEAD
-
-   # Once complete quit psql. We will login as postgres user during validation.
-=======
    
    # Once complete quit psql. We will login as admin user during validation.
->>>>>>> 247b114c
    orca=> \q
    ```
 
