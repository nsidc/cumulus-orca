--- conflicted
+++ resolved
@@ -36,33 +36,20 @@
         # Set values for the test
         # todo: Switch to randomized values generated per-test.
         event = {"orcaBuckets": ["orca_worm", "orca_versioned", "orca_special"]}
-<<<<<<< HEAD
         context = Mock()
-        config = {
-            "admin_database": "admin_db",
-            "admin_password": "admin123",
-            "admin_username": "admin",
-            "host": "aws.postgresrds.host",
-            "port": 5432,
-            "user_database": "user_db",
-            "user_password": "user123",
-            "user_username": "user",
-        }
-=======
-        config = PostgresConnectionInfo(  # nosec
-            admin_database_name="admin_db",
-            admin_username="admin", admin_password="admin123",
-            user_username="user56789012", user_password="pass56789012",
-            user_database_name="user_db", host="aws.postgresrds.host", port="5432"
-        )
->>>>>>> a766b43e
+        config = PostgresConnectionInfo(  # nosec
+            admin_database_name="admin_db",
+            admin_username="admin", admin_password="admin123",
+            user_username="user56789012", user_password="pass56789012",
+            user_database_name="user_db", host="aws.postgresrds.host", port="5432"
+        )
         mock_get_configuration.return_value = config
 
         # Run the function
         db_deploy.handler(event, context)
 
         # Check tests
-        mock_get_configuration.assert_called_once_with("test", db_deploy.logger)
+        mock_get_configuration.assert_called_once_with("test", db_deploy.LOGGER)
         mock_task.assert_called_with(config, event["orcaBuckets"])
 
     @patch("db_deploy.get_configuration")
@@ -85,27 +72,14 @@
             {"orcaBuckets": "abcd"},
             {},
         ]
-<<<<<<< HEAD
+        config = PostgresConnectionInfo(  # nosec
+            admin_database_name="admin_db",
+            admin_username="admin", admin_password="admin123",
+            user_username="user56789012", user_password="pass56789012",
+            user_database_name="user_db", host="aws.postgresrds.host", port="5432"
+        )
+        mock_get_configuration.return_value = config
         context = Mock()
-        config = {
-            "admin_database": "admin_db",
-            "admin_password": "admin123",
-            "admin_username": "admin",
-            "host": "aws.postgresrds.host",
-            "port": 5432,
-            "user_database": "user_db",
-            "user_password": "user123",
-            "user_username": "user",
-        }
-=======
-        config = PostgresConnectionInfo(  # nosec
-            admin_database_name="admin_db",
-            admin_username="admin", admin_password="admin123",
-            user_username="user56789012", user_password="pass56789012",
-            user_database_name="user_db", host="aws.postgresrds.host", port="5432"
-        )
->>>>>>> a766b43e
-        mock_get_configuration.return_value = config
 
         # Run the function and see if it fails with a value error
         for event in events:
@@ -151,7 +125,7 @@
 
         # Check function calls
         mock_create_admin_uri.assert_called_once_with(
-            config, db_deploy.logger
+            config, db_deploy.LOGGER
         )
         mock_create_engine.assert_called_once_with(
             mock_create_admin_uri.return_value, future=True
@@ -225,14 +199,9 @@
         db_deploy.task(config, orca_buckets)
         mock_perform_migration.assert_called_with(1, config, orca_buckets)
 
-<<<<<<< HEAD
-    @patch("db_deploy.get_admin_connection")
-    @patch("db_deploy.LOGGER.info")
-=======
     @patch("db_deploy.create_engine")
     @patch("db_deploy.create_admin_uri")
-    @patch("db_deploy.logger.info")
->>>>>>> a766b43e
+    @patch("db_deploy.LOGGER.info")
     @patch("db_deploy.get_migration_version")
     @patch("db_deploy.app_schema_exists")
     @patch("db_deploy.app_db_exists")
