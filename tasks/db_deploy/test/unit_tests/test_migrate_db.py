--- conflicted
+++ resolved
@@ -35,67 +35,44 @@
         """
         self.config = None
 
-    @patch("migrate_db.migrate_versions_2_to_3")
     @patch("migrate_db.migrate_versions_1_to_2")
-<<<<<<< HEAD
     @patch("migrate_db.migrate_versions_2_to_3")
     @patch("migrate_db.migrate_versions_3_to_4")
     def test_perform_migration_happy_path(
-        self,
-        mock_migrate_v3_to_v4: MagicMock,
-        mock_migrate_v2_to_v3: MagicMock,
-        mock_migrate_v1_to_v2: MagicMock,
+            self,
+            mock_migrate_v3_to_v4: MagicMock,
+            mock_migrate_v2_to_v3: MagicMock,
+            mock_migrate_v1_to_v2: MagicMock,
     ):
-=======
-    def test_perform_migration_happy_path(self,
-                                          mock_migrate_v1_to_v2: MagicMock,
-                                          mock_migrate_v2_to_v3: MagicMock):
->>>>>>> c57bf669
         """
         Tests the perform_migration function happy paths
         """
-        for version in [1,2,3,4,5]:
+        for version in [1, 2, 3, 4, 5]:
             with self.subTest(version=version):
                 migrate_db.perform_migration(version, self.config)
 
                 # Make sure the proper migrations happens.
                 # Note that for version 2 and 3 the function is not called so
                 # overall through all the tests it is only called once.
-<<<<<<< HEAD
-
-                if version == 1:
-                    mock_migrate_v1_to_v2.assert_called_once_with(self.config, False)
-                    mock_migrate_v2_to_v3.assert_called_once_with(self.config, False)
-                    mock_migrate_v3_to_v4.assert_called_once_with(self.config, True)
-
-                elif version == 2:
-                    mock_migrate_v2_to_v3.assert_called_once_with(self.config, False)
-                    mock_migrate_v3_to_v4.assert_called_once_with(self.config, True)
-
-                elif version == 3:
-                    mock_migrate_v3_to_v4.assert_called_once_with(self.config, True)
-
-=======
                 if version < 2:
                     mock_migrate_v1_to_v2.assert_called_once_with(self.config, False)
->>>>>>> c57bf669
                 else:
                     mock_migrate_v1_to_v2.assert_not_called()
+
+                if version < 3:
+                    mock_migrate_v2_to_v3.assert_called_once_with(self.config, False)
+                else:
                     mock_migrate_v2_to_v3.assert_not_called()
+
+                if version < 4:
+                    mock_migrate_v3_to_v4.assert_called_once_with(self.config, True)
+                else:
                     mock_migrate_v3_to_v4.assert_not_called()
-
-                if version < 3:
-                    mock_migrate_v2_to_v3.assert_called_once_with(self.config, True)
-                else:
-                    mock_migrate_v2_to_v3.assert_not_called()
 
                 # Reset for next loop
                 mock_migrate_v1_to_v2.reset_mock()
                 mock_migrate_v2_to_v3.reset_mock()
-<<<<<<< HEAD
                 mock_migrate_v3_to_v4.reset_mock()
-=======
->>>>>>> c57bf669
 
     @patch("migrate_db.schema_versions_data_sql")
     @patch("migrate_db.drop_druser_user_sql")
@@ -118,27 +95,27 @@
     @patch("migrate_db.dbo_role_sql")
     @patch("migrate_db.get_admin_connection")
     def test_migrate_versions_1_to_2_happy_path(
-        self,
-        mock_connection: MagicMock,
-        mock_dbo_role_sql: MagicMock,
-        mock_app_role_sql: MagicMock,
-        mock_orca_schema_sql: MagicMock,
-        mock_app_user_sql: MagicMock,
-        mock_text: MagicMock,
-        mock_schema_versions_table: MagicMock,
-        mock_recovery_status_table: MagicMock,
-        mock_recovery_job_table: MagicMock,
-        mock_recovery_file_table: MagicMock,
-        mock_recovery_status_data: MagicMock,
-        mock_recovery_job_data: MagicMock,
-        mock_recovery_file_data: MagicMock,
-        mock_drop_request_status_table: MagicMock,
-        mock_drop_dr_schema: MagicMock,
-        mock_drop_drdbo_role: MagicMock,
-        mock_drop_dr_role: MagicMock,
-        mock_drop_dbo_user: MagicMock,
-        mock_drop_druser_user: MagicMock,
-        mock_schema_versions_data: MagicMock,
+            self,
+            mock_connection: MagicMock,
+            mock_dbo_role_sql: MagicMock,
+            mock_app_role_sql: MagicMock,
+            mock_orca_schema_sql: MagicMock,
+            mock_app_user_sql: MagicMock,
+            mock_text: MagicMock,
+            mock_schema_versions_table: MagicMock,
+            mock_recovery_status_table: MagicMock,
+            mock_recovery_job_table: MagicMock,
+            mock_recovery_file_table: MagicMock,
+            mock_recovery_status_data: MagicMock,
+            mock_recovery_job_data: MagicMock,
+            mock_recovery_file_data: MagicMock,
+            mock_drop_request_status_table: MagicMock,
+            mock_drop_dr_schema: MagicMock,
+            mock_drop_drdbo_role: MagicMock,
+            mock_drop_dr_role: MagicMock,
+            mock_drop_dbo_user: MagicMock,
+            mock_drop_druser_user: MagicMock,
+            mock_schema_versions_data: MagicMock,
     ):
         """
         Tests the migrate_versions_1_to_2 function happy path
@@ -277,29 +254,6 @@
                 mock_schema_versions_data.reset_mock()
                 mock_text.reset_mock()
 
-<<<<<<< HEAD
-    @patch("migrate_db.schema_versions_data_sql")
-    @patch("migrate_db.providers_table_sql")
-    @patch("migrate_db.collections_table_sql")
-    @patch("migrate_db.provider_collection_xref_table_sql")
-    @patch("migrate_db.granules_table_sql")
-    @patch("migrate_db.files_table_sql")
-    @patch("migrate_db.get_admin_connection")
-    @patch("migrate_db.text")
-    def test_migrate_versions_3_to_4_happy_path(
-        self,
-        mock_text: MagicMock,
-        mock_connection: MagicMock,
-        mock_files_table: MagicMock,
-        mock_granules_table: MagicMock,
-        mock_provider_collection_xref_table: MagicMock,
-        mock_collections_table: MagicMock,
-        mock_providers_table: MagicMock,
-        mock_schema_versions_data: MagicMock,
-    ):
-        """
-        Tests the migrate_versions_3_to_4 function happy path
-=======
     @patch("migrate_db.text")
     @patch("migrate_db.schema_versions_data_sql")
     @patch("migrate_db.add_multipart_chunksize_sql")
@@ -313,7 +267,6 @@
     ):
         """
         Tests the migrate_versions_2_to_3 function happy path
->>>>>>> c57bf669
         """
         for latest_version in [True, False]:
             with self.subTest(latest_version=latest_version):
@@ -322,7 +275,79 @@
                 mock_conn_enter = mock_connection().connect().__enter__()
 
                 # Run the function
-<<<<<<< HEAD
+                migrate_db.migrate_versions_2_to_3(self.config, latest_version)
+
+                # Check that all of the functions were called the correct
+                # number of times with the proper values
+                mock_connection.assert_any_call(self.config, self.config["user_database"])
+
+                # commit block
+                mock_add_multipart_chunksize_sql.assert_called_once()
+
+                # Check the text calls occur and in the proper order
+                text_calls = [
+                    call("SET ROLE orca_dbo;"),
+                    call("SET search_path TO orca, public;"),
+                ]
+                mock_text.assert_has_calls(text_calls, any_order=False)
+
+                # Validate logic switch and set the execution order
+                if latest_version:
+                    mock_schema_versions_data.assert_called_once()
+                    execution_order = [
+                        call.execute(mock_text("SET ROLE orca_dbo;")),
+                        call.execute(mock_text("SET search_path TO orca, public;")),
+                        call.execute(mock_add_multipart_chunksize_sql()),
+                        call.execute(mock_schema_versions_data()),
+                        call.commit(),
+                    ]
+
+                else:
+                    mock_schema_versions_data.assert_not_called()
+                    execution_order = [
+                        call.execute(mock_text("SET ROLE orca_dbo;")),
+                        call.execute(mock_text("SET search_path TO orca, public;")),
+                        call.execute(mock_add_multipart_chunksize_sql()),
+                        call.commit(),
+                    ]
+
+                # Check that items were called in the proper order
+                mock_conn_enter.assert_has_calls(execution_order, any_order=False)
+
+                # Reset the mocks for next loop
+                mock_connection.reset_mock()
+                mock_add_multipart_chunksize_sql.reset_mock()
+                mock_schema_versions_data.reset_mock()
+
+    @patch("migrate_db.schema_versions_data_sql")
+    @patch("migrate_db.providers_table_sql")
+    @patch("migrate_db.collections_table_sql")
+    @patch("migrate_db.provider_collection_xref_table_sql")
+    @patch("migrate_db.granules_table_sql")
+    @patch("migrate_db.files_table_sql")
+    @patch("migrate_db.get_admin_connection")
+    @patch("migrate_db.text")
+    def test_migrate_versions_3_to_4_happy_path(
+            self,
+            mock_text: MagicMock,
+            mock_connection: MagicMock,
+            mock_files_table: MagicMock,
+            mock_granules_table: MagicMock,
+            mock_provider_collection_xref_table: MagicMock,
+            mock_collections_table: MagicMock,
+            mock_providers_table: MagicMock,
+            mock_schema_versions_data: MagicMock,
+    ):
+        """
+        Tests the migrate_versions_3_to_4 function happy path
+        """
+        for latest_version in [True, False]:
+            with self.subTest(latest_version=latest_version):
+                # Setup the mock object that conn.execute is a part of in
+                # the connection with block
+                mock_conn_enter = mock_connection().connect().__enter__()
+
+                # Run the function
                 migrate_db.migrate_versions_3_to_4(self.config, latest_version)
 
                 # Check that all of the functions were called the correct
@@ -335,16 +360,6 @@
                 mock_provider_collection_xref_table.assert_called_once()
                 mock_granules_table.assert_called_once()
                 mock_files_table.assert_called_once()
-=======
-                migrate_db.migrate_versions_2_to_3(self.config, latest_version)
-
-                # Check that all of the functions were called the correct
-                # number of times with the proper values
-                mock_connection.assert_any_call(self.config, self.config["database"])
-
-                # commit block
-                mock_add_multipart_chunksize_sql.assert_called_once()
->>>>>>> c57bf669
 
                 # Check the text calls occur and in the proper order
                 text_calls = [
@@ -352,7 +367,6 @@
                     call("SET search_path TO orca, public;"),
                 ]
                 mock_text.assert_has_calls(text_calls, any_order=False)
-<<<<<<< HEAD
                 execution_order = [
                     call.execute(mock_text("SET ROLE orca_dbo;")),
                     call.execute(mock_text("SET search_path TO orca, public;")),
@@ -369,43 +383,16 @@
 
                 else:
                     mock_schema_versions_data.assert_not_called()
-=======
-
-                # Validate logic switch and set the execution order
-                if latest_version:
-                    mock_schema_versions_data.assert_called_once()
-                    execution_order = [
-                        call.execute(mock_text("SET ROLE orca_dbo;")),
-                        call.execute(mock_text("SET search_path TO orca, public;")),
-                        call.execute(mock_add_multipart_chunksize_sql()),
-                        call.execute(mock_schema_versions_data()),
-                        call.commit(),
-                    ]
-
-                else:
-                    mock_schema_versions_data.assert_not_called()
-                    execution_order = [
-                        call.execute(mock_text("SET ROLE orca_dbo;")),
-                        call.execute(mock_text("SET search_path TO orca, public;")),
-                        call.execute(mock_add_multipart_chunksize_sql()),
-                        call.commit(),
-                    ]
->>>>>>> c57bf669
 
                 # Check that items were called in the proper order
                 mock_conn_enter.assert_has_calls(execution_order, any_order=False)
 
                 # Reset the mocks for next loop
                 mock_connection.reset_mock()
-<<<<<<< HEAD
                 mock_providers_table.reset_mock()
                 mock_collections_table.reset_mock()
                 mock_provider_collection_xref_table.reset_mock()
                 mock_granules_table.reset_mock()
                 mock_files_table.reset_mock()
                 mock_schema_versions_data.reset_mock()
-                mock_text.reset_mock()
-=======
-                mock_add_multipart_chunksize_sql.reset_mock()
-                mock_schema_versions_data.reset_mock()
->>>>>>> c57bf669
+                mock_text.reset_mock()