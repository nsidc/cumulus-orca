--- conflicted
+++ resolved
@@ -5,13 +5,9 @@
 """
 from typing import List
 
-<<<<<<< HEAD
-from orca_shared.database.shared_db import LOGGER, get_admin_connection
-=======
 from orca_shared.database.entities import PostgresConnectionInfo
-from orca_shared.database.shared_db import logger
+from orca_shared.database.shared_db import LOGGER
 from orca_shared.database.use_cases import create_admin_uri
->>>>>>> a766b43e
 from orca_shared.reconciliation.shared_reconciliation import (
     get_partition_name_from_bucket_name,
 )
@@ -38,7 +34,7 @@
     # database as a superuser and create the roles, users,  schema, and
     # objects.
     admin_app_connection = \
-        create_engine(create_admin_uri(config, logger, config.user_database_name), future=True)
+        create_engine(create_admin_uri(config, LOGGER, config.user_database_name), future=True)
 
     with admin_app_connection.connect() as conn:
         # Create the roles, schema and user
@@ -70,7 +66,7 @@
     Creates the orca database
     """
     # Create the connection as an admin
-    postgres_admin_engine = create_engine(create_admin_uri(config, logger), future=True)
+    postgres_admin_engine = create_engine(create_admin_uri(config, LOGGER), future=True)
     # Connect as admin user to the postgres database
     with postgres_admin_engine.connect() as connection:
         # Code to create the database
@@ -80,13 +76,8 @@
         connection.execute(
             sql.app_database_sql(config.user_database_name, config.admin_username)
         )
-<<<<<<< HEAD
-        connection.execute(sql.app_database_comment_sql(config["user_database"]))
+        connection.execute(sql.app_database_comment_sql(config.user_database_name))
         LOGGER.info("Database created.")
-=======
-        connection.execute(sql.app_database_comment_sql(config.user_database_name))
-        logger.info("Database created.")
->>>>>>> a766b43e
 
 
 def create_app_schema_role_users(
@@ -109,20 +100,6 @@
     Returns:
         None
     """
-<<<<<<< HEAD
-    if app_username is None or len(app_username) == 0:
-        LOGGER.critical("Username must be non-empty.")
-        raise Exception("Username must be non-empty.")
-    if len(app_username) > 63:
-        LOGGER.critical("Username must be less than 64 characters.")
-        raise Exception("Username must be less than 64 characters.")
-
-    if app_password is None or len(app_password) < 12:
-        LOGGER.critical("User password must be at least 12 characters long.")
-        raise Exception("User password must be at least 12 characters long.")
-
-=======
->>>>>>> a766b43e
     # Create the roles first since they are needed by schema and users
     LOGGER.debug("Creating the ORCA dbo role ...")
     connection.execute(sql.dbo_role_sql(db_name, admin_username))
