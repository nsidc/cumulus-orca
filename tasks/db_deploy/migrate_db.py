--- conflicted
+++ resolved
@@ -23,18 +23,11 @@
     # update the versions table based on the latest_schema_version.
 
     if current_schema_version == 1:
-<<<<<<< HEAD
         # Run migrations from version 1 to version 2
-=======
-        # Run migrations from version 1 to the latest version
-        # in this case version 2 is the latest so we set the latest version
-        # flag to True
->>>>>>> c57bf669
         migrate_versions_1_to_2(config, False)
         current_schema_version = 2
 
     if current_schema_version == 2:
-<<<<<<< HEAD
         # Run migrations from version 2 to version 3
         migrate_versions_2_to_3(config, False)
         current_schema_version = 3
@@ -43,10 +36,6 @@
         # Run migrations from version 3 to version 4
         migrate_versions_3_to_4(config, True)
         current_schema_version = 4
-=======
-        migrate_versions_2_to_3(config, True)
-        current_schema_version = 3
->>>>>>> c57bf669
 
 
 def migrate_versions_1_to_2(config: Dict[str, str], is_latest_version: bool) -> None:
@@ -56,10 +45,7 @@
     Args:
         config (Dict): Connection information for the database.
         is_latest_version (bool): Flag to determine if version 2 is the latest schema version.
-<<<<<<< HEAD
-=======
-
->>>>>>> c57bf669
+
     Returns:
         None
     """
@@ -180,37 +166,48 @@
         # Commit if there is no issues
         connection.commit()
 
-<<<<<<< HEAD
+
 def migrate_versions_2_to_3(config: Dict[str, str], is_latest_version: bool) -> None:
     """
-    Dummy function for the migration of the ORCA schema from version 2 to version 3. 
-
+    Performs the migration of the ORCA schema from version 1 to version 2 of
+    the ORCA schema.
+    Args:
+        config (Dict): Connection information for the database.
+        is_latest_version (bool): Flag to determine if version 2 is the latest schema version.
+    """
+    # Get the admin engine to the app database
+    admin_app_connection = get_admin_connection(config, config["user_database"])
+
+    # Create all of the new objects, users, roles, etc.
+    with admin_app_connection.connect() as connection:
+        # Change to DBO role and set search path
+        logger.debug("Changing to the dbo role to modify objects ...")
+        connection.execute(text("SET ROLE orca_dbo;"))
+        logger.debug("Setting search path to the ORCA schema to modify objects ...")
+        connection.execute(text("SET search_path TO orca, public;"))
+
+        # Add column multipart_chunksize_mb to orca_files
+        logger.debug("Adding multipart_chunksize_mb column...")
+        connection.execute(add_multipart_chunksize_sql())
+        logger.info("multipart_chunksize_mb column added.")
+
+        # If v3 is the latest version, update the schema_versions table.
+        if is_latest_version:
+            logger.debug("Populating the schema_versions table with data ...")
+            connection.execute(schema_versions_data_sql())
+            logger.info("Data added to the schema_versions table.")
+
+        # Commit if there is no issues
+        connection.commit()
+
+
+def migrate_versions_3_to_4(config: Dict[str, str], is_latest_version: bool) -> None:
+    """
+    Performs the migration of the ORCA schema from version 3 to version 4 of
+    the ORCA schema.
     Args:
         config (Dict): Connection information for the database.
         is_latest_version (bool): Flag to determine if version 4 is the latest schema version.
-
-    Returns:
-        None
-    """
-    #todo: replace with Andrew's code when merging into develop branch
-    pass
-
-def migrate_versions_3_to_4(config: Dict[str, str], is_latest_version: bool) -> None:
-    """
-    Performs the migration of the ORCA schema from version 3 to version 4 of
-=======
-
-def migrate_versions_2_to_3(config: Dict[str, str], is_latest_version: bool) -> None:
-    """
-    Performs the migration of the ORCA schema from version 1 to version 2 of
->>>>>>> c57bf669
-    the ORCA schema.
-
-    Args:
-        config (Dict): Connection information for the database.
-<<<<<<< HEAD
-        is_latest_version (bool): Flag to determine if version 4 is the latest schema version.
-
     Returns:
         None
     """
@@ -254,25 +251,6 @@
 
         # Commit if there is no issues
         connection.commit()
-=======
-        is_latest_version (bool): Flag to determine if version 2 is the latest schema version.
-    """
-    # Get the admin engine to the app database
-    admin_app_connection = get_admin_connection(config, config["database"])
-
-    # Create all of the new objects, users, roles, etc.
-    with admin_app_connection.connect() as connection:
-        # Change to DBO role and set search path
-        logger.debug("Changing to the dbo role to modify objects ...")
-        connection.execute(text("SET ROLE orca_dbo;"))
-        logger.debug("Setting search path to the ORCA schema to modify objects ...")
-        connection.execute(text("SET search_path TO orca, public;"))
-
-        # Add column multipart_chunksize_mb to orca_files
-        logger.debug("Adding multipart_chunksize_mb column...")
-        connection.execute(add_multipart_chunksize_sql())
-        logger.info("multipart_chunksize_mb column added.")
->>>>>>> c57bf669
 
         # If v3 is the latest version, update the schema_versions table.
         if is_latest_version:
