"""
Name: migrate.py

Description: Migrates the ORCA schema from version 4 to version 5.
"""
from typing import List

import orca_shared
<<<<<<< HEAD
from orca_shared.database.shared_db import LOGGER, get_admin_connection
=======
from orca_shared.database.entities import PostgresConnectionInfo
from orca_shared.database.shared_db import logger
from orca_shared.database.use_cases import create_admin_uri
from sqlalchemy import create_engine
>>>>>>> a766b43e

import migrations.migrate_versions_4_to_5.migrate_sql as sql


def migrate_versions_4_to_5(
    config: PostgresConnectionInfo, is_latest_version: bool, orca_buckets: List[str]
) -> None:
    """
    Performs the migration of the ORCA schema from version 4 to version 5 of
    the ORCA schema. This includes adding the aws s3 extension and adding the
    following tables:
    - reconcile_status
    - reconcile_job
    - reconcile_s3_object (and partitions)
    - reconcile_catalog_mismatch_report
    - reconcile_phantom_report
    - reconcile_orphan_report

    Args:
        config: Connection information for the database.
        is_latest_version: Flag to determine if version 5 is the latest schema version.
        orca_buckets: List of ORCA buckets names needed to create partition tables for v5.
    Returns:
        None
    """
    # Get the admin engine to the app database
    user_admin_engine = \
        create_engine(create_admin_uri(config, logger, config.user_database_name), future=True)

    with user_admin_engine.connect() as connection:

        # Create extension for the database as the admin user
        LOGGER.debug("Creating extension aws_s3 ...")
        connection.execute(sql.create_extension())
        LOGGER.info("extension aws_s3 created.")

        # Change to DBO role and set search path
        LOGGER.debug("Changing to the dbo role to create objects ...")
        connection.execute(sql.text("SET ROLE orca_dbo;"))

        # Set the search path
        LOGGER.debug("Setting search path to the ORCA schema to create objects ...")
        connection.execute(sql.text("SET search_path TO orca, public;"))

        # Create reconcile_status table
        LOGGER.debug("Creating reconcile_status table ...")
        connection.execute(sql.reconcile_status_table_sql())
        LOGGER.info("reconcile_status table created.")

        # Create reconcile_job table
        LOGGER.debug("Creating reconcile_job table ...")
        connection.execute(sql.reconcile_job_table_sql())
        LOGGER.info("reconcile_job table created.")

        # Create reconcile_s3_object table
        LOGGER.debug("Creating reconcile_s3_object table ...")
        connection.execute(sql.reconcile_s3_object_table_sql())
        LOGGER.info("reconcile_s3_object table created.")

        # Create partitioned tables for the reconcile_s3_object table
        for bucket_name in orca_buckets:
            _partition_name = orca_shared.reconciliation.shared_reconciliation. \
                                get_partition_name_from_bucket_name(bucket_name)

            LOGGER.debug(
                f"Creating partition table {_partition_name} for reconcile_s3_object ..."
            )
            connection.execute(
                sql.reconcile_s3_object_partition_sql(_partition_name),
                {"bucket_name": bucket_name},
            )
            LOGGER.info(
                f"Partition table {_partition_name} for reconcile_s3_object created."
            )

        # Create reconcile_catalog_mismatch_report table
        LOGGER.debug("Creating reconcile_catalog_mismatch_report table ...")
        connection.execute(sql.reconcile_catalog_mismatch_report_table_sql())
        LOGGER.info("reconcile_catalog_mismatch_report table created.")

        # Create reconcile_orphan_report table
        LOGGER.debug("Creating reconcile_orphan_report table ...")
        connection.execute(sql.reconcile_orphan_report_table_sql())
        LOGGER.info("reconcile_orphan_report table created.")

        # Create reconcile_phantom_report table
        LOGGER.debug("Creating reconcile_phantom_report table ...")
        connection.execute(sql.reconcile_phantom_report_table_sql())
        LOGGER.info("reconcile_phantom_report table created.")

        # If v5 is the latest version, update the schema_versions table.
        if is_latest_version:
            LOGGER.debug("Populating the schema_versions table with data ...")
            connection.execute(sql.schema_versions_data_sql())
            LOGGER.info("Data added to the schema_versions table.")

        # Commit if there are no issues
        connection.commit()<|MERGE_RESOLUTION|>--- conflicted
+++ resolved
@@ -6,14 +6,10 @@
 from typing import List
 
 import orca_shared
-<<<<<<< HEAD
-from orca_shared.database.shared_db import LOGGER, get_admin_connection
-=======
 from orca_shared.database.entities import PostgresConnectionInfo
-from orca_shared.database.shared_db import logger
+from orca_shared.database.shared_db import LOGGER
 from orca_shared.database.use_cases import create_admin_uri
 from sqlalchemy import create_engine
->>>>>>> a766b43e
 
 import migrations.migrate_versions_4_to_5.migrate_sql as sql
 
@@ -41,7 +37,7 @@
     """
     # Get the admin engine to the app database
     user_admin_engine = \
-        create_engine(create_admin_uri(config, logger, config.user_database_name), future=True)
+        create_engine(create_admin_uri(config, LOGGER, config.user_database_name), future=True)
 
     with user_admin_engine.connect() as connection:
 
