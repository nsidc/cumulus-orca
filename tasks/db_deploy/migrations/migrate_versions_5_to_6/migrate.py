--- conflicted
+++ resolved
@@ -4,14 +4,10 @@
 Description: Migrates the ORCA schema from version 5 to version 6.
 """
 
-<<<<<<< HEAD
-from orca_shared.database.shared_db import LOGGER, get_admin_connection
-=======
 from orca_shared.database.entities import PostgresConnectionInfo
-from orca_shared.database.shared_db import logger
+from orca_shared.database.shared_db import LOGGER
 from orca_shared.database.use_cases import create_admin_uri
 from sqlalchemy import create_engine
->>>>>>> a766b43e
 
 import migrations.migrate_versions_5_to_6.migrate_sql as sql
 
@@ -34,7 +30,7 @@
     """
     # Get the admin engine to the app database
     user_admin_engine = \
-        create_engine(create_admin_uri(config, logger, config.user_database_name), future=True)
+        create_engine(create_admin_uri(config, LOGGER, config.user_database_name), future=True)
 
     with user_admin_engine.connect() as connection:
 
