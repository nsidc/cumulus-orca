"""
Name: orca_sql.py

Description: All of the SQL used for creating and migrating the ORCA schema.
"""
# Imports
from sqlalchemy import text
from sqlalchemy.sql.elements import TextClause
# ----------------------------------------------------------------------------
# ORCA SQL used for creating the Database
# ----------------------------------------------------------------------------


def commit_sql() -> TextClause:
    """
    SQL for a simple 'commit' to exit the current transaction.
    """
    return text("commit")


def app_database_sql() -> TextClause:
    """
    Full SQL for creating the ORCA application database.

    Returns:
        (sqlalchemy.sql.element.TextClause): SQL for creating database.
    """
    return text(
        """
        CREATE DATABASE disaster_recovery
            OWNER postgres
            TEMPLATE template1
            ENCODING 'UTF8';
    """
    )


def app_database_comment_sql() -> TextClause:
    """
    SQL for adding a documentation comment to the database.
    Cannot be merged with DB creation due to SQLAlchemy limitations.
    """
    return text(
        """
        COMMENT ON DATABASE disaster_recovery
            IS 'Operational Recovery Cloud Archive (ORCA) database.'
"""
    )


# ----------------------------------------------------------------------------
# ORCA SQL used for creating ORCA schema, roles, and users
# ----------------------------------------------------------------------------
def dbo_role_sql() -> TextClause:
    """
    Full SQL for creating the ORCA dbo role that owns the ORCA schema and
    objects.

    Returns:
        (sqlalchemy.sql.element.TextClause): SQL for creating orca_dbo role.
    """
    return text(
        """
        DO
        $$
          BEGIN
            IF NOT EXISTS (SELECT 1 FROM pg_group WHERE groname = 'orca_dbo' ) THEN
              -- Create Application Role
              CREATE ROLE orca_dbo
                NOLOGIN
                INHERIT;

              -- Add role comment
              COMMENT ON ROLE orca_dbo
                IS 'Group that contains all the permissions necessary for the ORCA application owner.';

            END IF;

            -- Grants
            GRANT CONNECT ON DATABASE disaster_recovery TO orca_dbo;
            GRANT CREATE ON DATABASE disaster_recovery TO orca_dbo;
            GRANT orca_dbo TO postgres;
          END
        $$
    """
    )


def app_role_sql() -> TextClause:
    """
    Full SQL for creating the ORCA application role that has all the privileges
    to interact with the ORCA schema.

    Returns:
        (sqlalchemy.sql.element.TextClause): SQL for creating orca_app role.
    """
    return text(
        """
        DO
        $$
        BEGIN
          IF NOT EXISTS (SELECT 1 FROM pg_group WHERE groname = 'orca_app' ) THEN
            -- Create Application Role
            CREATE ROLE orca_app
              NOLOGIN
              INHERIT;

            -- Add role comment
            COMMENT ON ROLE orca_app
              IS 'Group that contains all the permissions necessary for the ORCA application user.';

          END IF;

          -- Add Grants
          GRANT CONNECT ON DATABASE disaster_recovery TO orca_app;
        END
        $$;
    """
    )


def orca_schema_sql() -> TextClause:
    """
    Full SQL for creating the ORCA application schema that contains all the
    ORCA tables and objects. This SQL must be used after the dbo_role_sql and
    before the app_user_sql and ORCA objects.

    Returns:
        (sqlalchemy.sql.element.TextClause): SQL for creating orca schema.
    """
    return text(
        """
        --CREATE SCHEMA orca
        CREATE SCHEMA IF NOT EXISTS orca AUTHORIZATION orca_dbo;

        -- Comment
        COMMENT ON SCHEMA orca
            IS 'Contains all the objects needed to operate the ORCA application';

        -- GRANT the privelages needed
        GRANT USAGE ON SCHEMA orca TO orca_app;

        -- Setup Default Privelages for application user as a catch all
        ALTER DEFAULT PRIVILEGES FOR USER orca_dbo IN SCHEMA orca GRANT SELECT ON TABLES TO orca_app;
        ALTER DEFAULT PRIVILEGES FOR USER orca_dbo IN SCHEMA orca GRANT INSERT ON TABLES TO orca_app;
        ALTER DEFAULT PRIVILEGES FOR USER orca_dbo IN SCHEMA orca GRANT UPDATE ON TABLES TO orca_app;
        ALTER DEFAULT PRIVILEGES FOR USER orca_dbo IN SCHEMA orca GRANT DELETE ON TABLES TO orca_app;
        ALTER DEFAULT PRIVILEGES FOR USER orca_dbo IN SCHEMA orca GRANT EXECUTE ON FUNCTIONS TO orca_app;
        ALTER DEFAULT PRIVILEGES FOR USER orca_dbo IN SCHEMA orca GRANT USAGE ON SEQUENCES TO orca_app;
        ALTER DEFAULT PRIVILEGES FOR USER orca_dbo IN SCHEMA orca GRANT SELECT ON SEQUENCES TO orca_app;
        ALTER DEFAULT PRIVILEGES FOR USER orca_dbo IN SCHEMA orca GRANT UPDATE ON SEQUENCES TO orca_app;
        ALTER DEFAULT PRIVILEGES FOR USER orca_dbo IN SCHEMA orca GRANT USAGE ON TYPES TO orca_app;
        ALTER DEFAULT PRIVILEGES FOR USER orca_dbo IN SCHEMA orca GRANT REFERENCES ON TABLES TO orca_app;
        ALTER DEFAULT PRIVILEGES FOR USER orca_dbo IN SCHEMA orca GRANT TRIGGER ON TABLES TO orca_app;
    """
    )


def app_user_sql(user_password: str) -> TextClause:
    """
    Full SQL for creating the ORCA application database user. Must be created
    after the app_role_sql and orca_schema_sql.

    Args:
        user_password (str): Password for the application user

    Returns:
        (sqlalchemy.sql.element.TextClause): SQL for creating orcauser user.
    """
    if user_password is None or len(user_password) < 12:
        logger.critical("User password must be at least 12 characters long.")
        raise Exception("Password not long enough.")

    return text(
        f"""
        DO
        $$
        BEGIN
            IF NOT EXISTS (SELECT 1 FROM pg_user WHERE usename = 'orcauser' ) THEN
                -- Create orcauser
                CREATE ROLE orcauser
                    LOGIN
                    INHERIT
                    ENCRYPTED PASSWORD '{user_password}'
                    IN ROLE orca_app;

                -- Add comment
                COMMENT ON ROLE orcauser
                    IS 'ORCA application user.';

                RAISE NOTICE 'USER CREATED orcauser. PLEASE UPDATE THE USERS PASSWORD!';

            END IF;

            -- Alter the roles search path so on login it has what it needs for a path
            ALTER ROLE orcauser SET search_path = orca, public;
        END
        $$;
    """
    )


# ----------------------------------------------------------------------------
# ORCA SQL used for creating ORCA general metadata tables
# ----------------------------------------------------------------------------
def schema_versions_table_sql() -> TextClause:
    """
    Full SQL for creating the schema_versions table.

    Returns:
        (sqlalchemy.sql.element.TextClause): SQL for creating schema_versions table.
    """
    return text(
        """
        CREATE TABLE IF NOT EXISTS schema_versions
        (
          version_id   int                      NOT NULL
        , description  text                     NOT NULL
        , install_date timestamp with time zone NOT NULL
        , is_latest    boolean                  NOT NULL DEFAULT False
        , CONSTRAINT PK_schema_versions PRIMARY KEY(version_id)
        );

        -- Comments
        COMMENT ON TABLE schema_versions
            IS 'Migration management table that tracks ORCA installed schema versions.';
        COMMENT ON COLUMN schema_versions.version_id
            IS 'Version of the ORCA schema that is installed.';
        COMMENT ON COLUMN schema_versions.description
            IS 'Description of the schema version.';
        COMMENT ON COLUMN schema_versions.install_date
            IS 'Date and time the schema was installed.';
        COMMENT ON COLUMN schema_versions.is_latest
            IS 'Flag denoting the current schema installed.';

        -- Indexes - Partial index to enforce only having 1 is_latest set to true
        CREATE UNIQUE INDEX IF NOT EXISTS idx_uniq_schema_versions_latest
            ON schema_versions (is_latest)
            WHERE is_latest = True;

        -- Grants
        GRANT SELECT ON schema_versions TO orca_app;
    """
    )


def schema_versions_data_sql() -> TextClause:
    """
    Data for the schema_versions table. Inserts the current schema
    version into the table.

    Returns:
        (sqlalchemy.sql.element.TextClause): SQL for populating schema_versions table.
    """
    return text(
        """
        -- Populate with the current version
        -- Update is_latest to false for all records first to prevent error
        UPDATE schema_versions
        SET is_latest = False;

        -- Upsert the current version
        INSERT INTO schema_versions
<<<<<<< HEAD
        VALUES (4, 'Added inventory schema for v4.x of ORCA application', NOW(), True)
=======
        VALUES (3, 'Updated recovery schema for ORCA v3.x to include multipart upload settings information.', NOW(), True)
>>>>>>> c57bf669
        ON CONFLICT (version_id)
        DO UPDATE SET is_latest = True;
    """
    )


# ----------------------------------------------------------------------------
# ORCA SQL used for creating ORCA recovery tables
# ----------------------------------------------------------------------------
def recovery_status_table_sql() -> TextClause:
    """
    Full SQL for creating the recovery_status table. This SQL must be run
    before any of the other recovery table sql.

    Returns:
        (sqlalchemy.sql.element.TextClause): SQL for creating recovery_status table.
    """
    return text(
        """
        -- Create table
        CREATE TABLE IF NOT EXISTS recovery_status
        (
          id    int2 NOT NULL
        , value text NOT NULL
        , CONSTRAINT PK_recovery_status PRIMARY KEY(id)
        , CONSTRAINT UNIQUE_recovery_status_value UNIQUE (value)
        );

        -- Comments
        COMMENT ON TABLE recovery_status
            IS 'Reference table for valid status values and status order.';
        COMMENT ON COLUMN recovery_status.id
            IS 'Status ID';
        COMMENT ON COLUMN recovery_status.value
            IS 'Human readable status value';

        -- Grants
        GRANT SELECT ON recovery_status TO orca_app;
    """
    )


def recovery_status_data_sql() -> TextClause:
    """
    Data for the recovery_status table. Inserts the current status values into
    the table.

    Returns:
        (sqlalchemy.sql.element.TextClause): SQL for populating recovery_status table.
    """
    return text(
        """
        -- Upsert the data lookup rows for the table
        INSERT INTO recovery_status VALUES (1, 'pending')
            ON CONFLICT (id) DO NOTHING;
        INSERT INTO recovery_status VALUES (2, 'staged')
            ON CONFLICT (id) DO NOTHING;
        INSERT INTO recovery_status VALUES (3, 'error')
            ON CONFLICT (id) DO NOTHING;
        INSERT INTO recovery_status VALUES (4, 'complete')
            ON CONFLICT (id) DO NOTHING;
    """
    )


def recovery_job_table_sql() -> TextClause:
    """
    Full SQL for creating the recovery_job table. This SQL must be run
    before the other recovery_file table sql and after the recovery_status
    table sql to maintain key dependencies.

    Returns:
        (sqlalchemy.sql.element.TextClause): SQL for creating recovery_job table.
    """
    return text(
        """
        -- Create table
        CREATE TABLE IF NOT EXISTS recovery_job
        (
          job_id              text NOT NULL
        , granule_id          text NOT NULL
        , archive_destination text NOT NULL
        , status_id           int2 NOT NULL
        , request_time        timestamp with time zone NOT NULL
        , completion_time     timestamp with time zone NULL
        , CONSTRAINT PK_recovery_job PRIMARY KEY (job_id, granule_id)
        , CONSTRAINT FK_recovery_job_status FOREIGN KEY (status_id) REFERENCES recovery_status (id)
        );

        -- Comments
        COMMENT ON TABLE recovery_job
            IS 'ORCA Job Recovery table that contains basic information at the granule level.';
        COMMENT ON COLUMN recovery_job.job_id
            IS 'This is the Cumulus AsyncOperationId value used to group all recovery executions for granule recovery together.';
        COMMENT ON COLUMN recovery_job.granule_id
            IS 'This is the granule id for the granule to be recovered.';
        COMMENT ON COLUMN recovery_job.archive_destination
            IS 'ORCA archive bucket where the data being restored lives.';
        COMMENT ON COLUMN recovery_job.status_id
            IS 'The current status of the recovery for the granule.';
        COMMENT ON COLUMN recovery_job.request_time
            IS 'The date and time the recovery was requested for the granule.';
        COMMENT ON COLUMN recovery_job.completion_time
            IS 'Date and time the recovery reached an end state for all the files in the granule.';

        -- Grants
        GRANT SELECT, INSERT, UPDATE, DELETE ON recovery_job TO orca_app;
    """
    )


def recovery_file_table_sql() -> TextClause:
    """
    Full SQL for creating the recovery_file table. This SQL must be run
    after the recovery_job table sql to maintain key dependencies.

    Returns:
        (sqlalchemy.sql.element.TextClause): SQL for creating recovery_file table.
    """
    return text(
        """
        -- Create table
        CREATE TABLE IF NOT EXISTS recovery_file
        (
          job_id                 text NOT NULL
        , granule_id             text NOT NULL
        , filename               text NOT NULL
        , key_path               text NOT NULL
        , multipart_chunksize_mb integer NULL
        , restore_destination    text NOT NULL
        , status_id              int2 NOT NULL
        , error_message          text NULL
        , request_time           timestamp with time zone NOT NULL
        , last_update            timestamp with time zone NOT NULL
        , completion_time        timestamp with time zone NULL
        , CONSTRAINT PK_recovery_file PRIMARY KEY (job_id, granule_id, filename)
        , CONSTRAINT FK_recovery_file_status FOREIGN KEY (status_id) REFERENCES recovery_status (id)
        , CONSTRAINT FK_recovery_file_recoverjob FOREIGN KEY (job_id, granule_id) REFERENCES recovery_job (job_id, granule_id)
        );

        -- Comments
        COMMENT ON TABLE recovery_file
            IS 'ORCA Recovery table that contains basic information at the file level.';
        COMMENT ON COLUMN recovery_file.job_id
            IS 'This is the Cumulus AsyncOperationId value used to group all recovery executions for granule recovery together.';
        COMMENT ON COLUMN recovery_file.granule_id
            IS 'This is the granule id for the granule to be recovered.';
        COMMENT ON COLUMN recovery_file.filename
            IS 'Name of the file being restored.';
        COMMENT ON COLUMN recovery_file.key_path
            IS 'Full key value of the data being restored.';
        COMMENT ON COLUMN recovery_file.multipart_chunksize_mb
            IS 'Overrides default_multipart_chunksize_mb in TF.';
        COMMENT ON COLUMN recovery_file.restore_destination
            IS 'S3 ORCA restoration bucket for the data.';
        COMMENT ON COLUMN recovery_file.status_id
            IS 'Current restore status of the file.';
        COMMENT ON COLUMN recovery_file.error_message
            IS 'Error message that occurred during failure.';
        COMMENT ON COLUMN recovery_file.request_time
            IS 'Time the file was requested to be restored.';
        COMMENT ON COLUMN recovery_file.last_update
            IS 'Time the status was last updated for the file.';
        COMMENT ON COLUMN recovery_file.completion_time
            IS 'Time the file restoration hit a complete state.';

        -- Grants
        GRANT SELECT, INSERT, UPDATE, DELETE ON recovery_file TO orca_app;
    """
    )

# ----------------------------------------------------------------------------
# ORCA SQL used for creating ORCA inventory metadata tables
# ----------------------------------------------------------------------------

def providers_table_sql() -> TextClause:
    """
    Full SQL for creating the providers table. 

    Returns:
        (sqlalchemy.sql.element.TextClause): SQL for creating providers table.
    """
    return text(
        """
        -- Create table
        CREATE TABLE IF NOT EXISTS providers
        (
          provider_id         text NOT NULL
        , name                text NOT NULL
        , CONSTRAINT PK_providers PRIMARY KEY (provider_id)
        );

        -- Comments
        COMMENT ON TABLE providers
            IS 'Providers that are in the ORCA holdings.';
        COMMENT ON COLUMN providers.provider_id
            IS 'Provider ID supplied by Cumulus.';
        COMMENT ON COLUMN providers.name
            IS 'User friendly name of the provider provided by Cumulus.';
        -- Grants
        GRANT SELECT, INSERT, UPDATE, DELETE ON providers TO orca_app;
    """
    )


def collections_table_sql() -> TextClause:
    """
    Full SQL for creating the collections table. 

    Returns:
        (sqlalchemy.sql.element.TextClause): SQL for creating collections table.
    """
    return text(
        """
        -- Create table
        CREATE TABLE IF NOT EXISTS collections
        (
          collection_id         text NOT NULL
        , shortname             text NOT NULL
        , version               text NOT NULL
        , CONSTRAINT PK_collections PRIMARY KEY (collection_id)
        );

        -- Comments
        COMMENT ON TABLE collections
            IS 'Collections that are in the ORCA archive holdings.';
        COMMENT ON COLUMN collections.collection_id
            IS 'Collection ID from Cumulus usually in the format shortname__version.';
        COMMENT ON COLUMN collections.shortname
            IS 'Collection short name from Cumulus.';
        COMMENT ON COLUMN collections.version
            IS 'Collection version from Cumulus.';       
        -- Grants
        GRANT SELECT, INSERT, UPDATE, DELETE ON collections TO orca_app;
    """
    )


def provider_collection_xref_table_sql() -> TextClause:
    """
    Full SQL for creating the cross reference table that ties a collection and provider together and resolves the many to many relationships.

    Returns:
        (sqlalchemy.sql.element.TextClause): SQL for creating provider_collection_xref table.
    """
    return text(
        """
        -- Create table
        CREATE TABLE IF NOT EXISTS provider_collection_xref
        (
          provider_id           text NOT NULL
        , collection_id         text NOT NULL
        , CONSTRAINT PK_provider_collection_xref PRIMARY KEY (provider_id,collection_id)
        , CONSTRAINT FK_provider_collection FOREIGN KEY (provider_id) REFERENCES providers (provider_id)
        , CONSTRAINT FK_collection_provider FOREIGN KEY (collection_id) REFERENCES collections (collection_id)
        );

        -- Comments
        COMMENT ON TABLE provider_collection_xref
            IS 'Cross refrence table that ties a collection and provider together and resolves the many to many relationship.';
        COMMENT ON COLUMN provider_collection_xref.provider_id
            IS 'Provider ID from the providers table.';
        COMMENT ON COLUMN provider_collection_xref.collection_id
            IS 'Collection ID from the collections table.';     
        -- Grants
        GRANT SELECT, INSERT, UPDATE, DELETE ON provider_collection_xref TO orca_app;
    """
    )


def granules_table_sql() -> TextClause:
    """
    Full SQL for creating the catalog granules table.

    Returns:
        (sqlalchemy.sql.element.TextClause): SQL for creating granules table.
    """
    return text(
        """
        -- Create table
        CREATE TABLE IF NOT EXISTS granules
        (
          id                    bigserial NOT NULL
        , collection_id         text NOT NULL
        , cumulus_granule_id    text NOT NULL
        , execution_id          text NOT NULL
        , ingest_time           timestamp with time zone NOT NULL
        , last_update           timestamp with time zone NOT NULL

        , CONSTRAINT PK_granules PRIMARY KEY (id)
        , CONSTRAINT FK_collection_granule FOREIGN KEY (collection_id) REFERENCES collections (collection_id)
        , CONSTRAINT UNIQUE_collection_granule_id UNIQUE (collection_id, cumulus_granule_id)
        );

        -- Comments
        COMMENT ON TABLE granules
            IS 'Granules that are in the ORCA archive holdings.';
        COMMENT ON COLUMN granules.id
            IS 'Internal orca granule ID pseudo key';
        COMMENT ON COLUMN granules.collection_id
            IS 'Collection ID from Cumulus that refrences the Collections table.';
         COMMENT ON COLUMN granules.cumulus_granule_id
            IS 'Granule ID from Cumulus';
         COMMENT ON COLUMN granules.execution_id
            IS 'AWS step function execution id';
        COMMENT ON COLUMN granules.ingest_time
            IS 'Date and time the granule was originally ingested into ORCA.';
        COMMENT ON COLUMN granules.last_update
            IS 'Last time the data for the granule was updated. This generally will coincide with a duplicate or a change to the underlying data file.';                    
        -- Grants
        GRANT SELECT, INSERT, UPDATE, DELETE ON granules TO orca_app;
    """
    )

def files_table_sql() -> TextClause:
    """
    Full SQL for creating the catalog files table.

    Returns:
        (sqlalchemy.sql.element.TextClause): SQL for creating files table.
    """
    return text(
        """
        -- Create table
        CREATE TABLE IF NOT EXISTS files
        (
          id                        bigserial NOT NULL
        , granule_id                bigint NOT NULL      
        , name                      text NOT NULL
        , orca_archive_location     text NOT NULL
        , cumulus_archive_location  text NOT NULL
        , key_path                  text NOT NULL
        , ingest_time               timestamp with time zone NOT NULL
        , etag                      text NOT NULL
        , version                   text NOT NULL
        , size_in_bytes             int8 NOT NULL
        , hash                      text NULL
        , hash_type                 text NULL
        , CONSTRAINT PK_files PRIMARY KEY (id)
        , CONSTRAINT FK_granule_file FOREIGN KEY (granule_id) REFERENCES granules (id)
        , CONSTRAINT UNIQUE_orca_archive_location_key_path UNIQUE (orca_archive_location, key_path)
        , CONSTRAINT UNIQUE_cumulus_archive_location_key_path UNIQUE (cumulus_archive_location, key_path)
        );

        -- Comments
        COMMENT ON TABLE files
            IS 'Files that are in the ORCA holdings. (Latest version only)';
        COMMENT ON COLUMN files.id
            IS 'Internal ORCA file ID';
        COMMENT ON COLUMN files.granule_id
            IS 'Granule that the file belongs to refrences the internal ORCA granule ID.';
         COMMENT ON COLUMN files.name
            IS 'Name of the file including extension';
         COMMENT ON COLUMN files.orca_archive_location
            IS 'ORCA S3 Glacier bucket that the file object is stored in';
         COMMENT ON COLUMN files.cumulus_archive_location
            IS 'Cumulus S3 bucket where the file is thought to be stored.';
         COMMENT ON COLUMN files.key_path
            IS 'Full AWS key path including file name of the file (does not include bucket name) where the file resides in ORCA.';
        COMMENT ON COLUMN files.ingest_time
            IS 'Date and time the file was ingested into ORCA';              
        COMMENT ON COLUMN files.etag
            IS 'etag of the file object in the AWS S3 Glacier bucket.';
        COMMENT ON COLUMN files.version
            IS 'Latest version of the file in the S3 Glacier bucket';   
        COMMENT ON COLUMN files.size_in_bytes
            IS 'Size of the object in bytes';
        COMMENT ON COLUMN files.hash
            IS 'Hash of the object from Cumulus';
        COMMENT ON COLUMN files.hash_type
            IS 'Hash type used to hash the object. Supplied by Cumulus.';                 
        -- Grants
        GRANT SELECT, INSERT, UPDATE, DELETE ON files TO orca_app;
    """
    )


# ----------------------------------------------------------------------------
# ORCA SQL used for migration of schema
# ----------------------------------------------------------------------------
def migrate_recovery_job_data_sql() -> TextClause:
    """
    SQL that migrates data from the old dr.request_status table to the new
    orca.recovery_job table.

    Returns:
        (sqlalchemy.sql.element.TextClause): SQL for populating recovery_job table.
    """
    return text(
        """
        INSERT INTO recovery_job
        WITH reformatted_table AS (
        SELECT
            request_group_id AS job_id,
            granule_id,
            CASE job_status
              WHEN 'error' THEN 3::int2
              WHEN 'complete' THEN 4::int2
              ELSE 1::int2
            END AS status_id,
            request_time,
            CASE job_status
              WHEN 'error' THEN last_update_time
              WHEN 'complete' THEN last_update_time
              ELSE NULL
            END AS completion_time,
            restore_bucket_dest AS archive_destination
        FROM dr.request_status
        )
        SELECT
            job_id,
            granule_id,
            archive_destination,
            MIN(status_id) AS status_id,
            MIN(request_time) AS request_time,
            MAX(completion_time) AS completion_time
        FROM reformatted_table
        GROUP BY job_id, granule_id, archive_destination
        ORDER BY job_id, granule_id;
    """
    )


def migrate_recovery_file_data_sql() -> TextClause:
    """
    SQL that migrates data from the old dr.request_status table to the new
    orca.recovery_file table.

    Returns:
        (sqlalchemy.sql.element.TextClause): SQL for populating recovery_file table.
    """
    return text(
        """
        INSERT INTO recovery_file
        SELECT
            request_group_id AS job_id,
            granule_id,
            REVERSE(SPLIT_PART(REVERSE(object_key), '/', 1)) AS filename,
            object_key AS key_path,
            archive_bucket_dest AS restore_destination,
            CASE job_status
              WHEN 'error' THEN 3::int2
              WHEN 'complete' THEN 4::int2
              ELSE 1::int2
            END AS status_id,
            err_msg AS error_message,
            request_time,
            last_update_time AS last_update,
            CASE job_status
              WHEN 'error' THEN last_update_time
              WHEN 'complete' THEN last_update_time
              ELSE NULL
            END AS completion_time
        FROM request_status;
    """
    )


def drop_request_status_table_sql() -> TextClause:
    """
    SQL that removes the dr.request_status table.

    Returns:
        (sqlalchemy.sql.element.TextClause): SQL for dropping request_status table.
    """
    return text(
        """
        DROP TABLE IF EXISTS dr.request_status CASCADE;
    """
    )


def drop_dr_schema_sql() -> TextClause:
    """
    SQL that removes the dr schema.

    Returns:
        (sqlalchemy.sql.element.TextClause): SQL for dropping dr schema.
    """
    return text(
        """
        DROP SCHEMA IF EXISTS dr CASCADE;
    """
    )


def drop_druser_user_sql() -> TextClause:
    """
    SQL that removes the druser user.

    Returns:
        (sqlalchemy.sql.element.TextClause): SQL for dropping druser user.
    """
    return text(
        """
        DROP USER IF EXISTS druser;
    """
    )


def drop_dbo_user_sql() -> TextClause:
    """
    SQL that removes the dbo user.

    Returns:
        (sqlalchemy.sql.element.TextClause): SQL for dropping dbo user.
    """
    return text(
        """
        REVOKE CONNECT ON DATABASE disaster_recovery FROM dbo;
        DROP USER IF EXISTS dbo;
    """
    )


def drop_dr_role_sql() -> TextClause:
    """
    SQL that removes the dr_role role.

    Returns:
        (sqlalchemy.sql.element.TextClause): SQL for dropping dr_role role.
    """
    return text(
        """
        REVOKE CONNECT ON DATABASE disaster_recovery FROM GROUP dr_role;
        DROP ROLE IF EXISTS dr_role;
    """
    )


def drop_drdbo_role_sql() -> TextClause:
    """
    SQL that removes the drdbo_role role.

    Returns:
        (sqlalchemy.sql.element.TextClause): SQL for dropping drdbo_role role.
    """
    return text(
        """
        REVOKE CONNECT ON DATABASE disaster_recovery FROM GROUP drdbo_role;
        REVOKE CREATE ON DATABASE disaster_recovery FROM GROUP drdbo_role;
        DROP ROLE IF EXISTS drdbo_role;
    """
    )


def add_multipart_chunksize_sql() -> TextClause:
    """
    SQL that adds the multipart_chunksize_mb column to recovery_file.

    Returns: SQL for adding multipart_chunksize_mb.
    """
    return text(
        """
        ALTER TABLE recovery_file
        ADD COLUMN IF NOT EXISTS multipart_chunksize_mb integer NULL;
        COMMENT ON COLUMN recovery_file.multipart_chunksize_mb
            IS 'Overrides default_multipart_chunksize in TF.';
    """
    )<|MERGE_RESOLUTION|>--- conflicted
+++ resolved
@@ -261,11 +261,7 @@
 
         -- Upsert the current version
         INSERT INTO schema_versions
-<<<<<<< HEAD
         VALUES (4, 'Added inventory schema for v4.x of ORCA application', NOW(), True)
-=======
-        VALUES (3, 'Updated recovery schema for ORCA v3.x to include multipart upload settings information.', NOW(), True)
->>>>>>> c57bf669
         ON CONFLICT (version_id)
         DO UPDATE SET is_latest = True;
     """
