"""
Name: db_deploy.py

Description: Performs database installation and migration for the ORCA schema.
"""
# Imports
from orca_shared.shared_db import logger, get_configuration, get_admin_connection, retry_operational_error
from sqlalchemy import text
from sqlalchemy.future import Connection

import orca_sql
from create_db import create_fresh_orca_install
from migrate_db import perform_migration
from typing import Any, Dict


# Globals
# Latest version of the ORCA schema.
<<<<<<< HEAD
LATEST_ORCA_SCHEMA_VERSION = 4
MAX_RETRIES = 3
=======
LATEST_ORCA_SCHEMA_VERSION = 3

>>>>>>> c57bf669

def handler(
    event: Dict[str, Any], context: object
) -> None:  # pylint: disable-msg=unused-argument
    """
    Lambda handler for db_deploy. The handler generates the database connection
    configuration information, sets logging handler information and calls the
    Lambda task function. See the `shared_db.get_configuration()` function for
    information on the needed environment variables and parameter store names
    required by this Lambda.

    Args:
        event (Dict): Event dictionary passed by AWS.
        context (object): An object required by AWS Lambda.

    Raises:
        Exception: If environment or secrets are unavailable.
    """
    # Set the logging
    logger.setMetadata(event, context)

    # Get the configuration
    config = get_configuration()

    return task(config)

def task(config: Dict[str, str]) -> None:
    """
    Checks for the ORCA database and throws an error if it does not exist.
    Determines if a fresh install or a migration is needed for the ORCA
    schema.

    Args:
        config (Dict): Dictionary of connection information.

    Raises:
        Exception: If database does not exist.
    """
    # Create the engines
    postgres_admin_engine = get_admin_connection(config)
    user_admin_engine = get_admin_connection(config, config["user_database"])

    # Connect as admin user to the postgres database
    with postgres_admin_engine.connect() as connection:
        # Check if database exists. If not, start from scratch.
        if not app_db_exists(connection):
<<<<<<< HEAD
            logger.info("The ORCA database disaster_recovery does not exist.")
            connection.execute(orca_sql.commit_sql())  # exit the default transaction to allow database creation.
            connection.execute(orca_sql.app_database_sql())
            connection.execute(orca_sql.app_database_comment_sql())
            logger.info("Database created.")
            create_fresh_orca_install(config)
            return
=======
            logger.critical("The ORCA database disaster_recovery does not exist, "
                            "or the server could not be connected to.")
            raise Exception("Missing application database.")
>>>>>>> c57bf669

    # Connect as admin user to disaster_recovery database.
    with user_admin_engine.connect() as connection:
        # Determine if we need a fresh install or need a migration based on if
        # the orca schemas exist or not.
        if app_schema_exists(connection):
            logger.debug("ORCA schema exists. Checking for schema versions.")
            # Determine if  a migration is needed.
            current_version = get_migration_version(connection)

            # If the current version is the same as the LATEST_ORCA_SCHEMA_VERSION
            # then nothing to do we are caught up.
            if current_version == LATEST_ORCA_SCHEMA_VERSION:
                # Nothing to do. Log it and exit
                logger.info(
                    "Current ORCA schema version detected. No migration needed!"
                )
            else:
                # Run the migration
                logger.info("Performing migration of the ORCA schema.")
                perform_migration(current_version, config)

        else:
            # If we got here, the DB existed, but was not correctly populated for whatever reason.
            # Run a fresh install
            logger.info("Performing full install of ORCA schema.")
            create_fresh_orca_install(config)


# def app_db_exists(config: Dict[str, str]) -> bool:
@retry_operational_error(MAX_RETRIES)
def app_db_exists(connection: Connection) -> bool:
    """
    Checks to see if the ORCA application database exists.

    Args:
        connection (sqlalchemy.future.Connection): Database connection object.

    Returns:
        True/False (bool): True if database exists.
    """

    # SQL for checking database
    check_db_sql = text(
        """
        SELECT EXISTS(
            SELECT
                datname
            FROM
                pg_catalog.pg_database
            WHERE
                datname = 'disaster_recovery'
        );
    """
    )

    # Run the query
    results = connection.execute(check_db_sql)
    for row in results.fetchall():
        db_exists = row[0]

    return db_exists

def app_schema_exists(connection: Connection) -> bool:
    """
    Checks to see if the ORCA application schema exists.

    Args:
        connection (sqlalchemy.future.Connection): Database connection object.

    Returns:
        True/False (bool): True if ORCA schema exists.
    """
    check_schema_sql = text(
        """
        SELECT EXISTS(
            SELECT
                schema_name
            FROM
                information_schema.schemata
            WHERE
                schema_name in ('orca', 'dr')
        );
    """
    )

    # Run the query
    results = connection.execute(check_schema_sql)
    for row in results.fetchall():
        schema_exists = row[0]

    return schema_exists

def app_version_table_exists(connection: Connection) -> bool:
    """
    Checks to see if the orca.schema_version table exists.

    Args:
        connection (sqlalchemy.future.Connection): Database connection object.

    Returns:
        True/False (bool): True if ORCA schema_version table exists.
    """
    check_versions_table_sql = text(
        """
        SELECT EXISTS (
            SELECT
                table_name
            FROM
                information_schema.tables
            WHERE
                table_schema = 'orca'
            AND
                table_name = 'schema_versions'
        )
    """
    )

    logger.debug("Checking for schema_versions table.")
    results = connection.execute(check_versions_table_sql)
    for row in results.fetchall():
        table_exists = row[0]

    logger.debug(f"schema_versions table exists {table_exists}")

    return table_exists

def get_migration_version(connection: Connection) -> int:
    """
    Queries the database version table and returns the latest version.

    Args:
        connection (sqlalchemy.future.Connection): Database connection object.

    Returns:
        Schema Version (int): Version number of the currently installed ORCA schema
    """
    # See if the schema_version table exists. If it doesn't then we are at
    # version 1 of the schema.
    schema_version = 1

    orca_schema_version_sql = text(
        """
        SELECT
            version_id
        FROM
            orca.schema_versions
        WHERE
            is_latest = True
    """
    )

    # If table exists get the latest version from the table
    if app_version_table_exists(connection):
        logger.debug("Getting current schema version from table.")
        results = connection.execute(orca_schema_version_sql)
        for row in results.fetchall():
            schema_version = row[0]

    return schema_version<|MERGE_RESOLUTION|>--- conflicted
+++ resolved
@@ -16,13 +16,8 @@
 
 # Globals
 # Latest version of the ORCA schema.
-<<<<<<< HEAD
 LATEST_ORCA_SCHEMA_VERSION = 4
 MAX_RETRIES = 3
-=======
-LATEST_ORCA_SCHEMA_VERSION = 3
-
->>>>>>> c57bf669
 
 def handler(
     event: Dict[str, Any], context: object
@@ -69,19 +64,14 @@
     with postgres_admin_engine.connect() as connection:
         # Check if database exists. If not, start from scratch.
         if not app_db_exists(connection):
-<<<<<<< HEAD
-            logger.info("The ORCA database disaster_recovery does not exist.")
+            logger.info("The ORCA database disaster_recovery does not exist, "
+                        "or the server could not be connected to.")
             connection.execute(orca_sql.commit_sql())  # exit the default transaction to allow database creation.
             connection.execute(orca_sql.app_database_sql())
             connection.execute(orca_sql.app_database_comment_sql())
             logger.info("Database created.")
             create_fresh_orca_install(config)
             return
-=======
-            logger.critical("The ORCA database disaster_recovery does not exist, "
-                            "or the server could not be connected to.")
-            raise Exception("Missing application database.")
->>>>>>> c57bf669
 
     # Connect as admin user to disaster_recovery database.
     with user_admin_engine.connect() as connection:
