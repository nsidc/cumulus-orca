--- conflicted
+++ resolved
@@ -8,22 +8,12 @@
 import os
 from typing import Any, Dict, List
 
-<<<<<<< HEAD
 from aws_lambda_powertools.utilities.typing import LambdaContext
-from orca_shared.database.shared_db import (
-    LOGGER,
-    get_admin_connection,
-    get_configuration,
-    retry_operational_error,
-)
-from sqlalchemy import text
-=======
 from orca_shared.database.adapters.api import get_configuration
 from orca_shared.database.entities import PostgresConnectionInfo
-from orca_shared.database.shared_db import logger, retry_operational_error
+from orca_shared.database.shared_db import LOGGER, retry_operational_error
 from orca_shared.database.use_cases import create_admin_uri
 from sqlalchemy import create_engine, text
->>>>>>> a766b43e
 from sqlalchemy.future import Connection
 
 from install.create_db import create_database, create_fresh_orca_install
@@ -67,7 +57,7 @@
         raise
 
     # Get the secrets needed for database connections
-    config = get_configuration(db_connect_info_secret_arn, logger)
+    config = get_configuration(db_connect_info_secret_arn, LOGGER)
 
     # Get the ORCA bucket list
     orca_buckets = event.get("orcaBuckets", None)
@@ -91,20 +81,14 @@
         Exception: If database does not exist.
     """
     # Create the engine
-    postgres_admin_engine = create_engine(create_admin_uri(config, logger), future=True)
+    postgres_admin_engine = create_engine(create_admin_uri(config, LOGGER), future=True)
 
     # Connect as admin user to the postgres database
     with postgres_admin_engine.connect() as connection:
         # Check if database exists. If not, start from scratch.
-<<<<<<< HEAD
-        if not app_db_exists(connection, config["user_database"]):
+        if not app_db_exists(connection, config.user_database_name):
             LOGGER.info(
-                f"The ORCA database {config['user_database']} does not exist, "
-=======
-        if not app_db_exists(connection, config.user_database_name):
-            logger.info(
                 f"The ORCA database {config.user_database_name} does not exist, "
->>>>>>> a766b43e
                 "or the server could not be connected to."
             )
             create_database(config)
@@ -114,7 +98,7 @@
 
     # Create the engine
     user_admin_engine = \
-        create_engine(create_admin_uri(config, logger, config.user_database_name), future=True)
+        create_engine(create_admin_uri(config, LOGGER, config.user_database_name), future=True)
 
     # Connect as admin user to config["user_database"] database.
     with user_admin_engine.connect() as connection:
