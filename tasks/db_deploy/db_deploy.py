"""
Name: db_deploy.py

Description: Performs database installation and migration for the ORCA schema.
"""
# Imports
<<<<<<< HEAD
from orca_shared.database.shared_db import (
    logger,
    get_configuration,
    get_admin_connection,
)
=======
from orca_shared.shared_db import logger, get_configuration, get_admin_connection, retry_operational_error
>>>>>>> 1b337bc7
from sqlalchemy import text
from sqlalchemy.future import Connection

import orca_sql
from create_db import create_fresh_orca_install
from migrate_db import perform_migration
from typing import Any, Dict


# Globals
# Latest version of the ORCA schema.
LATEST_ORCA_SCHEMA_VERSION = 4
MAX_RETRIES = 3

def handler(
    event: Dict[str, Any], context: object
) -> None:  # pylint: disable-msg=unused-argument
    """
    Lambda handler for db_deploy. The handler generates the database connection
    configuration information, sets logging handler information and calls the
    Lambda task function. See the `shared_db.get_configuration()` function for
    information on the needed environment variables and parameter store names
    required by this Lambda.

    Args:
        event (Dict): Event dictionary passed by AWS.
        context (object): An object required by AWS Lambda.

    Raises:
        Exception: If environment or secrets are unavailable.
    """
    # Set the logging
    logger.setMetadata(event, context)

    # Get the configuration
    config = get_configuration()

    return task(config)

def task(config: Dict[str, str]) -> None:
    """
    Checks for the ORCA database and throws an error if it does not exist.
    Determines if a fresh install or a migration is needed for the ORCA
    schema.

    Args:
        config (Dict): Dictionary of connection information.

    Raises:
        Exception: If database does not exist.
    """
    # Create the engines
    postgres_admin_engine = get_admin_connection(config)
    user_admin_engine = get_admin_connection(config, config["user_database"])

    # Connect as admin user to the postgres database
    with postgres_admin_engine.connect() as connection:
        # Check if database exists. If not, start from scratch.
        if not app_db_exists(connection):
<<<<<<< HEAD
            logger.critical(
                "The ORCA database disaster_recovery does not exist, "
                "or the server could not be connected to."
            )
            raise Exception("Missing application database.")
=======
            logger.info("The ORCA database disaster_recovery does not exist, "
                        "or the server could not be connected to.")
            connection.execute(orca_sql.commit_sql())  # exit the default transaction to allow database creation.
            connection.execute(orca_sql.app_database_sql())
            connection.execute(orca_sql.app_database_comment_sql())
            logger.info("Database created.")
            create_fresh_orca_install(config)
            return
>>>>>>> 1b337bc7

    # Connect as admin user to disaster_recovery database.
    with user_admin_engine.connect() as connection:
        # Determine if we need a fresh install or need a migration based on if
        # the orca schemas exist or not.
        if app_schema_exists(connection):
            logger.debug("ORCA schema exists. Checking for schema versions.")
            # Determine if  a migration is needed.
            current_version = get_migration_version(connection)

            # If the current version is the same as the LATEST_ORCA_SCHEMA_VERSION
            # then nothing to do we are caught up.
            if current_version == LATEST_ORCA_SCHEMA_VERSION:
                # Nothing to do. Log it and exit
                logger.info(
                    "Current ORCA schema version detected. No migration needed!"
                )
            else:
                # Run the migration
                logger.info("Performing migration of the ORCA schema.")
                perform_migration(current_version, config)

        else:
            # If we got here, the DB existed, but was not correctly populated for whatever reason.
            # Run a fresh install
            logger.info("Performing full install of ORCA schema.")
            create_fresh_orca_install(config)


# def app_db_exists(config: Dict[str, str]) -> bool:
@retry_operational_error(MAX_RETRIES)
def app_db_exists(connection: Connection) -> bool:
    """
    Checks to see if the ORCA application database exists.

    Args:
        connection (sqlalchemy.future.Connection): Database connection object.

    Returns:
        True/False (bool): True if database exists.
    """

    # SQL for checking database
    check_db_sql = text(
        """
        SELECT EXISTS(
            SELECT
                datname
            FROM
                pg_catalog.pg_database
            WHERE
                datname = 'disaster_recovery'
        );
    """
    )

    # Run the query
    results = connection.execute(check_db_sql)
    for row in results.fetchall():
        db_exists = row[0]

    return db_exists

def app_schema_exists(connection: Connection) -> bool:
    """
    Checks to see if the ORCA application schema exists.

    Args:
        connection (sqlalchemy.future.Connection): Database connection object.

    Returns:
        True/False (bool): True if ORCA schema exists.
    """
    check_schema_sql = text(
        """
        SELECT EXISTS(
            SELECT
                schema_name
            FROM
                information_schema.schemata
            WHERE
                schema_name in ('orca', 'dr')
        );
    """
    )

    # Run the query
    results = connection.execute(check_schema_sql)
    for row in results.fetchall():
        schema_exists = row[0]

    return schema_exists

def app_version_table_exists(connection: Connection) -> bool:
    """
    Checks to see if the orca.schema_version table exists.

    Args:
        connection (sqlalchemy.future.Connection): Database connection object.

    Returns:
        True/False (bool): True if ORCA schema_version table exists.
    """
    check_versions_table_sql = text(
        """
        SELECT EXISTS (
            SELECT
                table_name
            FROM
                information_schema.tables
            WHERE
                table_schema = 'orca'
            AND
                table_name = 'schema_versions'
        )
    """
    )

    logger.debug("Checking for schema_versions table.")
    results = connection.execute(check_versions_table_sql)
    for row in results.fetchall():
        table_exists = row[0]

    logger.debug(f"schema_versions table exists {table_exists}")

    return table_exists

def get_migration_version(connection: Connection) -> int:
    """
    Queries the database version table and returns the latest version.

    Args:
        connection (sqlalchemy.future.Connection): Database connection object.

    Returns:
        Schema Version (int): Version number of the currently installed ORCA schema
    """
    # See if the schema_version table exists. If it doesn't then we are at
    # version 1 of the schema.
    schema_version = 1

    orca_schema_version_sql = text(
        """
        SELECT
            version_id
        FROM
            orca.schema_versions
        WHERE
            is_latest = True
    """
    )

    # If table exists get the latest version from the table
    if app_version_table_exists(connection):
        logger.debug("Getting current schema version from table.")
        results = connection.execute(orca_schema_version_sql)
        for row in results.fetchall():
            schema_version = row[0]

    return schema_version<|MERGE_RESOLUTION|>--- conflicted
+++ resolved
@@ -4,15 +4,12 @@
 Description: Performs database installation and migration for the ORCA schema.
 """
 # Imports
-<<<<<<< HEAD
 from orca_shared.database.shared_db import (
     logger,
     get_configuration,
     get_admin_connection,
+    retry_operational_error,
 )
-=======
-from orca_shared.shared_db import logger, get_configuration, get_admin_connection, retry_operational_error
->>>>>>> 1b337bc7
 from sqlalchemy import text
 from sqlalchemy.future import Connection
 
@@ -26,6 +23,7 @@
 # Latest version of the ORCA schema.
 LATEST_ORCA_SCHEMA_VERSION = 4
 MAX_RETRIES = 3
+
 
 def handler(
     event: Dict[str, Any], context: object
@@ -52,6 +50,7 @@
 
     return task(config)
 
+
 def task(config: Dict[str, str]) -> None:
     """
     Checks for the ORCA database and throws an error if it does not exist.
@@ -72,22 +71,18 @@
     with postgres_admin_engine.connect() as connection:
         # Check if database exists. If not, start from scratch.
         if not app_db_exists(connection):
-<<<<<<< HEAD
-            logger.critical(
+            logger.info(
                 "The ORCA database disaster_recovery does not exist, "
                 "or the server could not be connected to."
             )
-            raise Exception("Missing application database.")
-=======
-            logger.info("The ORCA database disaster_recovery does not exist, "
-                        "or the server could not be connected to.")
-            connection.execute(orca_sql.commit_sql())  # exit the default transaction to allow database creation.
+            connection.execute(
+                orca_sql.commit_sql()
+            )  # exit the default transaction to allow database creation.
             connection.execute(orca_sql.app_database_sql())
             connection.execute(orca_sql.app_database_comment_sql())
             logger.info("Database created.")
             create_fresh_orca_install(config)
             return
->>>>>>> 1b337bc7
 
     # Connect as admin user to disaster_recovery database.
     with user_admin_engine.connect() as connection:
@@ -151,6 +146,7 @@
 
     return db_exists
 
+
 def app_schema_exists(connection: Connection) -> bool:
     """
     Checks to see if the ORCA application schema exists.
@@ -180,6 +176,7 @@
         schema_exists = row[0]
 
     return schema_exists
+
 
 def app_version_table_exists(connection: Connection) -> bool:
     """
@@ -215,6 +212,7 @@
 
     return table_exists
 
+
 def get_migration_version(connection: Connection) -> int:
     """
     Queries the database version table and returns the latest version.
