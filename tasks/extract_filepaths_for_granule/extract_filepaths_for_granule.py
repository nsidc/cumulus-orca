--- conflicted
+++ resolved
@@ -6,21 +6,15 @@
 
 import json
 import re
-<<<<<<< HEAD
 from http import HTTPStatus
 from typing import Any, Dict, List, Union
 
 import fastjsonschema as fastjsonschema
+from fastjsonschema import JsonSchemaException
+from typing import Dict, List, Union
+
 from aws_lambda_powertools import Logger
 from aws_lambda_powertools.utilities.typing import LambdaContext
-from fastjsonschema import JsonSchemaException
-=======
-from typing import Dict, List, Union
-
-from aws_lambda_powertools import Logger
-from aws_lambda_powertools.utilities.typing import LambdaContext
-from run_cumulus_task import run_cumulus_task
->>>>>>> d8ab69f2
 
 # Set AWS powertools logger
 LOGGER = Logger()
@@ -178,7 +172,6 @@
     return False
 
 
-<<<<<<< HEAD
 def create_http_error_dict(
         error_type: str, http_status_code: int, request_id: str, message: str
 ) -> Dict[str, Any]:
@@ -205,8 +198,6 @@
     }
 
 
-=======
->>>>>>> d8ab69f2
 @LOGGER.inject_lambda_context
 def handler(event: Dict[str, Union[str, int]],
             context: LambdaContext):  # pylint: disable-msg=unused-argument
@@ -259,7 +250,6 @@
     Raises:
         ExtractFilePathsError: An error occurred parsing the input.
     """
-<<<<<<< HEAD
 
     # Generating schema validators can take time, so do it once and reuse.
     try:
@@ -294,7 +284,4 @@
     #     )
 
     result = task(event, context)
-=======
-    result = run_cumulus_task(task, event, context)
->>>>>>> d8ab69f2
     return result