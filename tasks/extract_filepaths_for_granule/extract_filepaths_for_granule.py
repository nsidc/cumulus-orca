"""
Name: extract_filepaths_for_granule.py

Description:  Extracts the keys (filepaths) for a granule's files from a Cumulus Message.
"""

import json
import re
from typing import Dict, List, Any

import fastjsonschema as fastjsonschema
from aws_lambda_powertools import Logger
from aws_lambda_powertools.utilities.typing import LambdaContext
from fastjsonschema import JsonSchemaException

# Set AWS powertools logger
LOGGER = Logger()

CONFIG_EXCLUDED_FILE_EXTENSIONS_KEY = "excludedFileExtensions"
CONFIG_FILE_BUCKETS_KEY = "fileBucketMaps"
CONFIG_BUCKETS_KEY = "buckets"

INPUT_GRANULES_KEY = "granules"
INPUT_GRANULE_RECOVERY_BUCKET_OVERRIDE_KEY = "recoveryBucketOverride"
INPUT_GRANULE_ID_KEY = "granuleId"
INPUT_GRANULE_FILES_KEY = "files"
INPUT_GRANULE_FILE_FILENAME_KEY = "fileName"
INPUT_GRANULE_FILE_KEY_KEY = "key"

OUTPUT_GRANULES_KEY = "granules"
OUTPUT_DESTINATION_BUCKET_KEY = "destBucket"
OUTPUT_KEY_KEY = "key"

# Generating schema validators can take time, so do it once and reuse.
try:
    with open("schemas/input.json", "r") as raw_schema:
        input_schema = json.loads(raw_schema.read())
        _VALIDATE_INPUT = fastjsonschema.compile(input_schema)
    with open("schemas/config.json", "r") as raw_schema:
        config_schema = json.loads(raw_schema.read())
        _VALIDATE_CONFIG = fastjsonschema.compile(config_schema)
    with open("schemas/output.json", "r") as raw_schema:
        output_schema = json.loads(raw_schema.read())
        _VALIDATE_OUTPUT = fastjsonschema.compile(output_schema)
except Exception as ex:
    LOGGER.error(f"Could not build schema validator: {ex}")
    raise


class ExtractFilePathsError(Exception):
    """Exception to be raised if any errors occur"""


def task(task_input: Dict[str, Any], config: Dict[str, Any]):
    """
    Task called by the handler to perform the work.

    This task will parse the input, removing the granuleId and file keys for a granule.

        Args:
            task_input: See schemas/input.json
            config: See schemas/config.json

        Returns:
            dict: dict containing granuleId and keys. See handler for detail.

        Raises:
            ExtractFilePathsError: An error occurred parsing the input.
    """
    try:
        exclude_file_types = config.get(CONFIG_EXCLUDED_FILE_EXTENSIONS_KEY, None)
        if exclude_file_types is None:
            exclude_file_types = []
        if len(exclude_file_types) == 0:
            LOGGER.debug(
                f"The configuration list {CONFIG_EXCLUDED_FILE_EXTENSIONS_KEY} is empty."
            )
        else:
            LOGGER.debug(
                f"The configuration {CONFIG_EXCLUDED_FILE_EXTENSIONS_KEY} "
                f"list {exclude_file_types} was found."
            )
    except KeyError as ke:
        message = f"Key {ke} is missing from the event configuration: {config}"
        LOGGER.error(message)
        raise KeyError(message)
<<<<<<< HEAD
    regex_buckets = get_regex_buckets(config)
    result_granules = []
    for a_granule in task_input[INPUT_GRANULES_KEY]:
        recovery_bucket_override = \
            a_granule.get(INPUT_GRANULE_RECOVERY_BUCKET_OVERRIDE_KEY, None)
        files = []
        for a_file in a_granule[INPUT_GRANULE_FILES_KEY]:
            file_name = a_file[INPUT_GRANULE_FILE_FILENAME_KEY]
            LOGGER.debug(f"Validating file {file_name}")
            # filtering excludedFileExtensions
            if not should_exclude_files_type(file_name, exclude_file_types):
                LOGGER.debug(f"File {file_name} will be restored")
                file_key = a_file[INPUT_GRANULE_FILE_KEY_KEY]
                LOGGER.debug(f"Retrieving information for {file_key}")

                if recovery_bucket_override is not None:
                    destination_bucket = recovery_bucket_override
                else:
                    matching_regex = next(
                        filter(lambda key: re.compile(key).match(file_name), regex_buckets),
                        None
=======
    result = {}
    try:
        regex_buckets = get_regex_buckets(event)
        level = "event['input']"
        grans = []
        for ev_granule in event["input"]["granules"]:
            recovery_bucket_override = ev_granule.get(INPUT_RECOVERY_BUCKET_OVERRIDE_KEY, None)
            gran = ev_granule.copy()
            files = []
            level = "event['input']['granules'][]"
            gran["granuleId"] = ev_granule["granuleId"]
            for afile in ev_granule["files"]:
                level = "event['input']['granules'][]['files']"
                file_name = afile["fileName"]
                LOGGER.debug(f"Validating file {file_name}")
                # filtering excludedFileExtensions
                if should_exclude_files_type(file_name, exclude_file_types):
                    LOGGER.info(f"Excluding file '{file_name}'")
                else:
                    LOGGER.debug(f"File {file_name} will be restored")
                    file_key = afile["key"]
                    LOGGER.debug(f"Retrieving information for {file_key}")

                    if recovery_bucket_override is not None:
                        destination_bucket = recovery_bucket_override
                    else:
                        matching_regex = next(
                            filter(lambda key: re.compile(key).match(file_name), regex_buckets),
                            None
                        )
                        if matching_regex is None:
                            raise ExtractFilePathsError(f"No matching regex for '{file_key}'")
                        destination_bucket = regex_buckets[matching_regex]

                    LOGGER.debug(
                        f"Found retrieval destination {destination_bucket} for {file_name}"
>>>>>>> 41edffbe
                    )
                    if matching_regex is None:
                        raise ExtractFilePathsError(f"No matching regex for '{file_key}'")
                    destination_bucket = regex_buckets[matching_regex]

<<<<<<< HEAD
                LOGGER.debug(
                    f"Found retrieval destination {destination_bucket} for {file_name}"
                )

                files.append(
                    {
                        OUTPUT_KEY_KEY: file_key,
                        OUTPUT_DESTINATION_BUCKET_KEY: destination_bucket,
                    }
                )
        result_granules.append({
            "granuleId": a_granule[INPUT_GRANULE_ID_KEY],
            "keys": files,
        })
    return {OUTPUT_GRANULES_KEY: result_granules}
=======
                    files.append(
                        {
                            OUTPUT_KEY_KEY: file_key,
                            OUTPUT_DESTINATION_BUCKET_KEY: destination_bucket,
                        }
                    )
            if len(files) == 0:
                LOGGER.warning(f"All files for granule '{gran['granuleId']}' excluded.")
            gran["keys"] = files
            grans.append(gran)
        result["granules"] = grans
    except KeyError as err:
        raise ExtractFilePathsError(f'KeyError: "{level}[{str(err)}]" is required')
    return result
>>>>>>> 41edffbe


# todo: create dedicated unit tests
def get_regex_buckets(config: Dict[str, Any]) -> Dict[str, str]:
    """
    Gets a dict of regular expressions and the corresponding archive bucket for files
    matching the regex.

        Args:
            config: See schemas/config.json

        Returns:
            dict: dict containing regex and bucket.

        Raises:
            ExtractFilePathsError: An error occurred parsing the input.
    """
    file_buckets = config[CONFIG_FILE_BUCKETS_KEY]
    # file_buckets example:
    # [{'regex': '.*.h5$', 'sampleFileName': 'L0A_0420.h5', 'bucket': 'protected'},
    # {'regex': '.*.iso.xml$', 'sampleFileName': 'L0A_0420.iso.xml', 'bucket': 'protected'},
    # {'regex': '.*.h5.mp$', 'sampleFileName': 'L0A_0420.h5.mp', 'bucket': 'public'},
    # {'regex': '.*.cmr.json$', 'sampleFileName': 'L0A_0420.cmr.json', 'bucket': 'public'}]
    buckets = config[CONFIG_BUCKETS_KEY]
    # buckets example:
    # {"protected": {"name": "sndbx-cumulus-protected", "type": "protected"},
    # "internal": {"name": "sndbx-cumulus-internal", "type": "internal"},
    # "private": {"name": "sndbx-cumulus-private", "type": "private"},
    # "public": {"name": "sndbx-cumulus-public", "type": "public"}}
    regex_buckets = {}
    for regx in file_buckets:
        regex_buckets[regx["regex"]] = buckets[regx["bucket"]]["name"]
    # regex_buckets example:
    # {'.*.h5$': 'podaac-sndbx-cumulus-protected',
    #  '.*.iso.xml$': 'podaac-sndbx-cumulus-protected',
    #  '.*.h5.mp$': 'podaac-sndbx-cumulus-public',
    #  '.*.cmr.json$': 'podaac-sndbx-cumulus-public'}
    return regex_buckets


def should_exclude_files_type(file_key: str, exclude_file_types: List[str]) -> bool:
    """
    Tests whether or not file is included in {excludedFileExtensions} from copy_to_archive.
    Args:
        file_key: The key of the file within the s3 bucket.
        exclude_file_types: List of extensions to exclude in the backup.
    Returns:
        True if file should be excluded from copy, False otherwise.
    """
    for file_type in exclude_file_types:
        # Returns the first instance in the string that matches .ext or None if no match was found.
        if re.search(f"^.*{file_type}$", file_key) is not None:
            LOGGER.warning(
                f"The file {file_key} will not be restored "
                f"because it matches the excluded file type {file_type}."
            )
            return True
    return False


@LOGGER.inject_lambda_context
def handler(event: Dict[str, Dict[str, Any]],
            context: LambdaContext):  # pylint: disable-msg=unused-argument
    """Lambda handler. Extracts the key's for a granule from an input dict.

    Args:
        event: A dict with the following keys:
            granules (list(dict)): A list of dict with the following keys:
                granuleId (string): The id of a granule.
                files (list(dict)): list of dict with the following keys:
                    key (string): The key of the file to be returned.
                    other dictionary keys may be included, but are not used.
                other dictionary keys may be included, but are not used.

            Example:
                    {
                        "event": {
                            "granules": [
                                {
                                    "granuleId": "granxyz",
                                    "recoveryBucketOverride": "test-recovery-bucket",
                                    "version": "006",
                                    "files": [
                                    {
                                        "fileName": "file1",
                                        "key": "key1",
                                        "source": "s3://dr-test-sandbox-protected/file1",
                                        "type": "metadata"
                                    }
                                    ]
                                }
                            ]
                        }
                    }
        context: This object provides information about the lambda invocation, function,
            and execution env.

    Returns:
        dict: A dict with the following keys:

            'granules' (list(dict)): list of dict with the following keys:
                'granuleId' (string): The id of a granule.
                'keys' (list(string)): list of keys for the granule.

        Example:
            {"granules": [{"granuleId": "granxyz",
                         "keys": ["key1",
                                       "key2"]}]}

    Raises:
        ExtractFilePathsError: An error occurred parsing the input.
    """
    LOGGER.debug(f"event: {event}")
    task_input = event["input"]
    try:
        _VALIDATE_INPUT(task_input)
    except JsonSchemaException as json_schema_exception:
        LOGGER.error(json_schema_exception)
        raise

    config = event["config"]
    try:
        _VALIDATE_CONFIG(config)
    except JsonSchemaException as json_schema_exception:
        LOGGER.error(json_schema_exception)
        raise

    result = task(task_input, config)

    try:
        _VALIDATE_OUTPUT(result)
    except JsonSchemaException as json_schema_exception:
        LOGGER.error(json_schema_exception)
        raise

    return result<|MERGE_RESOLUTION|>--- conflicted
+++ resolved
@@ -84,7 +84,6 @@
         message = f"Key {ke} is missing from the event configuration: {config}"
         LOGGER.error(message)
         raise KeyError(message)
-<<<<<<< HEAD
     regex_buckets = get_regex_buckets(config)
     result_granules = []
     for a_granule in task_input[INPUT_GRANULES_KEY]:
@@ -95,7 +94,9 @@
             file_name = a_file[INPUT_GRANULE_FILE_FILENAME_KEY]
             LOGGER.debug(f"Validating file {file_name}")
             # filtering excludedFileExtensions
-            if not should_exclude_files_type(file_name, exclude_file_types):
+            if should_exclude_files_type(file_name, exclude_file_types):
+                    LOGGER.info(f"Excluding file '{file_name}'")
+            else:
                 LOGGER.debug(f"File {file_name} will be restored")
                 file_key = a_file[INPUT_GRANULE_FILE_KEY_KEY]
                 LOGGER.debug(f"Retrieving information for {file_key}")
@@ -106,50 +107,11 @@
                     matching_regex = next(
                         filter(lambda key: re.compile(key).match(file_name), regex_buckets),
                         None
-=======
-    result = {}
-    try:
-        regex_buckets = get_regex_buckets(event)
-        level = "event['input']"
-        grans = []
-        for ev_granule in event["input"]["granules"]:
-            recovery_bucket_override = ev_granule.get(INPUT_RECOVERY_BUCKET_OVERRIDE_KEY, None)
-            gran = ev_granule.copy()
-            files = []
-            level = "event['input']['granules'][]"
-            gran["granuleId"] = ev_granule["granuleId"]
-            for afile in ev_granule["files"]:
-                level = "event['input']['granules'][]['files']"
-                file_name = afile["fileName"]
-                LOGGER.debug(f"Validating file {file_name}")
-                # filtering excludedFileExtensions
-                if should_exclude_files_type(file_name, exclude_file_types):
-                    LOGGER.info(f"Excluding file '{file_name}'")
-                else:
-                    LOGGER.debug(f"File {file_name} will be restored")
-                    file_key = afile["key"]
-                    LOGGER.debug(f"Retrieving information for {file_key}")
-
-                    if recovery_bucket_override is not None:
-                        destination_bucket = recovery_bucket_override
-                    else:
-                        matching_regex = next(
-                            filter(lambda key: re.compile(key).match(file_name), regex_buckets),
-                            None
-                        )
-                        if matching_regex is None:
-                            raise ExtractFilePathsError(f"No matching regex for '{file_key}'")
-                        destination_bucket = regex_buckets[matching_regex]
-
-                    LOGGER.debug(
-                        f"Found retrieval destination {destination_bucket} for {file_name}"
->>>>>>> 41edffbe
                     )
                     if matching_regex is None:
                         raise ExtractFilePathsError(f"No matching regex for '{file_key}'")
                     destination_bucket = regex_buckets[matching_regex]
 
-<<<<<<< HEAD
                 LOGGER.debug(
                     f"Found retrieval destination {destination_bucket} for {file_name}"
                 )
@@ -160,27 +122,13 @@
                         OUTPUT_DESTINATION_BUCKET_KEY: destination_bucket,
                     }
                 )
+        if len(files) == 0:
+            LOGGER.warning(f"All files for granule '{a_granule['granuleId']}' excluded.")
         result_granules.append({
             "granuleId": a_granule[INPUT_GRANULE_ID_KEY],
             "keys": files,
         })
     return {OUTPUT_GRANULES_KEY: result_granules}
-=======
-                    files.append(
-                        {
-                            OUTPUT_KEY_KEY: file_key,
-                            OUTPUT_DESTINATION_BUCKET_KEY: destination_bucket,
-                        }
-                    )
-            if len(files) == 0:
-                LOGGER.warning(f"All files for granule '{gran['granuleId']}' excluded.")
-            gran["keys"] = files
-            grans.append(gran)
-        result["granules"] = grans
-    except KeyError as err:
-        raise ExtractFilePathsError(f'KeyError: "{level}[{str(err)}]" is required')
-    return result
->>>>>>> 41edffbe
 
 
 # todo: create dedicated unit tests
