"""
Name: post_copy_request_to_queue.py
Description:  lambda function that queries the db for file metadata, updates the status
of recovered file to staged,
and sends the staged file info to staged_recovery queue for further processing.

"""
import os
from typing import Dict, List, Any
import time
import random

from orca_shared.recovery import shared_recovery
from orca_shared.database import shared_db
from orca_shared.database.shared_db import retry_operational_error
from cumulus_logger import CumulusLogger
from sqlalchemy import text

OS_ENVIRON_RECOVERY_QUEUE_URL_KEY = "RECOVERY_QUEUE_URL"
OS_ENVIRON_STATUS_UPDATE_QUEUE_URL_KEY = "STATUS_UPDATE_QUEUE_URL"
OS_ENVIRON_MAX_RETRIES_KEY = "MAX_RETRIES"
OS_ENVIRON_RETRY_SLEEP_SECS_KEY = "RETRY_SLEEP_SECS"
OS_ENVIRON_RETRY_BACKOFF_KEY = "RETRY_BACKOFF"

JOB_ID_KEY = "jobId"
GRANULE_ID_KEY = "granuleId"
FILENAME_KEY = "filename"
RESTORE_DESTINATION_KEY = "restoreDestination"
MULTIPART_CHUNKSIZE_MB_KEY = "s3MultipartChunksizeMb"
SOURCE_KEY_KEY = "sourceKey"
TARGET_KEY_KEY = "targetKey"
SOURCE_BUCKET_KEY = "sourceBucket"

# instantiate CumulusLogger
LOGGER = CumulusLogger()


def task(
    key_path: str,
    bucket_name: str,
    status_update_queue_url: str,
    recovery_queue_url: str,
    max_retries: int,
    retry_sleep_secs: int,
    retry_backoff: int,
) -> None:
    """
    Task called by the handler to perform the work.

    This task queries all entries from orca_recoverfile table
    that match the given filename and whose status_id is 'PENDING'.
    The result is then sent to the staged-recovery-queue SQS and status-update-queue SQS.

    Args:
        key_path:
           Full AWS key path including file name of the file where the file resides.
        bucket_name: Name of the source S3 bucket.
        status_update_queue_url: The SQS URL of status_update_queue
        recovery_queue_url: The SQS URL of staged_recovery_queue
        max_retries: Number of times the code will retry in case of failure.
        retry_sleep_secs: Number of seconds to wait between recovery failure retries.
        retry_backoff: The multiplier by which the retry interval increases during each attempt.
    Returns:
        None
    Raises:
        Exception: If unable to retrieve key_path or db parameters, convert db result to json,
        or post to queue.

    """
    rows = query_db(key_path, bucket_name)

    my_base_delay = retry_sleep_secs

    # Iterate through the records. Usually we expect only 1, but we could get multiple.
    for row in rows:
        # Get the values needed for the call to update the status
        job_id = row[JOB_ID_KEY]
        granule_id = row[GRANULE_ID_KEY]
        filename = row[FILENAME_KEY]

        # Make sure we update the status, retry if we fail.
        for attempt in range(max_retries + 1):
            try:
                shared_recovery.update_status_for_file(
                    job_id,
                    granule_id,
                    filename,
                    shared_recovery.OrcaStatus.STAGED,
                    None,
                    status_update_queue_url,
                )
                break
            except Exception as ex:
                # Can't use f"" because of '{}' bug in CumulusLogger.
                LOGGER.error(
                    "Ran into error posting to SQS {status_update_queue_url} {attempt} time(s) with exception {ex}",
                    status_update_queue_url=status_update_queue_url,
                    attempt=attempt + 1,
                    ex=str(ex),
                )
                if attempt < max_retries:
                    my_base_delay = exponential_delay(my_base_delay, retry_backoff)
                continue
        else:
            message = "Error sending message to status_update_queue_url for {row}"
            LOGGER.critical(
                message, new_data=str(row)
            )  # Cumulus will update this library in the future to be better behaved.
            raise Exception(message.format(row=str(row)))

        # resetting my_base_delay
        my_base_delay = retry_sleep_secs

        # Post to recovery queue so data is copied back to proper Cumulus
        # primary location. Retry using exponential delay if it fails.
        for attempt in range(max_retries + 1):
            try:
<<<<<<< HEAD
                shared_recovery.post_entry_to_standard_queue(
                    record, recovery_queue_url
=======
                # todo: Create another shared function that posts to a queue without requiring a request_method.
                shared_recovery.post_entry_to_queue(
                    row, shared_recovery.RequestMethod.NEW_JOB, recovery_queue_url  # RequestMethod unused on this queue.
>>>>>>> bb93065c
                )
                break
            except Exception as ex:
                # Can't use f"" because of '{}' bug in CumulusLogger.
                LOGGER.error(
                    "Ran into error posting to SQS {recovery_queue_url} {attempt} time(s) with exception {ex}",
                    recovery_queue_url=recovery_queue_url,
                    attempt=attempt + 1,
                    ex=str(ex),
                )
                if attempt < max_retries:
                    my_base_delay = exponential_delay(my_base_delay, retry_backoff)
                continue
        else:
            message = "Error sending message to recovery_queue_url for {new_data}"
            LOGGER.critical(
                message, new_data=str(row)
            )  # Cumulus will update this library in the future to be better behaved.
            raise Exception(message.format(new_data=str(row)))


# Define our exponential delay function
# maybe move to shared library or somewhere else?
def exponential_delay(base_delay: int, exponential_backoff: int = 2) -> int:
    """
    Exponential delay function. This function is used for retries during failure.
    Args:
        base_delay: Number of seconds to wait between recovery failure retries.
        exponential_backoff: The multiplier by which the retry interval increases during each attempt.
    Returns:
        An integer which is multiplication of base_delay and exponential_backoff.
    Raises:
        None
    """
    try:
        base_delay = int(base_delay)
        exponential_backoff = int(exponential_backoff)
    except ValueError as ve:
        # Can't use f"" because of '{}' bug in CumulusLogger.
        LOGGER.error("arguments are not integer. Raised ValueError: {ve}", ve=ve)
        raise ve

    random_addition = random.randint(0, 1000) / 1000.0
    delay = base_delay + random_addition
    LOGGER.debug(f"Performing back off retry sleeping {delay} seconds")
    time.sleep(delay)
    return base_delay * exponential_backoff


@retry_operational_error()
def query_db(key_path: str, bucket_name: str) -> List[Dict[str, str]]:
    """
    Connect and query the recover_file status table return needed metadata for posting to the recovery status SQS Queue.

    Args:
        key_path:
           Full AWS key path including file name of the file where the file resides.
        bucket_name: Name of the source S3 bucket.
    Returns:
        A list of dict containing the following keys, matching the input format from copy_files_to_archive:
            "jobId" (str):
            "granuleId"(str):
            "filename" (str):
            "restoreDestination" (str):
            "s3MultipartChunksizeMb" (str):
            "sourceKey" (str):
            "targetKey" (str):
            "sourceBucket" (str):
    Raises:
        Exception: If unable to retrieve the metadata by querying the DB.

    """

    # Query the database and get the needed metadata to send to the SQS Queue
    # for the copy_files_to_archive lambda and to update the status in the
    # database.
    try:
        LOGGER.debug("Getting database connection information.")
        db_connect_info = shared_db.get_configuration()
        LOGGER.debug("Retrieved the database connection info")

        engine = shared_db.get_user_connection(db_connect_info)
        LOGGER.debug("Querying database for metadata on {path}", path=key_path)

        # It is possible to have multiple returns, so we capture all of
        # them to update status
        rows = []
        with engine.begin() as connection:
            # Query for all rows that contain that key and have a status of
            # PENDING
            for row in connection.execute(get_metadata_sql(key_path)):
                # Create dictionary for with the info needed for the
                # copy_files_to_archive lambda
                row_dict = {
                    JOB_ID_KEY: row[0],
                    GRANULE_ID_KEY: row[1],
                    FILENAME_KEY: row[2],
                    RESTORE_DESTINATION_KEY: row[3],
                    MULTIPART_CHUNKSIZE_MB_KEY: row[4],
                    SOURCE_KEY_KEY: key_path,
                    TARGET_KEY_KEY: key_path,  # todo add a card to configure targetKey in the future
                    SOURCE_BUCKET_KEY: bucket_name,  # todo add to database and retrieve. ORCA-351
                }
                rows.append(row_dict)

        # Check to make sure we found some metadata
        if len(rows) == 0:
            message = f"No metadata found for {key_path}"
            LOGGER.fatal(message)
            raise Exception(message)

    except Exception as ex:
        message = "Unable to retrieve {key_path} metadata. Exception '{ex}' encountered."
        LOGGER.error(message, key_path=key_path, ex=ex, exc_info=True)
        raise Exception(message.format(key_path=key_path, ex=ex))
    return rows


def get_metadata_sql(key_path: str) -> text:
    """
    Query for finding metadata based on key_path and PENDING status.

    Args:
        key_path (str): s3 key for the file less the bucket name

    Returns:
        (sqlalchemy.text): SQL statement
    """
    return text(
        f"""
            SELECT
                job_id, granule_id, filename, restore_destination, multipart_chunksize_mb
            FROM
                recovery_file
            WHERE
                key_path = '{key_path}'
            AND
                status_id = {shared_recovery.OrcaStatus.PENDING.value}
        """
    )


def handler(event: Dict[str, Any], context) -> None:
    """
    Lambda handler. This lambda calls the task function to perform db queries
    and send message to SQS.

        Environment Vars:
            RECOVERY_QUEUE_URL (string): the SQS URL for staged_recovery_queue
            DB_QUEUE_URL (string): the SQS URL for status-update-queue
            MAX_RETRIES (string): Number of times the code will retry in case of failure.
            RETRY_SLEEP_SECS (string): Number of seconds to wait between recovery failure retries.
            RETRY_BACKOFF (string): The multiplier by which the retry interval increases during each attempt.

            Required by shared_db.get_configuration():
                PREFIX (string): the prefix
                DATABASE_PORT (string): the database port. The standard is 5432.
                DATABASE_NAME (string): the name of the database.
                DATABASE_USER (string): the name of the application user.
        Parameter store:
            {prefix}-drdb-host (string): host name that will be retrieved from secrets manager
            {prefix}-drdb-user-pass (string):db password that will be retrieved from secrets manager
    Args:
        event:
            A dictionary from the S3 bucket. See schemas/input.json for more information.
        context: An object required by AWS Lambda. Unused.
    Returns:
        None
    Raises:
        Exception: If unable to retrieve the SQS URLs or exponential retry fields from env variables.

    """
    LOGGER.setMetadata(event, context)

    # retrieving values from the env variables
    backoff_env = [  # This order must exactly match the parameters in task.
        OS_ENVIRON_STATUS_UPDATE_QUEUE_URL_KEY,
        OS_ENVIRON_RECOVERY_QUEUE_URL_KEY,
        OS_ENVIRON_MAX_RETRIES_KEY,
        OS_ENVIRON_RETRY_SLEEP_SECS_KEY,
        OS_ENVIRON_RETRY_BACKOFF_KEY,
    ]
    environment_args = []
    for var in backoff_env:
        env_var_value = os.getenv(var, None)
        if env_var_value is None or len(env_var_value) == 0:
            message = f"{var} is not set and is required"
            LOGGER.critical(message)
            raise Exception(message)

        if var in [
            OS_ENVIRON_MAX_RETRIES_KEY,
            OS_ENVIRON_RETRY_SLEEP_SECS_KEY,
            OS_ENVIRON_RETRY_BACKOFF_KEY,
        ]:
            try:
                env_var_value = int(env_var_value)
            except ValueError as _:
                error = ValueError(f"{var} must be set to an integer.")
                LOGGER.critical(error)
                raise error
        environment_args.append(env_var_value)

    if len(event["Records"]) != 1:
        raise ValueError(f"Must be passed a single record. Was {len(event['Records'])}")
    record = event["Records"][0]
    LOGGER.debug("Event passed = {event}", event=event)
    # grab the key_path and bucket name from record
    key_path = record["s3"]["object"]["key"]
    bucket_name = record["s3"]["bucket"]["name"]
    # calling the task function to perform the work
    task(key_path, bucket_name, *environment_args)<|MERGE_RESOLUTION|>--- conflicted
+++ resolved
@@ -3,7 +3,6 @@
 Description:  lambda function that queries the db for file metadata, updates the status
 of recovered file to staged,
 and sends the staged file info to staged_recovery queue for further processing.
-
 """
 import os
 from typing import Dict, List, Any
@@ -46,11 +45,9 @@
 ) -> None:
     """
     Task called by the handler to perform the work.
-
     This task queries all entries from orca_recoverfile table
     that match the given filename and whose status_id is 'PENDING'.
     The result is then sent to the staged-recovery-queue SQS and status-update-queue SQS.
-
     Args:
         key_path:
            Full AWS key path including file name of the file where the file resides.
@@ -65,7 +62,6 @@
     Raises:
         Exception: If unable to retrieve key_path or db parameters, convert db result to json,
         or post to queue.
-
     """
     rows = query_db(key_path, bucket_name)
 
@@ -115,14 +111,8 @@
         # primary location. Retry using exponential delay if it fails.
         for attempt in range(max_retries + 1):
             try:
-<<<<<<< HEAD
                 shared_recovery.post_entry_to_standard_queue(
-                    record, recovery_queue_url
-=======
-                # todo: Create another shared function that posts to a queue without requiring a request_method.
-                shared_recovery.post_entry_to_queue(
-                    row, shared_recovery.RequestMethod.NEW_JOB, recovery_queue_url  # RequestMethod unused on this queue.
->>>>>>> bb93065c
+                    row, recovery_queue_url
                 )
                 break
             except Exception as ex:
@@ -176,7 +166,6 @@
 def query_db(key_path: str, bucket_name: str) -> List[Dict[str, str]]:
     """
     Connect and query the recover_file status table return needed metadata for posting to the recovery status SQS Queue.
-
     Args:
         key_path:
            Full AWS key path including file name of the file where the file resides.
@@ -193,7 +182,6 @@
             "sourceBucket" (str):
     Raises:
         Exception: If unable to retrieve the metadata by querying the DB.
-
     """
 
     # Query the database and get the needed metadata to send to the SQS Queue
@@ -244,10 +232,8 @@
 def get_metadata_sql(key_path: str) -> text:
     """
     Query for finding metadata based on key_path and PENDING status.
-
     Args:
         key_path (str): s3 key for the file less the bucket name
-
     Returns:
         (sqlalchemy.text): SQL statement
     """
@@ -269,14 +255,12 @@
     """
     Lambda handler. This lambda calls the task function to perform db queries
     and send message to SQS.
-
         Environment Vars:
             RECOVERY_QUEUE_URL (string): the SQS URL for staged_recovery_queue
             DB_QUEUE_URL (string): the SQS URL for status-update-queue
             MAX_RETRIES (string): Number of times the code will retry in case of failure.
             RETRY_SLEEP_SECS (string): Number of seconds to wait between recovery failure retries.
             RETRY_BACKOFF (string): The multiplier by which the retry interval increases during each attempt.
-
             Required by shared_db.get_configuration():
                 PREFIX (string): the prefix
                 DATABASE_PORT (string): the database port. The standard is 5432.
@@ -293,7 +277,6 @@
         None
     Raises:
         Exception: If unable to retrieve the SQS URLs or exponential retry fields from env variables.
-
     """
     LOGGER.setMetadata(event, context)
 
