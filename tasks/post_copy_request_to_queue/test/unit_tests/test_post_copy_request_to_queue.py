"""
Name: test_post_copy_request_to_queue.py
Description: unit tests for post_copy_request_to_queue.py

"""
import copy
import random
import time
import uuid
from unittest import TestCase, mock
import os
from unittest.mock import patch, MagicMock, Mock, call

# noinspection PyPackageRequirements
import boto3

# noinspection PyPackageRequirements
from moto import mock_sqs

import post_copy_request_to_queue
from orca_shared.recovery import shared_recovery
from post_copy_request_to_queue import handler, task, exponential_delay


class TestPostCopyRequestToQueue(TestCase):
    """
    Unit tests for the post_copy_request_to_queue lambda function.
    """

    # Create the mock instance for unit tests
    mock_sqs = mock_sqs()

    def setUp(self):
        """
        Perform initial setup for the tests.
        """
        time.sleep = Mock()

    def tearDown(self):
        """
        Perform tear down actions
        """
        if self.mock_sqs.mocks_active:
            self.mock_sqs.stop()

    def setUpQueues(self):
        self.mock_sqs.start()
        self.test_sqs = boto3.resource("sqs", region_name="us-west-2")
        self.status_update_queue = self.test_sqs.create_queue(QueueName=uuid.uuid4().__str__())
        self.recovery_queue = self.test_sqs.create_queue(
            QueueName=uuid.uuid4().__str__()
        )
        self.status_update_queue_url = self.status_update_queue.url
        self.recovery_queue_url = self.recovery_queue.url

    @patch("post_copy_request_to_queue.task")
    def test_handler_happy_path(self, mock_task: MagicMock):
        key_path = uuid.uuid4().__str__()
        bucket_name = uuid.uuid4().__str__()
        event = {
            "Records": [
                {"s3": {"object": {"key": key_path}, "bucket": {"name": bucket_name}}}
            ]
        }

        db_queue_url = uuid.uuid4().__str__()
        recovery_queue_url = uuid.uuid4().__str__()
        max_retries = random.randint(1, 100)
        retry_sleep_secs = random.randint(0, 100)
        retry_backoff = random.randint(0, 100)

<<<<<<< HEAD
    # --------------------------------------unit test for task fn.---------------------------------
    @patch.dict(
        os.environ,
        {
            "PREFIX": "dev",
            "DB_QUEUE_URL": "https://us-west-2.queue.amazonaws.com/123456789012/dbqueue",
            "RECOVERY_QUEUE_URL": "https://us-west-2.queue.amazonaws.com/123456789012/recoveryqueue",
            "MAX_RETRIES": "2",
            "RETRY_SLEEP_SECS": "2",
            "RETRY_BACKOFF": "2",
            "DATABASE_PORT": "5432",
            "DATABASE_NAME": "orca",
            "DATABASE_USER": "orcauser",
        },
        clear=True,
    )
    @patch("post_copy_request_to_queue.shared_db.get_user_connection")
    @patch("post_copy_request_to_queue.shared_db.get_configuration")
    @patch("post_copy_request_to_queue.shared_recovery.post_entry_to_fifo_queue")
    @patch("post_copy_request_to_queue.shared_recovery.post_entry_to_standard_queue")
    @patch("post_copy_request_to_queue.shared_recovery.update_status_for_file")
    @patch("post_copy_request_to_queue.get_metadata_sql")
    def test_task_happy_path(
        self,
        mock_get_metadata_sql: MagicMock,
        mock_update_status_for_file: MagicMock,
        mock_post_entry_to_standard_queue: MagicMock,
        mock_post_entry_to_fifo_queue: MagicMock,
        mock_get_configuration: MagicMock,  # todo: Indicates that test goes beyond `task`
        mock_get_user_connection: MagicMock,
    ):
        """
        happy path. Mocks db_connect_info,single_query,
        post_entry_to_fifo_queue and update_status_for_file.
=======
        with patch.dict(
            os.environ,
            {
                post_copy_request_to_queue.OS_ENVIRON_STATUS_UPDATE_QUEUE_URL_KEY: db_queue_url,
                post_copy_request_to_queue.OS_ENVIRON_RECOVERY_QUEUE_URL_KEY: recovery_queue_url,
                post_copy_request_to_queue.OS_ENVIRON_MAX_RETRIES_KEY: str(max_retries),
                post_copy_request_to_queue.OS_ENVIRON_RETRY_SLEEP_SECS_KEY: str(
                    retry_sleep_secs
                ),
                post_copy_request_to_queue.OS_ENVIRON_RETRY_BACKOFF_KEY: str(
                    retry_backoff
                ),
            },
            clear=True,
        ):
            handler(event, None)
        mock_task.assert_called_once_with(
            key_path,
            bucket_name,
            db_queue_url,
            recovery_queue_url,
            max_retries,
            retry_sleep_secs,
            retry_backoff,
        )

    @patch("post_copy_request_to_queue.task")
    def test_handler_multiple_records_raises_error(
        self,
        mock_task: MagicMock,
    ):
        """
        Code can currently only handle one record per invocation.
>>>>>>> bb93065c
        """
        event = {
            "Records": [
                {
                    "s3": {
                        "object": {"key": uuid.uuid4().__str__()},
                        "bucket": {"name": uuid.uuid4().__str__()},
                    }
                },
                {
                    "s3": {
                        "object": {"key": uuid.uuid4().__str__()},
                        "bucket": {"name": uuid.uuid4().__str__()},
                    }
                },
            ]
        }

<<<<<<< HEAD
        mock_get_user_connection.assert_called_once_with(
            mock_get_configuration.return_value
        )
        mock_execute.assert_called_once_with(mock_get_metadata_sql.return_value)
        mock_update_status_for_file.assert_called_once_with(
            "1",
            "3",
            "f1.doc",
            shared_recovery.OrcaStatus.STAGED,
            None,
            self.db_queue_url,
        )
        mock_post_entry_to_standard_queue.assert_called_with(
            new_data,
            self.recovery_queue_url,
        )
        mock_exit.assert_called_once()
=======
        with self.assertRaises(ValueError) as cm:
            with patch.dict(
                os.environ,
                {
                    post_copy_request_to_queue.OS_ENVIRON_STATUS_UPDATE_QUEUE_URL_KEY: uuid.uuid4().__str__(),
                    post_copy_request_to_queue.OS_ENVIRON_RECOVERY_QUEUE_URL_KEY: uuid.uuid4().__str__(),
                    post_copy_request_to_queue.OS_ENVIRON_MAX_RETRIES_KEY: str(
                        random.randint(0, 100)
                    ),
                    post_copy_request_to_queue.OS_ENVIRON_RETRY_SLEEP_SECS_KEY: str(
                        random.randint(0, 100)
                    ),
                    post_copy_request_to_queue.OS_ENVIRON_RETRY_BACKOFF_KEY: str(
                        random.randint(0, 100)
                    ),
                },
                clear=True,
            ):
                handler(event, None)
        self.assertEqual("Must be passed a single record. Was 2", str(cm.exception))
        mock_task.assert_not_called()
>>>>>>> bb93065c

    @patch.dict(
        os.environ,
        {
            post_copy_request_to_queue.OS_ENVIRON_STATUS_UPDATE_QUEUE_URL_KEY: "https://us-west-2.queue.amazonaws.com/123456789012/dbqueue",
            post_copy_request_to_queue.OS_ENVIRON_RECOVERY_QUEUE_URL_KEY: "https://us-west-2.queue.amazonaws.com/123456789012/recoveryqueue",
            post_copy_request_to_queue.OS_ENVIRON_MAX_RETRIES_KEY: "1",
            post_copy_request_to_queue.OS_ENVIRON_RETRY_SLEEP_SECS_KEY: "2",
            post_copy_request_to_queue.OS_ENVIRON_RETRY_BACKOFF_KEY: "3",
        },
        clear=True,
    )
    def test_handler_event_var_None_empty(self):
        """
        Validates that an error is thrown if an expected environment variable is not
        set.
        """
        key_path = uuid.uuid4().__str__()
        bucket_name = uuid.uuid4().__str__()
        event = {
            "Records": [
                {"s3": {"object": {"key": key_path}, "bucket": {"name": bucket_name}}}
            ]
        }

        env_names = [
            post_copy_request_to_queue.OS_ENVIRON_STATUS_UPDATE_QUEUE_URL_KEY,
            post_copy_request_to_queue.OS_ENVIRON_RECOVERY_QUEUE_URL_KEY,
            post_copy_request_to_queue.OS_ENVIRON_MAX_RETRIES_KEY,
            post_copy_request_to_queue.OS_ENVIRON_RETRY_SLEEP_SECS_KEY,
            post_copy_request_to_queue.OS_ENVIRON_RETRY_BACKOFF_KEY,
        ]
        env_bad_values = [None, ""]

        for name in env_names:
            good_value = os.getenv(name)
            for bad_value in env_bad_values:
                with self.subTest(
                    name=name, bad_value=bad_value, good_value=good_value
                ):
                    # Set the variable to the bad value and create the message
                    if bad_value is None:
                        del os.environ[name]
                    else:
                        os.environ[name] = bad_value
                    # Run the test
                    self.assertRaises(
                        Exception,
                        handler,
                        event,
                        context=None,
                    )
                    # Reset the value
                    os.environ[name] = good_value

    @patch.dict(
        os.environ,
        {
            post_copy_request_to_queue.OS_ENVIRON_STATUS_UPDATE_QUEUE_URL_KEY: "https://us-west-2.queue.amazonaws.com/123456789012/dbqueue",
            post_copy_request_to_queue.OS_ENVIRON_RECOVERY_QUEUE_URL_KEY: "https://us-west-2.queue.amazonaws.com/123456789012/recoveryqueue",
            post_copy_request_to_queue.OS_ENVIRON_MAX_RETRIES_KEY: "1",
            post_copy_request_to_queue.OS_ENVIRON_RETRY_SLEEP_SECS_KEY: "2",
            post_copy_request_to_queue.OS_ENVIRON_RETRY_BACKOFF_KEY: "3",
        },
        clear=True,
    )
    def test_handler_event_non_int(self):
        """
        raises ValueError when MAX_RETRIES, RETRY_SLEEP_SECS, RETRY_BACKOFF is non-integer.
        """
        key_path = uuid.uuid4().__str__()
        bucket_name = uuid.uuid4().__str__()
        event = {
            "Records": [
                {"s3": {"object": {"key": key_path}, "bucket": {"name": bucket_name}}}
            ]
        }

        env_names = [
            post_copy_request_to_queue.OS_ENVIRON_MAX_RETRIES_KEY,
            post_copy_request_to_queue.OS_ENVIRON_RETRY_SLEEP_SECS_KEY,
            post_copy_request_to_queue.OS_ENVIRON_RETRY_BACKOFF_KEY,
        ]
        env_bad_values = ["non-int"]
        for name in env_names:
            good_value = os.getenv(name)
            for bad_value in env_bad_values:
                with self.subTest(
                    name=name, bad_value=bad_value, good_value=good_value
                ):
                    with (
                        patch.dict(
                            os.environ,
                            {
                                name: bad_value,
                            },
                        )
                    ):
                        # run the test
                        with self.assertRaises(ValueError) as cm:
                            handler(
                                event,
                                context=None,
                            )
                        message = f"{name} must be set to an integer."
                        self.assertEqual(str(cm.exception), message)

    @patch("post_copy_request_to_queue.task")
    def test_handler_missing_record_properties_causes_error(self, mock_task: MagicMock):
        bad_events = [
            {
                "event": {
                    "Records": [
                        {
                            "s3": {
                                "object": {},
                                "bucket": {"name": uuid.uuid4().__str__()},
                            }
                        }
                    ]
                },
                "key": "key",
            },
            {
                "event": {
                    "Records": [
                        {
                            "s3": {
                                "object": {"key": uuid.uuid4().__str__()},
                                "bucket": {},
                            }
                        }
                    ]
                },
                "key": "name",
            },
        ]

        db_queue_url = uuid.uuid4().__str__()
        recovery_queue_url = uuid.uuid4().__str__()
        max_retries = random.randint(1, 100)
        retry_sleep_secs = random.randint(0, 100)
        retry_backoff = random.randint(0, 100)

        with patch.dict(
            os.environ,
            {
                post_copy_request_to_queue.OS_ENVIRON_STATUS_UPDATE_QUEUE_URL_KEY: db_queue_url,
                post_copy_request_to_queue.OS_ENVIRON_RECOVERY_QUEUE_URL_KEY: recovery_queue_url,
                post_copy_request_to_queue.OS_ENVIRON_MAX_RETRIES_KEY: str(max_retries),
                post_copy_request_to_queue.OS_ENVIRON_RETRY_SLEEP_SECS_KEY: str(
                    retry_sleep_secs
                ),
                post_copy_request_to_queue.OS_ENVIRON_RETRY_BACKOFF_KEY: str(
                    retry_backoff
                ),
            },
            clear=True,
        ):
            for bad_event in bad_events:
                with self.subTest(bad_event=bad_event):
                    with self.assertRaises(KeyError) as cm:
                        handler(bad_event["event"], None)
                    self.assertEqual(f"'{bad_event['key']}'", str(cm.exception))
                    mock_task.assert_not_called()

    @patch("post_copy_request_to_queue.query_db")
    @patch("post_copy_request_to_queue.shared_recovery.post_entry_to_queue")
    @patch("post_copy_request_to_queue.shared_recovery.update_status_for_file")
    def test_task_happy_path(
        self,
        mock_update_status_for_file: MagicMock,
        mock_post_entry_to_queue: MagicMock,
        mock_query_db: MagicMock,
    ):
        """
        happy path. Mocks db_connect_info,single_query,
        post_entry_to_queue and update_status_for_file.
        """
        self.setUpQueues()
        job_id = uuid.uuid4().__str__()
        granule_id = uuid.uuid4().__str__()
        filename = uuid.uuid4().__str__()
        restore_destination = uuid.uuid4().__str__()
        multipart_chunksize_mb = random.randint(1, 10000)
        key_path = uuid.uuid4().__str__()
        bucket_name = uuid.uuid4().__str__()

        mock_query_db.return_value = [
            {
                post_copy_request_to_queue.JOB_ID_KEY: job_id,
                post_copy_request_to_queue.GRANULE_ID_KEY: granule_id,
                post_copy_request_to_queue.FILENAME_KEY: filename,
                post_copy_request_to_queue.RESTORE_DESTINATION_KEY: restore_destination,
                post_copy_request_to_queue.MULTIPART_CHUNKSIZE_MB_KEY: str(
                    multipart_chunksize_mb
                ),
                post_copy_request_to_queue.SOURCE_KEY_KEY: key_path,
                post_copy_request_to_queue.TARGET_KEY_KEY: key_path,
                post_copy_request_to_queue.SOURCE_BUCKET_KEY: bucket_name,
            }
        ]

        environment_args = [
            self.status_update_queue_url,
            self.recovery_queue_url,
            1,
            2,
            3,
        ]

        # calling the task function
        task(key_path, bucket_name, *environment_args)

        mock_query_db.assert_called_once_with(key_path, bucket_name)
        mock_update_status_for_file.assert_called_once_with(
            job_id,
            granule_id,
            filename,
            shared_recovery.OrcaStatus.STAGED,
            None,
            self.status_update_queue_url,
        )
        mock_post_entry_to_queue.assert_called_once_with(
            {
                post_copy_request_to_queue.JOB_ID_KEY: job_id,
                post_copy_request_to_queue.GRANULE_ID_KEY: granule_id,
                post_copy_request_to_queue.FILENAME_KEY: filename,
                post_copy_request_to_queue.RESTORE_DESTINATION_KEY: restore_destination,
                post_copy_request_to_queue.MULTIPART_CHUNKSIZE_MB_KEY: str(
                    multipart_chunksize_mb
                ),
                post_copy_request_to_queue.SOURCE_KEY_KEY: key_path,
                post_copy_request_to_queue.TARGET_KEY_KEY: key_path,
                post_copy_request_to_queue.SOURCE_BUCKET_KEY: bucket_name,
            },
            mock.ANY,
            self.recovery_queue_url,
        )

    @patch("post_copy_request_to_queue.exponential_delay")
    @patch("post_copy_request_to_queue.shared_recovery.update_status_for_file")
<<<<<<< HEAD
    @patch("post_copy_request_to_queue.shared_recovery.post_entry_to_fifo_queue")
=======
    @patch("post_copy_request_to_queue.shared_recovery.post_entry_to_queue")
    @patch("post_copy_request_to_queue.query_db")
>>>>>>> bb93065c
    @patch("post_copy_request_to_queue.LOGGER")
    def test_task_post_entry_to_fifo_queue_exception(
        self,
        mock_LOGGER: MagicMock,
<<<<<<< HEAD
        mock_post_entry_to_fifo_queue: MagicMock,
=======
        mock_query_db: MagicMock,
        mock_post_entry_to_queue: MagicMock,
>>>>>>> bb93065c
        mock_update_status_for_file: MagicMock,
        mock_exponential_delay: MagicMock,
    ):
        """
        mocks post_entry_to_fifo_queue to raise an exception.
        """
<<<<<<< HEAD
        multipart_chunksize_mb = None
        mock_execute = Mock(return_value=[("1", "3", "f1.doc", "s3://restore", None)])
        mock_connection = Mock()
        mock_connection.execute = mock_execute
        mock_exit = Mock()
        mock_enter = Mock()
        mock_enter.__enter__ = Mock(return_value=mock_connection)
        mock_enter.__exit__ = mock_exit
        mock_engine = Mock()
        mock_engine.begin = Mock(return_value=mock_enter)
        mock_get_user_connection.return_value = mock_engine
        mock_post_entry_to_fifo_queue.side_effect = Exception
=======
        self.setUpQueues()
        job_id = uuid.uuid4().__str__()
        granule_id = uuid.uuid4().__str__()
        filename = uuid.uuid4().__str__()
        restore_destination = uuid.uuid4().__str__()
        multipart_chunksize_mb = random.randint(1, 10000)
        key_path = uuid.uuid4().__str__()
        bucket_name = uuid.uuid4().__str__()

        mock_post_entry_to_queue.side_effect = Exception
>>>>>>> bb93065c

        row = {
            post_copy_request_to_queue.JOB_ID_KEY: job_id,
            post_copy_request_to_queue.GRANULE_ID_KEY: granule_id,
            post_copy_request_to_queue.FILENAME_KEY: filename,
            post_copy_request_to_queue.RESTORE_DESTINATION_KEY: restore_destination,
            post_copy_request_to_queue.MULTIPART_CHUNKSIZE_MB_KEY: str(
                multipart_chunksize_mb
            ),
            post_copy_request_to_queue.SOURCE_KEY_KEY: key_path,
            post_copy_request_to_queue.TARGET_KEY_KEY: key_path,
            post_copy_request_to_queue.SOURCE_BUCKET_KEY: bucket_name,
        }
        mock_query_db.return_value = [copy.deepcopy(row)]
        max_retries = random.randint(2, 100)
        environment_args = [
            self.status_update_queue_url,
            self.recovery_queue_url,
            max_retries,
            2,
            3,
        ]
        # calling the task function
        message = "Error sending message to recovery_queue_url for {new_data}"
        with self.assertRaises(Exception) as cm:
            task(key_path, bucket_name, *environment_args)
            # Check the message from the exception
        self.assertEqual(str.format(message, new_data=row), cm.exception.args[0])
        mock_query_db.assert_called_once_with(key_path, bucket_name)
        # verify the logging captured matches the expected message
        mock_LOGGER.critical.assert_called_once_with(message, new_data=str(row))
        mock_update_status_for_file.assert_called_once_with(
            job_id,
            granule_id,
            filename,
            shared_recovery.OrcaStatus.STAGED,
            None,
            self.status_update_queue_url,
        )
        mock_post_entry_to_queue.assert_has_calls(
            [
                call(
                    {
                        post_copy_request_to_queue.JOB_ID_KEY: job_id,
                        post_copy_request_to_queue.GRANULE_ID_KEY: granule_id,
                        post_copy_request_to_queue.FILENAME_KEY: filename,
                        post_copy_request_to_queue.RESTORE_DESTINATION_KEY: restore_destination,
                        post_copy_request_to_queue.MULTIPART_CHUNKSIZE_MB_KEY: str(
                            multipart_chunksize_mb
                        ),
                        post_copy_request_to_queue.SOURCE_KEY_KEY: key_path,
                        post_copy_request_to_queue.TARGET_KEY_KEY: key_path,
                        post_copy_request_to_queue.SOURCE_BUCKET_KEY: bucket_name,
                    },
                    mock.ANY,
                    self.recovery_queue_url,
                )
            ]
            * (max_retries + 1)
        )
        self.assertEqual(max_retries + 1, mock_post_entry_to_queue.call_count)
        self.assertEqual(
            max_retries, mock_exponential_delay.call_count
        )  # Should not sleep on final attempt.

    @patch("post_copy_request_to_queue.exponential_delay")
    @patch("post_copy_request_to_queue.shared_recovery.update_status_for_file")
    @patch("post_copy_request_to_queue.query_db")
    @patch("post_copy_request_to_queue.LOGGER")
    def test_task_update_status_for_file_exception(
        self,
        mock_LOGGER: MagicMock,
        mock_query_db: MagicMock,
        mock_update_status_for_file: MagicMock,
        mock_exponential_delay: MagicMock,
    ):
        """
        mocks update_status_for_file to raise an exception.
        """
        self.setUpQueues()
        job_id = uuid.uuid4().__str__()
        granule_id = uuid.uuid4().__str__()
        filename = uuid.uuid4().__str__()
        restore_destination = uuid.uuid4().__str__()
        multipart_chunksize_mb = random.randint(1, 10000)
        key_path = uuid.uuid4().__str__()
        bucket_name = uuid.uuid4().__str__()

        # set the mock_update_status_for_file to Exception
        mock_update_status_for_file.side_effect = Exception

        row = {
            post_copy_request_to_queue.JOB_ID_KEY: job_id,
            post_copy_request_to_queue.GRANULE_ID_KEY: granule_id,
            post_copy_request_to_queue.FILENAME_KEY: filename,
            post_copy_request_to_queue.RESTORE_DESTINATION_KEY: restore_destination,
            post_copy_request_to_queue.MULTIPART_CHUNKSIZE_MB_KEY: str(
                multipart_chunksize_mb
            ),
            post_copy_request_to_queue.SOURCE_KEY_KEY: key_path,
            post_copy_request_to_queue.TARGET_KEY_KEY: key_path,
            post_copy_request_to_queue.SOURCE_BUCKET_KEY: bucket_name,
        }
        mock_query_db.return_value = [copy.deepcopy(row)]
        max_retries = random.randint(2, 100)
        environment_args = [
            self.status_update_queue_url,
            self.recovery_queue_url,
            max_retries,
            2,
            3,
        ]
        # calling the task function
        # calling the task function
        message = "Error sending message to status_update_queue_url for {row}"
        with self.assertRaises(Exception) as cm:
            task(key_path, bucket_name, *environment_args)
        # Check the message from the exception
        self.assertEqual(str.format(message, row=row), cm.exception.args[0])
        # verify the logging captured matches the expected message
        mock_LOGGER.critical.assert_called_once_with(message, new_data=str(row))
        mock_update_status_for_file.assert_has_calls(
            [
                call(
                    job_id,
                    granule_id,
                    filename,
                    shared_recovery.OrcaStatus.STAGED,
                    None,
                    self.status_update_queue_url,
                )
            ]
            * (max_retries + 1)
        )
        self.assertEqual(max_retries + 1, mock_update_status_for_file.call_count)
        self.assertEqual(
            max_retries, mock_exponential_delay.call_count
        )  # Should not sleep on final attempt.

    @patch("time.sleep")
    def test_exponential_delay_happy_path(self, mock_sleep: MagicMock):
        base_delay = random.randint(0, 10)
        exponential_backoff = random.randint(0, 10)
        random_addition = random.randint(0, 500)

        with patch("random.randint") as mock_randint:
            mock_randint.return_value = random_addition
            result = exponential_delay(base_delay, exponential_backoff)
        self.assertEqual(
            result,
            base_delay * exponential_backoff,
        )
        mock_randint.assert_called_once_with(0, 1000)
        mock_sleep.assert_called_once_with(base_delay + random_addition / 1000.0)

    @patch("time.sleep")
    def test_exponential_delay_non_integer_raises_error(self, mock_sleep: MagicMock):
        """
        tests delay function. Raises Exception when args are non-integer
        """
        base_delay_values = [2, "non-integer"]
        exponential_backoff_values = ["non-integer", 2]

        for i in range(2):
            base_delay = base_delay_values[i]
            exponential_backoff = exponential_backoff_values[i]
            self.assertRaises(
                ValueError, exponential_delay, base_delay, exponential_backoff
            )

    @patch("post_copy_request_to_queue.shared_db.get_user_connection")
    @patch("post_copy_request_to_queue.shared_db.get_configuration")
    @patch("post_copy_request_to_queue.get_metadata_sql")
    def test_query_db_happy_path(
        self,
        mock_get_metadata_sql: MagicMock,
        mock_get_configuration: MagicMock,
        mock_get_user_connection: MagicMock,
    ):
        """
        Happy path
        """
        key_path = uuid.uuid4().__str__()
        bucket_name = uuid.uuid4().__str__()

        job_id0 = uuid.uuid4().__str__()
        granule_id0 = uuid.uuid4().__str__()
        filename0 = uuid.uuid4().__str__()
        restore_destination0 = uuid.uuid4().__str__()
        multipart_chunksize_mb0 = random.randint(0, 1000)
        job_id1 = uuid.uuid4().__str__()
        granule_id1 = uuid.uuid4().__str__()
        filename1 = uuid.uuid4().__str__()
        restore_destination1 = uuid.uuid4().__str__()
        multipart_chunksize_mb1 = random.randint(0, 1000)

        mock_execute = Mock(
            return_value=[
                (
                    job_id0,
                    granule_id0,
                    filename0,
                    restore_destination0,
                    str(multipart_chunksize_mb0),
                ),
                (
                    job_id1,
                    granule_id1,
                    filename1,
                    restore_destination1,
                    str(multipart_chunksize_mb1),
                ),
            ]
        )
        mock_connection = Mock()
        mock_connection.execute = mock_execute
        mock_exit = Mock(return_value=False)
        mock_enter = Mock()
        mock_enter.__enter__ = Mock(return_value=mock_connection)
        mock_enter.__exit__ = mock_exit
        mock_engine = Mock()
        mock_engine.begin = Mock(return_value=mock_enter)
        mock_get_user_connection.return_value = mock_engine

        result = post_copy_request_to_queue.query_db(key_path, bucket_name)

        mock_get_configuration.assert_called_once_with()
        mock_get_user_connection.assert_called_once_with(
            mock_get_configuration.return_value
        )
        mock_get_metadata_sql.assert_called_once_with(key_path)
        mock_execute.assert_called_once_with(mock_get_metadata_sql.return_value)
        self.assertEqual(
            [
                {
                    post_copy_request_to_queue.JOB_ID_KEY: job_id0,
                    post_copy_request_to_queue.GRANULE_ID_KEY: granule_id0,
                    post_copy_request_to_queue.FILENAME_KEY: filename0,
                    post_copy_request_to_queue.RESTORE_DESTINATION_KEY: restore_destination0,
                    post_copy_request_to_queue.MULTIPART_CHUNKSIZE_MB_KEY: str(
                        multipart_chunksize_mb0
                    ),
                    post_copy_request_to_queue.SOURCE_KEY_KEY: key_path,
                    post_copy_request_to_queue.TARGET_KEY_KEY: key_path,
                    post_copy_request_to_queue.SOURCE_BUCKET_KEY: bucket_name,
                },
                {
                    post_copy_request_to_queue.JOB_ID_KEY: job_id1,
                    post_copy_request_to_queue.GRANULE_ID_KEY: granule_id1,
                    post_copy_request_to_queue.FILENAME_KEY: filename1,
                    post_copy_request_to_queue.RESTORE_DESTINATION_KEY: restore_destination1,
                    post_copy_request_to_queue.MULTIPART_CHUNKSIZE_MB_KEY: str(
                        multipart_chunksize_mb1
                    ),
                    post_copy_request_to_queue.SOURCE_KEY_KEY: key_path,
                    post_copy_request_to_queue.TARGET_KEY_KEY: key_path,
                    post_copy_request_to_queue.SOURCE_BUCKET_KEY: bucket_name,
                },
            ],
            result,
        )

    @patch("post_copy_request_to_queue.shared_db.get_user_connection")
    @patch("post_copy_request_to_queue.shared_db.get_configuration")
    @patch("post_copy_request_to_queue.get_metadata_sql")
    def test_query_db_no_records_causes_exception(
        self,
        mock_get_metadata_sql: MagicMock,
        mock_get_configuration: MagicMock,
        mock_get_user_connection: MagicMock,
    ):
        """
        If 0 records are found, should raise an exception.
        """
        key_path = uuid.uuid4().__str__()
        bucket_name = uuid.uuid4().__str__()

        mock_execute = Mock(return_value=[])
        mock_connection = Mock()
        mock_connection.execute = mock_execute
        mock_exit = Mock(return_value=False)
        mock_enter = Mock()
        mock_enter.__enter__ = Mock(return_value=mock_connection)
        mock_enter.__exit__ = mock_exit
        mock_engine = Mock()
        mock_engine.begin = Mock(return_value=mock_enter)
        mock_get_user_connection.return_value = mock_engine

        with self.assertRaises(Exception) as cm:
            post_copy_request_to_queue.query_db(key_path, bucket_name)

        self.assertEqual(
            f"Unable to retrieve {key_path} metadata. Exception 'No metadata found for {key_path}' encountered.",
            str(cm.exception),
        )
        mock_get_configuration.assert_called_once_with()
        mock_get_user_connection.assert_called_once_with(
            mock_get_configuration.return_value
        )
        mock_get_metadata_sql.assert_called_once_with(key_path)
        mock_execute.assert_called_once_with(mock_get_metadata_sql.return_value)

    @patch("post_copy_request_to_queue.shared_db.get_user_connection")
    @patch("post_copy_request_to_queue.shared_db.get_configuration")
    @patch("post_copy_request_to_queue.get_metadata_sql")
    def test_query_db_exceptions_bubble_up(
        self,
        mock_get_metadata_sql: MagicMock,
        mock_get_configuration: MagicMock,
        mock_get_user_connection: MagicMock,
    ):
        """
        If an exception occurred, an exception should be raised. Will not be the same exception.
        """
        key_path = uuid.uuid4().__str__()
        bucket_name = uuid.uuid4().__str__()

        error_string = "blah"
        mock_execute = Mock(side_effect=Exception(error_string))
        mock_connection = Mock()
        mock_connection.execute = mock_execute
        mock_exit = Mock(return_value=False)
        mock_enter = Mock()
        mock_enter.__enter__ = Mock(return_value=mock_connection)
        mock_enter.__exit__ = mock_exit
        mock_engine = Mock()
        mock_engine.begin = Mock(return_value=mock_enter)
        mock_get_user_connection.return_value = mock_engine

        with self.assertRaises(Exception) as cm:
            post_copy_request_to_queue.query_db(key_path, bucket_name)

        self.assertEqual(
            f"Unable to retrieve {key_path} metadata. Exception '{error_string}' encountered.",
            str(cm.exception),
        )
        mock_get_configuration.assert_called_once_with()
        mock_get_user_connection.assert_called_once_with(
            mock_get_configuration.return_value
        )
        mock_get_metadata_sql.assert_called_once_with(key_path)
        mock_execute.assert_called_once_with(mock_get_metadata_sql.return_value)

    def test_get_metadata_sql_happy_path(self):
        key_path = uuid.uuid4().__str__()
        result = post_copy_request_to_queue.get_metadata_sql(key_path)
        self.assertEqual(
            f"""
            SELECT
                job_id, granule_id, filename, restore_destination, multipart_chunksize_mb
            FROM
                recovery_file
            WHERE
                key_path = '{key_path}'
            AND
                status_id = {shared_recovery.OrcaStatus.PENDING.value}
        """,
            result.text,
        )<|MERGE_RESOLUTION|>--- conflicted
+++ resolved
@@ -1,7 +1,6 @@
 """
 Name: test_post_copy_request_to_queue.py
 Description: unit tests for post_copy_request_to_queue.py
-
 """
 import copy
 import random
@@ -69,42 +68,6 @@
         retry_sleep_secs = random.randint(0, 100)
         retry_backoff = random.randint(0, 100)
 
-<<<<<<< HEAD
-    # --------------------------------------unit test for task fn.---------------------------------
-    @patch.dict(
-        os.environ,
-        {
-            "PREFIX": "dev",
-            "DB_QUEUE_URL": "https://us-west-2.queue.amazonaws.com/123456789012/dbqueue",
-            "RECOVERY_QUEUE_URL": "https://us-west-2.queue.amazonaws.com/123456789012/recoveryqueue",
-            "MAX_RETRIES": "2",
-            "RETRY_SLEEP_SECS": "2",
-            "RETRY_BACKOFF": "2",
-            "DATABASE_PORT": "5432",
-            "DATABASE_NAME": "orca",
-            "DATABASE_USER": "orcauser",
-        },
-        clear=True,
-    )
-    @patch("post_copy_request_to_queue.shared_db.get_user_connection")
-    @patch("post_copy_request_to_queue.shared_db.get_configuration")
-    @patch("post_copy_request_to_queue.shared_recovery.post_entry_to_fifo_queue")
-    @patch("post_copy_request_to_queue.shared_recovery.post_entry_to_standard_queue")
-    @patch("post_copy_request_to_queue.shared_recovery.update_status_for_file")
-    @patch("post_copy_request_to_queue.get_metadata_sql")
-    def test_task_happy_path(
-        self,
-        mock_get_metadata_sql: MagicMock,
-        mock_update_status_for_file: MagicMock,
-        mock_post_entry_to_standard_queue: MagicMock,
-        mock_post_entry_to_fifo_queue: MagicMock,
-        mock_get_configuration: MagicMock,  # todo: Indicates that test goes beyond `task`
-        mock_get_user_connection: MagicMock,
-    ):
-        """
-        happy path. Mocks db_connect_info,single_query,
-        post_entry_to_fifo_queue and update_status_for_file.
-=======
         with patch.dict(
             os.environ,
             {
@@ -138,7 +101,6 @@
     ):
         """
         Code can currently only handle one record per invocation.
->>>>>>> bb93065c
         """
         event = {
             "Records": [
@@ -157,25 +119,6 @@
             ]
         }
 
-<<<<<<< HEAD
-        mock_get_user_connection.assert_called_once_with(
-            mock_get_configuration.return_value
-        )
-        mock_execute.assert_called_once_with(mock_get_metadata_sql.return_value)
-        mock_update_status_for_file.assert_called_once_with(
-            "1",
-            "3",
-            "f1.doc",
-            shared_recovery.OrcaStatus.STAGED,
-            None,
-            self.db_queue_url,
-        )
-        mock_post_entry_to_standard_queue.assert_called_with(
-            new_data,
-            self.recovery_queue_url,
-        )
-        mock_exit.assert_called_once()
-=======
         with self.assertRaises(ValueError) as cm:
             with patch.dict(
                 os.environ,
@@ -197,7 +140,6 @@
                 handler(event, None)
         self.assertEqual("Must be passed a single record. Was 2", str(cm.exception))
         mock_task.assert_not_called()
->>>>>>> bb93065c
 
     @patch.dict(
         os.environ,
@@ -365,12 +307,12 @@
                     mock_task.assert_not_called()
 
     @patch("post_copy_request_to_queue.query_db")
-    @patch("post_copy_request_to_queue.shared_recovery.post_entry_to_queue")
+    @patch("post_copy_request_to_queue.shared_recovery.post_entry_to_standard_queue")
     @patch("post_copy_request_to_queue.shared_recovery.update_status_for_file")
     def test_task_happy_path(
         self,
         mock_update_status_for_file: MagicMock,
-        mock_post_entry_to_queue: MagicMock,
+        mock_post_entry_to_standard_queue: MagicMock,
         mock_query_db: MagicMock,
     ):
         """
@@ -386,8 +328,7 @@
         key_path = uuid.uuid4().__str__()
         bucket_name = uuid.uuid4().__str__()
 
-        mock_query_db.return_value = [
-            {
+        row =           {
                 post_copy_request_to_queue.JOB_ID_KEY: job_id,
                 post_copy_request_to_queue.GRANULE_ID_KEY: granule_id,
                 post_copy_request_to_queue.FILENAME_KEY: filename,
@@ -399,7 +340,7 @@
                 post_copy_request_to_queue.TARGET_KEY_KEY: key_path,
                 post_copy_request_to_queue.SOURCE_BUCKET_KEY: bucket_name,
             }
-        ]
+        mock_query_db.return_value = [row]
 
         environment_args = [
             self.status_update_queue_url,
@@ -421,61 +362,28 @@
             None,
             self.status_update_queue_url,
         )
-        mock_post_entry_to_queue.assert_called_once_with(
-            {
-                post_copy_request_to_queue.JOB_ID_KEY: job_id,
-                post_copy_request_to_queue.GRANULE_ID_KEY: granule_id,
-                post_copy_request_to_queue.FILENAME_KEY: filename,
-                post_copy_request_to_queue.RESTORE_DESTINATION_KEY: restore_destination,
-                post_copy_request_to_queue.MULTIPART_CHUNKSIZE_MB_KEY: str(
-                    multipart_chunksize_mb
-                ),
-                post_copy_request_to_queue.SOURCE_KEY_KEY: key_path,
-                post_copy_request_to_queue.TARGET_KEY_KEY: key_path,
-                post_copy_request_to_queue.SOURCE_BUCKET_KEY: bucket_name,
-            },
-            mock.ANY,
+        mock_post_entry_to_standard_queue.assert_called_once_with(
+
+            row,
             self.recovery_queue_url,
         )
 
     @patch("post_copy_request_to_queue.exponential_delay")
     @patch("post_copy_request_to_queue.shared_recovery.update_status_for_file")
-<<<<<<< HEAD
-    @patch("post_copy_request_to_queue.shared_recovery.post_entry_to_fifo_queue")
-=======
-    @patch("post_copy_request_to_queue.shared_recovery.post_entry_to_queue")
+    @patch("post_copy_request_to_queue.shared_recovery.post_entry_to_standard_queue")
     @patch("post_copy_request_to_queue.query_db")
->>>>>>> bb93065c
     @patch("post_copy_request_to_queue.LOGGER")
-    def test_task_post_entry_to_fifo_queue_exception(
+    def test_task_post_entry_to_queue_exception(
         self,
         mock_LOGGER: MagicMock,
-<<<<<<< HEAD
-        mock_post_entry_to_fifo_queue: MagicMock,
-=======
         mock_query_db: MagicMock,
-        mock_post_entry_to_queue: MagicMock,
->>>>>>> bb93065c
+        mock_post_entry_to_standard_queue: MagicMock,
         mock_update_status_for_file: MagicMock,
         mock_exponential_delay: MagicMock,
     ):
         """
-        mocks post_entry_to_fifo_queue to raise an exception.
-        """
-<<<<<<< HEAD
-        multipart_chunksize_mb = None
-        mock_execute = Mock(return_value=[("1", "3", "f1.doc", "s3://restore", None)])
-        mock_connection = Mock()
-        mock_connection.execute = mock_execute
-        mock_exit = Mock()
-        mock_enter = Mock()
-        mock_enter.__enter__ = Mock(return_value=mock_connection)
-        mock_enter.__exit__ = mock_exit
-        mock_engine = Mock()
-        mock_engine.begin = Mock(return_value=mock_enter)
-        mock_get_user_connection.return_value = mock_engine
-        mock_post_entry_to_fifo_queue.side_effect = Exception
-=======
+        mocks post_entry_to_queue to raise an exception.
+        """
         self.setUpQueues()
         job_id = uuid.uuid4().__str__()
         granule_id = uuid.uuid4().__str__()
@@ -485,8 +393,7 @@
         key_path = uuid.uuid4().__str__()
         bucket_name = uuid.uuid4().__str__()
 
-        mock_post_entry_to_queue.side_effect = Exception
->>>>>>> bb93065c
+        mock_post_entry_to_standard_queue.side_effect = Exception
 
         row = {
             post_copy_request_to_queue.JOB_ID_KEY: job_id,
@@ -526,28 +433,16 @@
             None,
             self.status_update_queue_url,
         )
-        mock_post_entry_to_queue.assert_has_calls(
+        mock_post_entry_to_standard_queue.assert_has_calls(
             [
                 call(
-                    {
-                        post_copy_request_to_queue.JOB_ID_KEY: job_id,
-                        post_copy_request_to_queue.GRANULE_ID_KEY: granule_id,
-                        post_copy_request_to_queue.FILENAME_KEY: filename,
-                        post_copy_request_to_queue.RESTORE_DESTINATION_KEY: restore_destination,
-                        post_copy_request_to_queue.MULTIPART_CHUNKSIZE_MB_KEY: str(
-                            multipart_chunksize_mb
-                        ),
-                        post_copy_request_to_queue.SOURCE_KEY_KEY: key_path,
-                        post_copy_request_to_queue.TARGET_KEY_KEY: key_path,
-                        post_copy_request_to_queue.SOURCE_BUCKET_KEY: bucket_name,
-                    },
-                    mock.ANY,
+                    row,
                     self.recovery_queue_url,
                 )
             ]
             * (max_retries + 1)
         )
-        self.assertEqual(max_retries + 1, mock_post_entry_to_queue.call_count)
+        self.assertEqual(max_retries + 1, mock_post_entry_to_standard_queue.call_count)
         self.assertEqual(
             max_retries, mock_exponential_delay.call_count
         )  # Should not sleep on final attempt.
