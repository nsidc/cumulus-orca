"""
Name: test_post_copy_request_to_queue.py
Description: unit tests for post_copy_request_to_queue.py

"""
import random
import uuid
from unittest import TestCase
import os
from unittest.mock import patch, MagicMock, Mock
import boto3
from moto import mock_sqs

import post_copy_request_to_queue
from orca_shared.recovery import shared_recovery
from post_copy_request_to_queue import handler, task, exponential_delay


class TestPostCopyRequestToQueue(TestCase):
    """
    Unit tests for the post_copy_request_to_queue lambda function.
    """

    # Create the mock instance for unit tests
    mock_sqs = mock_sqs()

    def setUp(self):
        """
        Perform initial setup for the tests.
        """
        post_copy_request_to_queue.exponential_delay = Mock()
        self.mock_sqs.start()
        self.test_sqs = boto3.resource("sqs", region_name="us-west-2")
        self.db_queue = self.test_sqs.create_queue(QueueName="dbqueue")
        self.recovery_queue = self.test_sqs.create_queue(QueueName="recoveryqueue")
        self.db_queue_url = self.db_queue.url
        self.recovery_queue_url = self.recovery_queue.url
        self.event = {
            "Records": [
                {
                    "eventName": "ObjectRestore:Completed",
                    "s3": {
                        "bucket": {
                            "name": "lambda-artifacts-deafc19498e3f2df",
                            "arn": "arn:aws:s3:::lambda-artifacts-deafc19498e3f2df",
                        },
                        "object": {"key": "b21b84d653bb07b05b1e6b33684dc11b"},
                    },
                }
            ]
        }

    def tearDown(self):
        """
        Perform tear down actions
        """
        self.mock_sqs.stop()

    # --------------------------------------unit test for task fn.---------------------------------
    @patch.dict(
        os.environ,
        {
            "PREFIX": "dev",
            "DB_QUEUE_URL": "https://us-west-2.queue.amazonaws.com/123456789012/dbqueue",
            "RECOVERY_QUEUE_URL": "https://us-west-2.queue.amazonaws.com/123456789012/recoveryqueue",
            "MAX_RETRIES": "2",
            "RETRY_SLEEP_SECS": "2",
            "RETRY_BACKOFF": "2",
            "DATABASE_PORT": "5432",
            "DATABASE_NAME": "orca",
            "DATABASE_USER": "orcauser",
        },
        clear=True,
    )
    @patch("post_copy_request_to_queue.shared_db.get_user_connection")
    @patch("post_copy_request_to_queue.shared_db.get_configuration")
    @patch("post_copy_request_to_queue.shared_recovery.post_entry_to_queue")
    @patch("post_copy_request_to_queue.shared_recovery.update_status_for_file")
    @patch("post_copy_request_to_queue.get_metadata_sql")
    def test_task_happy_path(
        self,
        mock_get_metadata_sql: MagicMock,
        mock_update_status_for_file: MagicMock,
        mock_post_entry_to_queue: MagicMock,
        mock_get_configuration: MagicMock,
        mock_get_user_connection: MagicMock,
    ):
        """
        happy path. Mocks db_connect_info,single_query,
        post_entry_to_queue and update_status_for_file.
        """
        multipart_chunksize_mb = random.randint(1, 10000)
        mock_execute = Mock(
            return_value=[("1", "3", "f1.doc", "s3://restore", multipart_chunksize_mb)]
        )
        mock_connection = Mock()
        mock_connection.execute = mock_execute
        mock_exit = Mock()
        mock_enter = Mock()
        mock_enter.__enter__ = Mock(return_value=mock_connection)
        mock_enter.__exit__ = mock_exit
        mock_engine = Mock()
        mock_engine.begin = Mock(return_value=mock_enter)
        mock_get_user_connection.return_value = mock_engine

        record = self.event["Records"][0]
        new_data = {
            "job_id": "1",
            "granule_id": "3",
            "filename": "f1.doc",
            # todo: Value incorrect here and elsewhere. As written, must match mock_execute's return value.
            "restore_destination": "s3://restore",
            "multipart_chunksize_mb": multipart_chunksize_mb,
            "target_key": "b21b84d653bb07b05b1e6b33684dc11b",
            "source_key": "b21b84d653bb07b05b1e6b33684dc11b",
            "source_bucket": "lambda-artifacts-deafc19498e3f2df",
        }
        backoff_args = [
            self.db_queue_url,
            self.recovery_queue_url,
            2,
            2,
            2,
        ]
        # calling the task function
        task(record, *backoff_args)
        key_path = record["s3"]["object"]["key"]

        mock_get_user_connection.assert_called_once_with(
            mock_get_configuration.return_value
        )
        mock_execute.assert_called_once_with(mock_get_metadata_sql.return_value)
        mock_update_status_for_file.assert_called_once_with(
            "1",
            "3",
            "f1.doc",
            shared_recovery.OrcaStatus.STAGED,
            None,
            self.db_queue_url,
        )
        mock_post_entry_to_queue.assert_called_with(
            new_data,
            shared_recovery.RequestMethod.NEW_JOB,
            self.recovery_queue_url,
        )
        mock_exit.assert_called_once()

    @patch.dict(
        os.environ,
        {
            "DB_QUEUE_URL": "https://us-west-2.queue.amazonaws.com/123456789012/dbqueue",
            "RECOVERY_QUEUE_URL": "https://us-west-2.queue.amazonaws.com/123456789012/recoveryqueue",
            "MAX_RETRIES": "2",
            "RETRY_SLEEP_SECS": "2",
            "RETRY_BACKOFF": "2",
        },
        clear=True,
    )
    def test_event_var_None_empty(self):
        """
        Validates that an error is thrown if an expected environment variable is not
        set.
        """
        env_names = [
            "DB_QUEUE_URL",
            "RECOVERY_QUEUE_URL",
            "MAX_RETRIES",
            "RETRY_SLEEP_SECS",
            "RETRY_BACKOFF",
        ]
        env_bad_values = [None, ""]

        for name in env_names:
            good_value = os.getenv(name)
            for bad_value in env_bad_values:
                with self.subTest(
                    name=name, bad_value=bad_value, good_value=good_value
                ):
                    # Set the variable to the bad value and create the message
                    if bad_value is None:
                        del os.environ[name]
                    else:
                        os.environ[name] = bad_value
                    # Run the test
                    self.assertRaises(Exception, handler, self.event, context=None)
                    # Reset the value
                    os.environ[name] = good_value

    @patch.dict(
        os.environ,
        {
            "DB_QUEUE_URL": "https://us-west-2.queue.amazonaws.com/123456789012/dbqueue",
            "RECOVERY_QUEUE_URL": "https://us-west-2.queue.amazonaws.com/123456789012/recoveryqueue",
            "MAX_RETRIES": "2",
            "RETRY_SLEEP_SECS": "2",
            "RETRY_BACKOFF": "2",
        },
        clear=True,
    )
    def test_event_non_int(self):
        """
        raises ValueError when MAX_RETRIES, RETRY_SLEEP_SECS, RETRY_BACKOFF is non-integer.
        """
        env_names = ["MAX_RETRIES", "RETRY_SLEEP_SECS", "RETRY_BACKOFF"]
        env_bad_values = ["non-int"]
        for name in env_names:
            good_value = os.getenv(name)
            for bad_value in env_bad_values:
                with self.subTest(
                    name=name, bad_value=bad_value, good_value=good_value
                ):
<<<<<<< HEAD
                     with(patch.dict(
=======
                    with(patch.dict(
>>>>>>> d8d53003
                        os.environ,
                        {
                            name: bad_value,
                        }
                    )):
                        # run the test
                        with self.assertRaises(ValueError) as cm:
                            handler(self.event, context=None)
                        message = f"{name} must be set to an integer."
                        self.assertEqual(str(cm.exception), message)

    @patch("post_copy_request_to_queue.shared_db.get_user_connection")
    @patch("post_copy_request_to_queue.shared_db.get_configuration")
    @patch("post_copy_request_to_queue.shared_recovery.update_status_for_file")
    @patch("post_copy_request_to_queue.shared_recovery.post_entry_to_queue")
    @patch("post_copy_request_to_queue.LOGGER")
    def test_task_post_entry_to_queue_exception(
        self,
        mock_LOGGER: MagicMock,
        mock_post_entry_to_queue: MagicMock,
        mock_update_status_for_file: MagicMock,
        mock_get_configuration: MagicMock,
        mock_get_user_connection: MagicMock,
    ):
        """
        mocks post_entry_to_queue to raise an exception.
        """
        multipart_chunksize_mb = None
        mock_execute = Mock(return_value=[("1", "3", "f1.doc", "s3://restore", None)])
        mock_connection = Mock()
        mock_connection.execute = mock_execute
        mock_exit = Mock()
        mock_enter = Mock()
        mock_enter.__enter__ = Mock(return_value=mock_connection)
        mock_enter.__exit__ = mock_exit
        mock_engine = Mock()
        mock_engine.begin = Mock(return_value=mock_enter)
        mock_get_user_connection.return_value = mock_engine
        mock_post_entry_to_queue.side_effect = Exception

        record = self.event["Records"][0]
        new_data = {
            "job_id": "1",
            "granule_id": "3",
            "filename": "f1.doc",
            "restore_destination": "s3://restore",
            "multipart_chunksize_mb": multipart_chunksize_mb,
            "source_key": "b21b84d653bb07b05b1e6b33684dc11b",
            "target_key": "b21b84d653bb07b05b1e6b33684dc11b",
            "source_bucket": "lambda-artifacts-deafc19498e3f2df",
        }
        backoff_args = [
            self.db_queue_url,
            self.recovery_queue_url,
            2,
            2,
            2,
        ]
        # calling the task function
        message = "Error sending message to recovery_queue_url for {new_data}"
        with self.assertRaises(Exception) as cm:
            task(record, *backoff_args)
            # Check the message from the exception
        self.assertEqual(str.format(message, new_data=new_data), cm.exception.args[0])
        # verify the logging captured matches the expected message
        mock_LOGGER.critical.assert_called_once_with(message, new_data=str(new_data))

    @patch("post_copy_request_to_queue.shared_db.get_user_connection")
    @patch("post_copy_request_to_queue.shared_db.get_configuration")
    @patch("post_copy_request_to_queue.shared_recovery.update_status_for_file")
    @patch("post_copy_request_to_queue.LOGGER")
    def test_task_update_status_for_file_exception(
        self,
        mock_LOGGER: MagicMock,
        mock_update_status_for_file: MagicMock,
        mock_get_configuration: MagicMock,
        mock_get_user_connection: MagicMock,
    ):
        """
        mocks update_status_for_file to raise an exception.
        """
        multipart_chunksize_mb = random.randint(1, 10000)
        mock_execute = Mock(
            return_value=[("1", "3", "f1.doc", "s3://restore", multipart_chunksize_mb)]
        )
        mock_connection = Mock()
        mock_connection.execute = mock_execute
        mock_exit = Mock()
        mock_enter = Mock()
        mock_enter.__enter__ = Mock(return_value=mock_connection)
        mock_enter.__exit__ = mock_exit
        mock_engine = Mock()
        mock_engine.begin = Mock(return_value=mock_enter)
        mock_get_user_connection.return_value = mock_engine
        # set the mock_update_status_for_file to Exception
        mock_update_status_for_file.side_effect = Exception

        record = self.event["Records"][0]
        new_data = {
            "job_id": "1",
            "granule_id": "3",
            "filename": "f1.doc",
            "restore_destination": "s3://restore",
            "multipart_chunksize_mb": multipart_chunksize_mb,
            "source_key": "b21b84d653bb07b05b1e6b33684dc11b",
            "target_key": "b21b84d653bb07b05b1e6b33684dc11b",
            "source_bucket": "lambda-artifacts-deafc19498e3f2df",
        }
        backoff_args = [
            self.db_queue_url,
            self.recovery_queue_url,
            2,
            2,
            2,
        ]
        # calling the task function
        # calling the task function
        message = "Error sending message to db_queue_url for {record}"
        with self.assertRaises(Exception) as cm:
            task(record, *backoff_args)
        # Check the message from the exception
        self.assertEqual(str.format(message, record=new_data), cm.exception.args[0])
        # verify the logging captured matches the expected message
        mock_LOGGER.critical.assert_called_once_with(message, new_data=str(new_data))

    def test_exponential_delay(self):
        """
        tests delay function. Raises Exception when args are non-integer
        """
        base_delay_values = [2, "non-integer"]
        exponential_backoff_values = ["non-integer", 2]

        for i in range(2):
            base_delay = base_delay_values[i]
            exponential_backoff = exponential_backoff_values[i]
            self.assertRaises(
                ValueError, exponential_delay, base_delay, exponential_backoff
            )

        base_delay = 2
        exponential_backoff = 2
        self.assertEqual(
            exponential_delay(base_delay, exponential_backoff),
            base_delay * exponential_backoff,
        )

    def test_get_metadata_sql_happy_path(self):
        key_path = uuid.uuid4().__str__()
        result = post_copy_request_to_queue.get_metadata_sql(key_path)
        self.assertEqual(
            f"""
            SELECT
                job_id, granule_id, filename, restore_destination, multipart_chunksize_mb
            FROM
                recovery_file
            WHERE
                key_path = '{key_path}'
            AND
                status_id = {shared_recovery.OrcaStatus.PENDING.value}
        """,
            result.text,
        )<|MERGE_RESOLUTION|>--- conflicted
+++ resolved
@@ -209,11 +209,7 @@
                 with self.subTest(
                     name=name, bad_value=bad_value, good_value=good_value
                 ):
-<<<<<<< HEAD
-                     with(patch.dict(
-=======
                     with(patch.dict(
->>>>>>> d8d53003
                         os.environ,
                         {
                             name: bad_value,
