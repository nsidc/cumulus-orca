## ORCA Static Documentation

ORCA documentation can be found at [nasa.github.io/cumulus-orca](https://nasa.github.io/cumulus-orca). 
The documentation is available for developers, data managers, and users.
Additional documentation is being added continually.

Make sure you are using the following node.js versions to view the documentation.
- npm 6.14.10
- node 12.15.0

Further ORCA documentation can be read locally by performing the following:
```
cd website
npm install
npm run start
```

Once the server is running, documentation should be available on `http://localhost:3000`.

## Clone and build Operational Recovery Cloud Archive (ORCA)

Clone the `dr-podaac-swot` repo from https://github.com/ghrcdaac/operational-recovery-cloud-archive

```
git clone https://github.com/ghrcdaac/operational-recovery-cloud-archive
```
## Build lambdas
Before you can deploy this infrastructure, you must download the release zip, or the build the lambda function source-code locally.

`./bin/build_tasks.sh` will crawl the `tasks` directory and build a `.zip` file (currently by just `zipping` all python files and dependencies) in each of it's sub-directories. That `.zip` is then referenced in the `modules/lambdas/main.tf` lambda definitions.

```
./bin/build_tasks.sh
```

# ORCA Deployment

The ORCA deployment is done with [Terraform root module](https://www.terraform.io/docs/configuration/modules.html),
`main.tf`.

The following instructions will walk you through installing Terraform,
configuring Terraform, and deploying the root module.

## Install Terraform

If you are using a Mac and [Homebrew](https://brew.sh), installing Terraform is
as simple as:

```shell
brew update
brew install terraform
```

For other cases,
Visit the [Terraform documentation](https://learn.hashicorp.com/terraform/getting-started/install.html) for installation instructions.

Verify that the version of Terraform installed is at least v0.12.0.

```shell
$ terraform --version
Terraform v0.12.2
```

## Configure the Terraform backend

The state of the Terraform deployment is stored in S3. In the following
examples, it will be assumed that state is being stored in a bucket called
`dr-tf-state`. You can also use an existing bucket, if desired.

Create the state bucket:

```shell
aws s3api create-bucket --bucket dr-tf-state --create-bucket-configuration LocationConstraint=us-west-2
```
**Note:** The `--create-bucket-configuration` line is only necessary if you are creating your bucket outside of `us-east-1`.

In order to help prevent loss of state information, it is recommended that
versioning be enabled on the state bucket:

```shell
$ aws s3api put-bucket-versioning \
    --bucket dr-tf-state \
    --versioning-configuration Status=Enabled
```

Terraform uses a lock stored in DynamoDB in order to prevent multiple
simultaneous updates. In the following examples, that table will be called
`dr-tf-locks`.

Create the locks table:

⚠️ **Note:** The `--billing-mode` option was recently added to the AWS CLI. You
may need to upgrade your version of the AWS CLI if you get an error about
provisioned throughput when creating the table.

```shell
$ aws dynamodb create-table \
    --table-name dr-tf-locks \
    --attribute-definitions AttributeName=LockID,AttributeType=S \
    --key-schema AttributeName=LockID,KeyType=HASH \
    --billing-mode PAY_PER_REQUEST
```

## Configure and deploy the `main` root module

These steps should be executed in the root directory of the repo.

Create a `terraform.tf` file, substituting the appropriate values for `bucket`
and `dynamodb_table`. This tells Terraform where to store its
remote state.

**terraform.tf**

```
terraform {
  backend "s3" {
    bucket         = "dr-tf-state"
    key            = "terraform.tfstate"
    dynamodb_table = "dr-tf-locks"
  }
}
```

## Variables
First, run a `mv terraform.tfvars.example terraform.tfvars` to get a template `terraform.tfvars` in your working directory. This is where you will place input variables to Terraform.

**Necessary:**
* `ngap_subnets` - NGAP Subnets (array)
* `vpc_id` - ID of VPC to place resources in - recommended that this be a private VPC (or at least one with restricted access).
* `buckets` - AWS S3 bucket mapping used for Cumulus and ORCA configuration.
* `permissions_boundary_arn` - Permission Boundary Arn (Policy) for NGAP compliance
* `db_admin_password` - Password for RDS database administrator authentication
* `db_user_password` - Password for RDS database user authentication
* `db_host_endpoint` - Database host endpoint to connect to.


**Optional:**
* `db_admin_username` -  Username for RDS database administrator authentication.
* `prefix` - Prefix that will be pre-pended to resource names created by terraform. 
  Defaults to `dr`.
* `restore_expire_days` - How many days to restore a file for. 
  Defaults to 5.
* `restore_request_retries` - How many times to retry a restore request to Glacier. 
  Defaults to 3.
* `restore_retry_sleep_secs` - How many seconds to wait between retry calls to `restore_object`. 
  Defaults to 3.
* `restore_retrieval_type` -  the Tier for the restore request. Valid values are 'Standard'|'Bulk'|'Expedited'. 
  Defaults to `Standard`. Understand the costs associated with the tiers before modifying.
* `copy_retries` - How many times to retry a copy request from the restore location to the archive location. 
  Defaults to 3.
* `copy_retry_sleep_secs` - How many seconds to wait between retry calls to `copy_object`. 
  Defaults to 0.
* `ddl_dir` - the location of the ddl dir that contains the sql to create the application database. 
  Defaults to 'ddl/'.
* `drop_database` - Whether to drop the database if it exists (True), or keep it (False). 
  Defaults to False.
* `database_port` - the port for the postgres database. 
  Defaults to '5432'.
* `platform` - indicates if running locally (onprem) or in AWS (AWS). 
  Defaults to 'AWS'.

## Deploying with Terraform
Run `terraform init`.
Run `terraform plan` #optional, but allows you to preview the deploy.
Run `terraform apply`.

This will deploy ORCA.

## Delete Terraform stack
If you want to remove it:
```
terraform destroy
```

## Integrating with Cumulus
Integrate ORCA with Cumulus to be able to recover a granule from the Cumulus Dashboard.

### Define the ORCA workflow (Cumulus < v1.15)

Copy the workflow from `workflows/workflows.yml.dr` into your Cumulus workflow.

Set the values of these environment variables to the ARN for the 
{prefix}-extract-filepaths-for-granule and {prefix}-request-files lambdas,
respectively:
```
DR_EXTRACT_LAMBDA_ARN=arn:aws:lambda:us-west-2:012345678912:function:dr_extract_filepaths_for_granule

DR_REQUEST_LAMBDA_ARN=arn:aws:lambda:us-west-2:012345678912:function:dr_request_files
```

Add an `aws` provider to `main.tf`:

```
provider "aws" {
  version = "~> 2.13"
}
```

### Integrating ORCA With Cumulus >= v1.15

#### Adding a ORCA module to the Cumulus deployment

Navigate to `cumulus-tf/main.tf` within your Cumulus deployment directory and add the following module:
```
module "orca" {
  source = "https://github.com/ghrcdaac/operational-recovery-cloud-archive/releases/download/1.0.2/orca-1.0.2.zip"
  
  ## --------------------------
  ## Cumulus Variables
  ## --------------------------
  ## REQUIRED
  buckets                  = var.buckets
  lambda_subnet_ids        = var.lambda_subnet_ids
  permissions_boundary_arn = var.permissions_boundary_arn
<<<<<<< HEAD
  prefix                   = var.prefix
  system_bucket            = var.system_bucket
  vpc_id                   = var.vpc_id
  workflow_config          = var.workflow_config

  ## OPTIONAL
  tags        = local.tags

  ## --------------------------
  ## ORCA Variables
  ## --------------------------
  ## REQUIRED
  orca_default_bucket = var.orca_default_bucket
  db_admin_password   = var.db_admin_password
  db_user_password    = var.db_user_password
  db_host_endpoint    = var.db_host_endpoint
  ## OPTIONAL
  db_admin_username                                    = var.db_admin_username
  orca_ingest_lambda_memory_size                       = var.orca_ingest_lambda_memory_size
  orca_ingest_lambda_timeout                           = var.orca_ingest_lambda_timeout
  orca_recovery_buckets                                = var.orca_recovery_buckets
  orca_recovery_complete_filter_prefix                 = var.orca_recovery_complete_filter_prefix
  orca_recovery_expiration_days                        = var.orca_recovery_expiration_days
  orca_recovery_lambda_memory_size                     = var.orca_recovery_lambda_memory_size
  orca_recovery_lambda_timeout                         = var.orca_recovery_lambda_timeout
  orca_recovery_retry_limit                            = var.orca_recovery_retry_limit
  orca_recovery_retry_interval                         = var.orca_recovery_retry_interval
  orca_recovery_retry_backoff                          = var.orca_recovery_retry_backoff
  sqs_delay_time_seconds                               = var.sqs_delay_time_seconds
  sqs_maximum_message_size                             = var.sqs_maximum_message_size
  staged_recovery_queue_message_retention_time_seconds = var.staged_recovery_queue_message_retention_time_seconds
  status_update_queue_message_retention_time_seconds   = var.status_update_queue_message_retention_time_seconds
=======
  buckets = var.buckets
  workflow_config = module.cumulus.workflow_config
  default_multipart_chunksize_mb = module.cumulus.default_multipart_chunksize_mb
>>>>>>> c57bf669
}

```

*Note*: This above snippet assumes that you've configured your Cumulus deployment. More information on that process can be found in their [documentation](https://nasa.github.io/cumulus/docs/deployment/deployment-readme#configure-and-deploy-the-cumulus-tf-root-module)

#### Add necessary variables (unique to ORCA) to the Cumulus TF configuration

To support this module, you'll have to add the following values to your `cumulus-tf/variables.tf` file:
```
# Variables specific to ORCA

variable "db_admin_username" {
  type = string
  description = "Username for RDS database administrator authentication"
}

variable "db_admin_password" {
  type = string
  description = "Password for RDS database administrator authentication"
}

variable "db_user_password" {
  type = string
  description = "Password for RDS database user authentication"
}
```

The values corresponding to these variables must be set in your `cumulus-tf/terraform.tfvars` file, but note that many of these variables are actually hardcoded at the time of updating this README

#### Adding the Copy To Glacier Step to the Ingest Workflow
Navigate to `cumulus-tf/ingest_granule_workflow.tf` then add the following
step to anywhere after the MoveGranule step being sure to change the 
"Next" parameter equal to "CopyToGlacier".
```
"CopyToGlacier":{
         "Parameters":{
            "cma":{
               "event.$":"$",
               "task_config":{
                  "bucket":"{$.meta.buckets.internal.name}",
                  "buckets":"{$.meta.buckets}",
                  "distribution_endpoint":"{$.meta.distribution_endpoint}",
                  "files_config":"{$.meta.collection.files}",
                  "multipart_chunksize_mb": "{$.meta.collection.multipart_chunksize_mb"},
                  "fileStagingDir":"{$.meta.collection.url_path}",
                  "granuleIdExtraction":"{$.meta.collection.granuleIdExtraction}",
                  "collection":"{$.meta.collection}",
                  "cumulus_message":{
                     "input":"{[$.payload.granules[*].files[*].filename]}",
                     "outputs":[
                        {
                           "source":"{$}",
                           "destination":"{$.payload}"
                        }
                     ]
                  }
               }
            }
         },
         "Type":"Task",
         "Resource":"${module.orca.copy_to_glacier_lambda_arn}",
         "Catch":[
            {
               "ErrorEquals":[
                  "States.ALL"
               ],
               "ResultPath":"$.exception",
               "Next":"WorkflowFailed"
            }
         ],
         "Retry":[
            {
               "ErrorEquals":[
                  "States.ALL"
               ],
               "IntervalSeconds":2,
               "MaxAttempts":3
            }
         ],
         "Next":"WorkflowSucceeded"
      },
```

### Collection configuration
To configure a collection to enable ORCA, add the line
`"granuleRecoveryWorkflow": "DrRecoveryWorkflow"` to the collection configuration:
```
{
  "queriedAt": "2019-11-07T22:49:46.842Z",
  "name": "L0A_HR_RAW",
  "version": "1",
  "sampleFileName": "L0A_HR_RAW_product_0001-of-0420.h5",
  "dataType": "L0A_HR_RAW",
  "granuleIdExtraction": "^(.*)((\\.cmr\\.json)|(\\.iso\\.xml)|(\\.tar\\.gz)|(\\.h5)|(\\.h5\\.mp))$",
  "reportToEms": true,
  "createdAt": 1561749178492,
  "granuleId": "^.*$",
  "provider_path": "L0A_HR_RAW/",
  "meta": {
    "response-endpoint": "arn:aws:sns:us-west-2:012345678912:providerResponseSNS",
    "granuleRecoveryWorkflow": "DrRecoveryWorkflow"
  },
  "files": [
    {
```
### Enable `Recover Granule` button

To enable the `Recover Granule` button on the Cumulus Dashboard (available at github.com/nasa/cumulus-dashboard), 
set the environment variable `ENABLE_RECOVERY=true`.

Here is an example command to run the Cumulus Dashboard locally:
```
  APIROOT=https://uttm5y1jcj.execute-api.us-west-2.amazonaws.com:8000/dev ENABLE_RECOVERY=true npm run serve
```

## Release Documentation:

Information about how to create an ORCA release can be found [here](docs/release.md).<|MERGE_RESOLUTION|>--- conflicted
+++ resolved
@@ -212,44 +212,9 @@
   buckets                  = var.buckets
   lambda_subnet_ids        = var.lambda_subnet_ids
   permissions_boundary_arn = var.permissions_boundary_arn
-<<<<<<< HEAD
-  prefix                   = var.prefix
-  system_bucket            = var.system_bucket
-  vpc_id                   = var.vpc_id
-  workflow_config          = var.workflow_config
-
-  ## OPTIONAL
-  tags        = local.tags
-
-  ## --------------------------
-  ## ORCA Variables
-  ## --------------------------
-  ## REQUIRED
-  orca_default_bucket = var.orca_default_bucket
-  db_admin_password   = var.db_admin_password
-  db_user_password    = var.db_user_password
-  db_host_endpoint    = var.db_host_endpoint
-  ## OPTIONAL
-  db_admin_username                                    = var.db_admin_username
-  orca_ingest_lambda_memory_size                       = var.orca_ingest_lambda_memory_size
-  orca_ingest_lambda_timeout                           = var.orca_ingest_lambda_timeout
-  orca_recovery_buckets                                = var.orca_recovery_buckets
-  orca_recovery_complete_filter_prefix                 = var.orca_recovery_complete_filter_prefix
-  orca_recovery_expiration_days                        = var.orca_recovery_expiration_days
-  orca_recovery_lambda_memory_size                     = var.orca_recovery_lambda_memory_size
-  orca_recovery_lambda_timeout                         = var.orca_recovery_lambda_timeout
-  orca_recovery_retry_limit                            = var.orca_recovery_retry_limit
-  orca_recovery_retry_interval                         = var.orca_recovery_retry_interval
-  orca_recovery_retry_backoff                          = var.orca_recovery_retry_backoff
-  sqs_delay_time_seconds                               = var.sqs_delay_time_seconds
-  sqs_maximum_message_size                             = var.sqs_maximum_message_size
-  staged_recovery_queue_message_retention_time_seconds = var.staged_recovery_queue_message_retention_time_seconds
-  status_update_queue_message_retention_time_seconds   = var.status_update_queue_message_retention_time_seconds
-=======
   buckets = var.buckets
   workflow_config = module.cumulus.workflow_config
   default_multipart_chunksize_mb = module.cumulus.default_multipart_chunksize_mb
->>>>>>> c57bf669
 }
 
 ```
