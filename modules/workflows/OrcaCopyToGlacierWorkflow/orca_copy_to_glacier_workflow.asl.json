{
  "Comment": "On-Demand execution of copy_to_glacier.",
  "StartAt": "CopyToGlacier",
  "States": {
    "CopyToGlacier": {
      "Parameters": {
        "cma": {
          "event.$": "$",
          "task_config": {
            "multipart_chunksize_mb": "{$.meta.collection.meta.multipart_chunksize_mb}",
            "excludeFileTypes": "{$.meta.collection.meta.excludeFileTypes}",
<<<<<<< HEAD
            "orcaDefaultBucketOverride": "{$.meta.collection.meta.orcaDefaultBucketOverride}"
=======
            "providerId": "{$.meta.provider.id}",
            "executionId": "{$.cumulus_meta.execution_name}",
            "collectionShortname": "{$.meta.collection.name}",
            "collectionVersion": "{$.meta.collection.version}"
>>>>>>> 30c0da29
          }
        }
      },
      "Type": "Task",
      "Resource": "${orca_lambda_copy_to_glacier_arn}",
      "Retry": [
        {
          "ErrorEquals": [
            "Lambda.ServiceException",
            "Lambda.AWSLambdaException",
            "Lambda.SdkClientException"
          ],
          "IntervalSeconds": 2,
          "MaxAttempts": 6,
          "BackoffRate": 2
        }
      ],
      "Catch": [
        {
          "ErrorEquals": [
            "States.ALL"
          ],
          "ResultPath": "$.exception",
          "Next": "WorkflowFailed"
        }
      ],
      "Next": "WorkflowSucceeded"
    },
    "WorkflowFailed": {
      "Type": "Fail",
      "Cause": "Workflow failed"
    },
    "WorkflowSucceeded": {
      "Type": "Succeed"
    }
  }
}<|MERGE_RESOLUTION|>--- conflicted
+++ resolved
@@ -1,56 +1,53 @@
-{
-  "Comment": "On-Demand execution of copy_to_glacier.",
-  "StartAt": "CopyToGlacier",
-  "States": {
-    "CopyToGlacier": {
-      "Parameters": {
-        "cma": {
-          "event.$": "$",
-          "task_config": {
-            "multipart_chunksize_mb": "{$.meta.collection.meta.multipart_chunksize_mb}",
-            "excludeFileTypes": "{$.meta.collection.meta.excludeFileTypes}",
-<<<<<<< HEAD
-            "orcaDefaultBucketOverride": "{$.meta.collection.meta.orcaDefaultBucketOverride}"
-=======
-            "providerId": "{$.meta.provider.id}",
-            "executionId": "{$.cumulus_meta.execution_name}",
-            "collectionShortname": "{$.meta.collection.name}",
-            "collectionVersion": "{$.meta.collection.version}"
->>>>>>> 30c0da29
-          }
-        }
-      },
-      "Type": "Task",
-      "Resource": "${orca_lambda_copy_to_glacier_arn}",
-      "Retry": [
-        {
-          "ErrorEquals": [
-            "Lambda.ServiceException",
-            "Lambda.AWSLambdaException",
-            "Lambda.SdkClientException"
-          ],
-          "IntervalSeconds": 2,
-          "MaxAttempts": 6,
-          "BackoffRate": 2
-        }
-      ],
-      "Catch": [
-        {
-          "ErrorEquals": [
-            "States.ALL"
-          ],
-          "ResultPath": "$.exception",
-          "Next": "WorkflowFailed"
-        }
-      ],
-      "Next": "WorkflowSucceeded"
-    },
-    "WorkflowFailed": {
-      "Type": "Fail",
-      "Cause": "Workflow failed"
-    },
-    "WorkflowSucceeded": {
-      "Type": "Succeed"
-    }
-  }
+{
+  "Comment": "On-Demand execution of copy_to_glacier.",
+  "StartAt": "CopyToGlacier",
+  "States": {
+    "CopyToGlacier": {
+      "Parameters": {
+        "cma": {
+          "event.$": "$",
+          "task_config": {
+            "multipart_chunksize_mb": "{$.meta.collection.meta.multipart_chunksize_mb}",
+            "excludeFileTypes": "{$.meta.collection.meta.excludeFileTypes}",
+            "providerId": "{$.meta.provider.id}",
+            "executionId": "{$.cumulus_meta.execution_name}",
+            "collectionShortname": "{$.meta.collection.name}",
+            "collectionVersion": "{$.meta.collection.version}",
+            "orcaDefaultBucketOverride": "{$.meta.collection.meta.orcaDefaultBucketOverride}"
+          }
+        }
+      },
+      "Type": "Task",
+      "Resource": "${orca_lambda_copy_to_glacier_arn}",
+      "Retry": [
+        {
+          "ErrorEquals": [
+            "Lambda.ServiceException",
+            "Lambda.AWSLambdaException",
+            "Lambda.SdkClientException"
+          ],
+          "IntervalSeconds": 2,
+          "MaxAttempts": 6,
+          "BackoffRate": 2
+        }
+      ],
+      "Catch": [
+        {
+          "ErrorEquals": [
+            "States.ALL"
+          ],
+          "ResultPath": "$.exception",
+          "Next": "WorkflowFailed"
+        }
+      ],
+      "Next": "WorkflowSucceeded"
+    },
+    "WorkflowFailed": {
+      "Type": "Fail",
+      "Cause": "Workflow failed"
+    },
+    "WorkflowSucceeded": {
+      "Type": "Succeed"
+    }
+  }
 }