--- conflicted
+++ resolved
@@ -35,8 +35,6 @@
   description = "Tags to be applied to resources that support tags."
 }
 
-<<<<<<< HEAD
-=======
 
 variable "default_multipart_chunksize_mb" {
   type        = number
@@ -44,7 +42,6 @@
 }
 
 
->>>>>>> c57bf669
 ## Variables unique to ORCA
 ## REQUIRED
 variable "orca_default_bucket" {
@@ -115,8 +112,6 @@
 
 
 ## OPTIONAL (DO NOT CHANGE!) - Development use only
-<<<<<<< HEAD
-=======
 variable "database_app_user" {
   type        = string
   description = "Name of the database application user."
@@ -131,7 +126,6 @@
   type        = string
   description = "AWS glacier recovery type to use. One of Bulk, Standard, Express."
 }
->>>>>>> c57bf669
 
 variable "orca_sqs_staged_recovery_queue_id" {
   type        = string
