--- conflicted
+++ resolved
@@ -110,26 +110,6 @@
   description = "The multiplier by which the retry interval increases during each attempt."
 }
 
-<<<<<<< HEAD
-
-## OPTIONAL (DO NOT CHANGE!) - Development use only
-=======
-variable "database_app_user" {
-  type        = string
-  description = "Name of the database application user."
-}
-
-variable "database_name" {
-  type        = string
-  description = "Name of the ORCA database in PostgreSQL"
-}
-
-variable "orca_recovery_retrieval_type" {
-  type        = string
-  description = "AWS glacier recovery type to use. One of Bulk, Standard, Express."
-}
-
->>>>>>> fe4b534f
 variable "orca_sqs_staged_recovery_queue_id" {
   type        = string
   description = "SQS URL of recovery queue."
