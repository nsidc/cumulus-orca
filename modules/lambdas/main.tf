--- conflicted
+++ resolved
@@ -306,11 +306,7 @@
       DATABASE_NAME         = var.database_name
       DATABASE_USER         = var.database_app_user
       DB_QUEUE_URL          = var.orca_sqs_status_update_queue_id
-<<<<<<< HEAD
-      RECOVERY_QUEUE_URL    = var.orca_sqs_recovery_queue_id
-=======
       RECOVERY_QUEUE_URL    = var.orca_sqs_staged_recovery_queue_id
->>>>>>> 691794b2
       MAX_RETRIES           = var.orca_recovery_retry_limit
       RETRY_SLEEP_SECS      = var.orca_recovery_retry_interval
       RETRY_BACKOFF         = var.orca_recovery_retry_backoff
