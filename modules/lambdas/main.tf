# Local Variables
locals {
  tags         = merge(var.tags, { Deployment = var.prefix })
  orca_buckets = [for k, v in var.buckets : v.name if v.type == "orca"]
}


# # Referenced Modules
# lambda_security_group - Security Groups module reference
# ------------------------------------------------------------------------------
module "lambda_security_group" {
  source = "../security_groups"
  ## --------------------------
  ## Cumulus Variables
  ## --------------------------
  ## REQUIRED
  prefix = var.prefix
  vpc_id = var.vpc_id
  ## OPTIONAL
  tags = local.tags
<<<<<<< HEAD
=======
  ## --------------------------
  ## ORCA Variables
  ## --------------------------
  ## OPTIONAL
  database_port = var.database_port
>>>>>>> be26b84c
}

# restore_object_arn - IAM module reference
# # ------------------------------------------------------------------------------
module "restore_object_arn" {
  source = "../iam"
  ## --------------------------
  ## Cumulus Variables
  ## --------------------------
  ## REQUIRED
  buckets                  = var.buckets
  permissions_boundary_arn = var.permissions_boundary_arn
  prefix                   = var.prefix
  # OPTIONAL
  tags = local.tags
  # --------------------------
  # ORCA Variables
  # --------------------------
  # OPTIONAL
  orca_recovery_buckets = var.orca_recovery_buckets
}


# =============================================================================
# Ingest Lambdas Definitions and Resources
# =============================================================================

# copy_to_glacier_cumulus_translator - Transforms input from Cumulus Dashboard to copy_to_glacier format
# ==============================================================================
resource "aws_lambda_function" "copy_to_glacier_cumulus_translator" {
  ## REQUIRED
  function_name = "${var.prefix}_copy_to_glacier_cumulus_translator"
  role          = module.restore_object_arn.restore_object_role_arn

  ## OPTIONAL
  description      = "Transforms input from Cumulus Dashboard to copy_to_glacier format."
  filename         = "${path.module}/../../tasks/copy_to_glacier_cumulus_translator/copy_to_glacier_cumulus_translator.zip"
  handler          = "copy_to_glacier_cumulus_translator.handler"
  memory_size      = var.orca_ingest_lambda_memory_size
  runtime          = "python3.7"
  source_code_hash = filebase64sha256("${path.module}/../../tasks/copy_to_glacier_cumulus_translator/copy_to_glacier_cumulus_translator.zip")
  tags             = local.tags
  timeout          = var.orca_ingest_lambda_timeout

  vpc_config {
    subnet_ids         = var.lambda_subnet_ids
    security_group_ids = [module.lambda_security_group.vpc_postgres_ingress_all_egress_id]
  }

  environment {
    variables = {
      ORCA_DEFAULT_BUCKET = var.orca_default_bucket
    }
  }
}

# copy_to_glacier - Copies files to the ORCA S3 Glacier bucket
resource "aws_lambda_function" "copy_to_glacier" {
  ## REQUIRED
  function_name = "${var.prefix}_copy_to_glacier"
  role          = module.restore_object_arn.restore_object_role_arn

  ## OPTIONAL
  description      = "ORCA archiving lambda used to copy data to an ORCA S3 glacier bucket."
  filename         = "${path.module}/../../tasks/copy_to_glacier/copy_to_glacier.zip"
  handler          = "copy_to_glacier.handler"
  memory_size      = var.orca_ingest_lambda_memory_size
  runtime          = "python3.7"
  source_code_hash = filebase64sha256("${path.module}/../../tasks/copy_to_glacier/copy_to_glacier.zip")
  tags             = local.tags
  timeout          = var.orca_ingest_lambda_timeout

  vpc_config {
    subnet_ids         = var.lambda_subnet_ids
    security_group_ids = [module.lambda_security_group.vpc_postgres_ingress_all_egress_id]
  }

  environment {
    variables = {
      ORCA_DEFAULT_BUCKET            = var.orca_default_bucket
      DEFAULT_MULTIPART_CHUNKSIZE_MB = var.default_multipart_chunksize_mb
      METADATA_DB_QUEUE_URL          = var.orca_sqs_metadata_queue_id
    }
  }
}


## =============================================================================
## Recovery Lambdas Definitions and Resources
## =============================================================================

# extract_filepaths_for_granule - Translates input for request_files lambda
# ==============================================================================
resource "aws_lambda_function" "extract_filepaths_for_granule" {
  ## REQUIRED
  function_name = "${var.prefix}_extract_filepaths_for_granule"
  role          = module.restore_object_arn.restore_object_role_arn

  ## OPTIONAL
  description      = "Extracts bucket info and granules filepath from the CMA for ORCA request_files lambda."
  filename         = "${path.module}/../../tasks/extract_filepaths_for_granule/extract_filepaths_for_granule.zip"
  handler          = "extract_filepaths_for_granule.handler"
  memory_size      = var.orca_recovery_lambda_memory_size
  runtime          = "python3.7"
  source_code_hash = filebase64sha256("${path.module}/../../tasks/extract_filepaths_for_granule/extract_filepaths_for_granule.zip")
  tags             = local.tags
  timeout          = var.orca_recovery_lambda_timeout

  vpc_config {
    subnet_ids         = var.lambda_subnet_ids
    security_group_ids = [module.lambda_security_group.vpc_postgres_ingress_all_egress_id]
  }
}


# request_files - Requests files from ORCA S3 Glacier
# ==============================================================================
resource "aws_lambda_function" "request_files" {
  ## REQUIRED
  function_name = "${var.prefix}_request_files"
  role          = module.restore_object_arn.restore_object_role_arn

  ## OPTIONAL
  description      = "Submits a restore request for all archived files in a granule to the ORCA S3 Glacier bucket."
  filename         = "${path.module}/../../tasks/request_files/request_files.zip"
  handler          = "request_files.handler"
  memory_size      = var.orca_recovery_lambda_memory_size
  runtime          = "python3.7"
  source_code_hash = filebase64sha256("${path.module}/../../tasks/request_files/request_files.zip")
  tags             = local.tags
  timeout          = var.orca_recovery_lambda_timeout

  vpc_config {
    subnet_ids         = var.lambda_subnet_ids
    security_group_ids = [module.lambda_security_group.vpc_postgres_ingress_all_egress_id]
  }

  environment {
    variables = {
      RESTORE_EXPIRE_DAYS      = var.orca_recovery_expiration_days
      RESTORE_REQUEST_RETRIES  = var.orca_recovery_retry_limit
      RESTORE_RETRY_SLEEP_SECS = var.orca_recovery_retry_interval
      RESTORE_RETRIEVAL_TYPE   = "Standard"
      DB_QUEUE_URL             = var.orca_sqs_status_update_queue_id
      ORCA_DEFAULT_BUCKET      = var.orca_default_bucket
    }
  }
}


# copy_files_to_archive - Copies files from ORCA S3 Glacier to destination bucket
# ==============================================================================
resource "aws_lambda_function" "copy_files_to_archive" {
  ## REQUIRED
  function_name = "${var.prefix}_copy_files_to_archive"
  role          = module.restore_object_arn.restore_object_role_arn

  ## OPTIONAL
  description      = "Copies a restored file to the archive"
  filename         = "${path.module}/../../tasks/copy_files_to_archive/copy_files_to_archive.zip"
  handler          = "copy_files_to_archive.handler"
  memory_size      = var.orca_recovery_lambda_memory_size
  runtime          = "python3.7"
  source_code_hash = filebase64sha256("${path.module}/../../tasks/copy_files_to_archive/copy_files_to_archive.zip")
  tags             = local.tags
  timeout          = var.orca_recovery_lambda_timeout

  vpc_config {
    subnet_ids         = var.lambda_subnet_ids
    security_group_ids = [module.lambda_security_group.vpc_postgres_ingress_all_egress_id]
  }

  environment {
    variables = {
      COPY_RETRIES                   = var.orca_recovery_retry_limit
      COPY_RETRY_SLEEP_SECS          = var.orca_recovery_retry_interval
      DB_QUEUE_URL                   = var.orca_sqs_status_update_queue_id
      DEFAULT_MULTIPART_CHUNKSIZE_MB = var.default_multipart_chunksize_mb
      RECOVERY_QUEUE_URL             = var.orca_sqs_staged_recovery_queue_id
    }
  }
}

resource "aws_lambda_event_source_mapping" "copy_files_to_archive_event_source_mapping" {
  event_source_arn = var.orca_sqs_staged_recovery_queue_arn
  function_name    = aws_lambda_function.copy_files_to_archive.arn
}

# Additional resources needed by copy_files_to_archive
# ------------------------------------------------------------------------------
# Permissions to allow SQS trigger to invoke lambda
resource "aws_lambda_permission" "copy_files_to_archive_allow_sqs_trigger" {
  ## REQUIRED
  action        = "lambda:InvokeFunction"
  function_name = aws_lambda_function.copy_files_to_archive.function_name
  principal     = "sqs.amazonaws.com"

  ## OPTIONAL
  statement_id = "AllowExecutionFromSQS"
  source_arn   = var.orca_sqs_staged_recovery_queue_arn
}

# post_to_database - Posts entries from SQS queue to database.
# ==============================================================================
resource "aws_lambda_function" "post_to_database" {
  ## REQUIRED
  function_name = "${var.prefix}_post_to_database"
  role          = module.restore_object_arn.restore_object_role_arn

  ## OPTIONAL
  description      = "Posts entries from SQS queue to database."
  filename         = "${path.module}/../../tasks/post_to_database/post_to_database.zip"
  handler          = "post_to_database.handler"
  memory_size      = var.orca_recovery_lambda_memory_size
  runtime          = "python3.7"
  source_code_hash = filebase64sha256("${path.module}/../../tasks/post_to_database/post_to_database.zip")
  tags             = local.tags
  timeout          = var.orca_recovery_lambda_timeout

  vpc_config {
    subnet_ids         = var.lambda_subnet_ids
    security_group_ids = [module.lambda_security_group.vpc_postgres_ingress_all_egress_id]
  }

  environment {
    variables = {
      PREFIX = var.prefix
    }
  }
}

resource "aws_lambda_event_source_mapping" "post_to_database_event_source_mapping" {
  event_source_arn = var.orca_sqs_status_update_queue_arn
  function_name    = aws_lambda_function.post_to_database.arn
}

# Additional resources needed by post_to_database
# ------------------------------------------------------------------------------
# Permissions to allow SQS trigger to invoke lambda
resource "aws_lambda_permission" "post_to_database_allow_sqs_trigger" {
  ## REQUIRED
  action        = "lambda:InvokeFunction"
  function_name = aws_lambda_function.post_to_database.function_name
  principal     = "sqs.amazonaws.com"

  ## OPTIONAL
  statement_id = "AllowExecutionFromSQS"
  source_arn   = var.orca_sqs_status_update_queue_arn
}

# request_status_for_granule - Provides recovery status information on a specific granule
# ==============================================================================
resource "aws_lambda_function" "request_status_for_granule" {
  ## REQUIRED
  function_name = "${var.prefix}_request_status_for_granule"
  role          = module.restore_object_arn.restore_object_role_arn

  ## OPTIONAL
  description      = "Provides ORCA recover status information on a specific granule and job."
  filename         = "${path.module}/../../tasks/request_status_for_granule/request_status_for_granule.zip"
  handler          = "request_status_for_granule.handler"
  memory_size      = var.orca_recovery_lambda_memory_size
  runtime          = "python3.7"
  source_code_hash = filebase64sha256("${path.module}/../../tasks/request_status_for_granule/request_status_for_granule.zip")
  tags             = local.tags
  timeout          = var.orca_recovery_lambda_timeout

  vpc_config {
    subnet_ids         = var.lambda_subnet_ids
    security_group_ids = [module.lambda_security_group.vpc_postgres_ingress_all_egress_id]
  }

  environment {
    variables = {
      PREFIX = var.prefix
    }
  }
}


# request_status_for_job - Provides recovery status information for a job.
# ==============================================================================
resource "aws_lambda_function" "request_status_for_job" {
  ## REQUIRED
  function_name = "${var.prefix}_request_status_for_job"
  role          = module.restore_object_arn.restore_object_role_arn

  ## OPTIONAL
  description      = "Provides ORCA recover status information on a specific job."
  filename         = "${path.module}/../../tasks/request_status_for_job/request_status_for_job.zip"
  handler          = "request_status_for_job.handler"
  memory_size      = var.orca_recovery_lambda_memory_size
  runtime          = "python3.7"
  source_code_hash = filebase64sha256("${path.module}/../../tasks/request_status_for_job/request_status_for_job.zip")
  tags             = local.tags
  timeout          = var.orca_recovery_lambda_timeout

  vpc_config {
    subnet_ids         = var.lambda_subnet_ids
    security_group_ids = [module.lambda_security_group.vpc_postgres_ingress_all_egress_id]
  }

  environment {
    variables = {
      PREFIX = var.prefix
    }
  }
}

# post_copy_request_to_queue - Posts to two queues for notifying copy_files_to_archive lambda and updating the DB."
# ==============================================================================
resource "aws_lambda_function" "post_copy_request_to_queue" {
  ## REQUIRED
  function_name = "${var.prefix}_post_copy_request_to_queue"
  role          = module.restore_object_arn.restore_object_role_arn
  ## OPTIONAL
  description      = "Posts to two queues for notifying copy_files_to_archive lambda and updating the DB."
  filename         = "${path.module}/../../tasks/post_copy_request_to_queue/post_copy_request_to_queue.zip"
  handler          = "post_copy_request_to_queue.handler"
  memory_size      = var.orca_recovery_lambda_memory_size
  runtime          = "python3.7"
  source_code_hash = filebase64sha256("${path.module}/../../tasks/post_copy_request_to_queue/post_copy_request_to_queue.zip")
  tags             = local.tags
  timeout          = var.orca_recovery_lambda_timeout
  vpc_config {
    subnet_ids         = var.lambda_subnet_ids
    security_group_ids = [module.lambda_security_group.vpc_postgres_ingress_all_egress_id]
  }
  environment {
    variables = {
      PREFIX             = var.prefix
      DB_QUEUE_URL       = var.orca_sqs_status_update_queue_id
      RECOVERY_QUEUE_URL = var.orca_sqs_staged_recovery_queue_id
      MAX_RETRIES        = var.orca_recovery_retry_limit
      RETRY_SLEEP_SECS   = var.orca_recovery_retry_interval
      RETRY_BACKOFF      = var.orca_recovery_retry_backoff
    }
  }
}

# Permissions to allow S3 trigger to invoke lambda
resource "aws_lambda_permission" "allow_s3_trigger" {
  ## REQUIRED
  for_each      = toset(local.orca_buckets)
  source_arn    = "arn:aws:s3:::${each.value}"
  function_name = aws_lambda_function.post_copy_request_to_queue.function_name
  ## OPTIONAL
  principal = "s3.amazonaws.com"
  action    = "lambda:InvokeFunction"
}

resource "aws_s3_bucket_notification" "post_copy_request_to_queue_trigger" {
  depends_on = [aws_lambda_permission.allow_s3_trigger]
  # Creating loop so we can handle multiple orca buckets
  for_each = toset(local.orca_buckets)
  ## REQUIRED
  bucket = each.value
  ## OPTIONAL
  lambda_function {
    ## REQUIRED  
    lambda_function_arn = aws_lambda_function.post_copy_request_to_queue.arn
    events              = ["s3:ObjectRestore:Completed"]
    ## OPTIONAL
    filter_prefix = var.orca_recovery_complete_filter_prefix
  }

}

# orca_catalog_reporting_dummy - Returns reconcilliation report sample data
# ==============================================================================
resource "aws_lambda_function" "orca_catalog_reporting_dummy" {
  ## REQUIRED
  function_name = "${var.prefix}_orca_catalog_reporting_dummy"
  role          = module.restore_object_arn.restore_object_role_arn

  ## OPTIONAL
  description      = "Returns reconcilliation report sample data."
  filename         = "${path.module}/../../tasks/orca_catalog_reporting_dummy/orca_catalog_reporting_dummy.zip"
  handler          = "orca_catalog_reporting_dummy.handler"
  memory_size      = var.orca_ingest_lambda_memory_size
  runtime          = "python3.7"
  source_code_hash = filebase64sha256("${path.module}/../../tasks/orca_catalog_reporting_dummy/orca_catalog_reporting_dummy.zip")
  tags             = local.tags
  timeout          = var.orca_ingest_lambda_timeout

  vpc_config {
    subnet_ids         = var.lambda_subnet_ids
    security_group_ids = [module.lambda_security_group.vpc_postgres_ingress_all_egress_id]
  }
}


## =============================================================================
## Utility Lambda Definitions
## =============================================================================

# db_deploy - Lambda that deploys database resources
# ==============================================================================
resource "aws_lambda_function" "db_deploy" {
  ## REQUIRED
  function_name = "${var.prefix}_db_deploy"
  role          = module.restore_object_arn.restore_object_role_arn

  ## OPTIONAL
  description      = "ORCA database deployment lambda used to create and bootstrap the ORCA database."
  filename         = "${path.module}/../../tasks/db_deploy/db_deploy.zip"
  handler          = "db_deploy.handler"
  memory_size      = var.orca_recovery_lambda_memory_size
  runtime          = "python3.7"
  source_code_hash = filebase64sha256("${path.module}/../../tasks/db_deploy/db_deploy.zip")
  tags             = local.tags
  timeout          = var.orca_recovery_lambda_timeout

  vpc_config {
    subnet_ids         = var.lambda_subnet_ids
    security_group_ids = [module.lambda_security_group.vpc_postgres_ingress_all_egress_id]
  }

  environment {
    variables = {
      PREFIX = var.prefix
    }
  }
}

## =============================================================================
## NULL RESOURCES - 1x Use
## =============================================================================
<<<<<<< HEAD
data "aws_lambda_invocation" "db_migration" {
  function_name = aws_lambda_function.db_deploy.function_name
  input = jsonencode({})
}
=======

data "aws_lambda_invocation" "db_migration" {
  depends_on    = [aws_lambda_function.db_deploy]
  function_name = aws_lambda_function.db_deploy.function_name
  input         = jsonencode({})
}


## TODO: Should create null resource to handle password changes ORCA-145
>>>>>>> be26b84c
<|MERGE_RESOLUTION|>--- conflicted
+++ resolved
@@ -18,14 +18,6 @@
   vpc_id = var.vpc_id
   ## OPTIONAL
   tags = local.tags
-<<<<<<< HEAD
-=======
-  ## --------------------------
-  ## ORCA Variables
-  ## --------------------------
-  ## OPTIONAL
-  database_port = var.database_port
->>>>>>> be26b84c
 }
 
 # restore_object_arn - IAM module reference
@@ -454,19 +446,10 @@
 ## =============================================================================
 ## NULL RESOURCES - 1x Use
 ## =============================================================================
-<<<<<<< HEAD
-data "aws_lambda_invocation" "db_migration" {
-  function_name = aws_lambda_function.db_deploy.function_name
-  input = jsonencode({})
-}
-=======
-
 data "aws_lambda_invocation" "db_migration" {
   depends_on    = [aws_lambda_function.db_deploy]
   function_name = aws_lambda_function.db_deploy.function_name
   input         = jsonencode({})
 }
 
-
-## TODO: Should create null resource to handle password changes ORCA-145
->>>>>>> be26b84c
+## TODO: Should create null resource to handle password changes ORCA-145