## Referenced Modules

## orca_lambdas - lambdas module that calls iam and security_groups module
## =============================
module "orca_lambdas" {
  source     = "../lambdas"
  depends_on = [module.orca_iam, module.orca_secretsmanager] ## secretsmanager sets up db connection secrets.
  ## --------------------------
  ## Cumulus Variables
  ## --------------------------
  ## REQUIRED
  buckets                  = var.buckets
  lambda_subnet_ids        = var.lambda_subnet_ids
  permissions_boundary_arn = var.permissions_boundary_arn
  prefix                   = var.prefix
  rds_security_group_id    = var.rds_security_group_id
  vpc_id                   = var.vpc_id
  ## OPTIONAL
  tags                           = var.tags
  default_multipart_chunksize_mb = var.default_multipart_chunksize_mb

  ## --------------------------
  ## ORCA Variables
  ## --------------------------
  ## REQUIRED
  db_connect_info_secret_arn                           = module.orca_secretsmanager.secretsmanager_arn
  orca_default_bucket                                  = var.orca_default_bucket
  orca_secretsmanager_s3_access_credentials_secret_arn = module.orca_secretsmanager.s3_access_credentials_secret_arn
  orca_sqs_internal_report_queue_id                    = module.orca_sqs.orca_sqs_internal_report_queue_id
  orca_sqs_metadata_queue_arn                          = module.orca_sqs.orca_sqs_metadata_queue_arn
  orca_sqs_metadata_queue_id                           = module.orca_sqs.orca_sqs_metadata_queue_id
  orca_sqs_s3_inventory_queue_id                       = module.orca_sqs.orca_sqs_s3_inventory_queue_id
  orca_sqs_staged_recovery_queue_id                    = module.orca_sqs.orca_sqs_staged_recovery_queue_id
  orca_sqs_staged_recovery_queue_arn                   = module.orca_sqs.orca_sqs_staged_recovery_queue_arn
  orca_sqs_status_update_queue_id                      = module.orca_sqs.orca_sqs_status_update_queue_id
  orca_sqs_status_update_queue_arn                     = module.orca_sqs.orca_sqs_status_update_queue_arn
  restore_object_role_arn                              = module.orca_iam.restore_object_role_arn

  ## OPTIONAL
<<<<<<< HEAD
  orca_ingest_lambda_memory_size               = var.orca_ingest_lambda_memory_size
  orca_ingest_lambda_timeout                   = var.orca_ingest_lambda_timeout
  orca_internal_reconciliation_expiration_days = var.orca_internal_reconciliation_expiration_days
  orca_reconciliation_lambda_memory_size       = var.orca_reconciliation_lambda_memory_size
  orca_reconciliation_lambda_timeout           = var.orca_reconciliation_lambda_timeout
  orca_recovery_buckets                        = var.orca_recovery_buckets
  orca_recovery_complete_filter_prefix         = var.orca_recovery_complete_filter_prefix
  orca_recovery_expiration_days                = var.orca_recovery_expiration_days
  orca_recovery_lambda_memory_size             = var.orca_recovery_lambda_memory_size
  orca_recovery_lambda_timeout                 = var.orca_recovery_lambda_timeout
  orca_recovery_retry_limit                    = var.orca_recovery_retry_limit
  orca_recovery_retry_interval                 = var.orca_recovery_retry_interval
  orca_recovery_retry_backoff                  = var.orca_recovery_retry_backoff
=======
  orca_ingest_lambda_memory_size         = var.orca_ingest_lambda_memory_size
  orca_ingest_lambda_timeout             = var.orca_ingest_lambda_timeout
  orca_default_recovery_type             = var.orca_default_recovery_type
  orca_reconciliation_lambda_memory_size = var.orca_reconciliation_lambda_memory_size
  orca_reconciliation_lambda_timeout     = var.orca_reconciliation_lambda_timeout
  orca_recovery_buckets                  = var.orca_recovery_buckets
  orca_recovery_complete_filter_prefix   = var.orca_recovery_complete_filter_prefix
  orca_recovery_expiration_days          = var.orca_recovery_expiration_days
  orca_recovery_lambda_memory_size       = var.orca_recovery_lambda_memory_size
  orca_recovery_lambda_timeout           = var.orca_recovery_lambda_timeout
  orca_recovery_retry_limit              = var.orca_recovery_retry_limit
  orca_recovery_retry_interval           = var.orca_recovery_retry_interval
  orca_recovery_retry_backoff            = var.orca_recovery_retry_backoff
>>>>>>> be2da305
}

## orca_lambdas_secondary - lambdas module that is dependent on resources that presently are created after most lambdas
## ====================================================================================================================
module "orca_lambdas_secondary" {
  source     = "../lambdas_secondary"
  depends_on = [module.orca_iam, module.orca_secretsmanager, module.orca_workflows] ## secretsmanager sets up db connection secrets.
  ## --------------------------
  ## Cumulus Variables
  ## --------------------------
  ## REQUIRED
  buckets           = var.buckets
  lambda_subnet_ids = var.lambda_subnet_ids
  prefix            = var.prefix
  ## OPTIONAL
  tags                           = var.tags
  default_multipart_chunksize_mb = var.default_multipart_chunksize_mb

  ## --------------------------
  ## ORCA Variables
  ## --------------------------
  ## REQUIRED
  orca_sfn_internal_reconciliation_workflow_arn = module.orca_workflows.orca_sfn_internal_reconciliation_workflow_arn
  orca_sqs_internal_report_queue_id             = module.orca_sqs.orca_sqs_internal_report_queue_id
  orca_sqs_s3_inventory_queue_arn               = module.orca_sqs.orca_sqs_s3_inventory_queue_arn
  restore_object_role_arn                       = module.orca_iam.restore_object_role_arn
  orca_reports_bucket_arn                       = var.orca_reports_bucket_arn
  vpc_postgres_ingress_all_egress_id            = module.orca_lambdas.vpc_postgres_ingress_all_egress_id

  ## OPTIONAL
  orca_reconciliation_lambda_memory_size = var.orca_reconciliation_lambda_memory_size
  orca_reconciliation_lambda_timeout     = var.orca_reconciliation_lambda_timeout
  s3_report_frequency                    = var.s3_report_frequency
}


## orca_workflows - workflows module
## =============================================================================
module "orca_workflows" {
  source = "../workflows"
  ## --------------------------
  ## Cumulus Variables
  ## --------------------------
  ## REQUIRED
  prefix          = var.prefix
  system_bucket   = var.system_bucket
  workflow_config = var.workflow_config

  ## OPTIONAL
  tags = var.tags

  ## --------------------------
  ## ORCA Variables
  ## --------------------------
  ## REQUIRED
  orca_default_bucket                           = var.orca_default_bucket
  orca_lambda_copy_to_glacier_arn               = module.orca_lambdas.copy_to_glacier_arn
  orca_lambda_extract_filepaths_for_granule_arn = module.orca_lambdas.extract_filepaths_for_granule_arn
  orca_lambda_get_current_archive_list_arn      = module.orca_lambdas.get_current_archive_list_arn
  orca_lambda_perform_orca_reconcile_arn        = module.orca_lambdas.perform_orca_reconcile_arn
  orca_lambda_request_files_arn                 = module.orca_lambdas.request_files_arn
}


# restore_object_arn - IAM module reference
# # ------------------------------------------------------------------------------
module "orca_iam" {
  source = "../iam"
  ## --------------------------
  ## Cumulus Variables
  ## --------------------------
  ## REQUIRED
  buckets                  = var.buckets
  permissions_boundary_arn = var.permissions_boundary_arn
  prefix                   = var.prefix
  # OPTIONAL
  tags = var.tags
  # --------------------------
  # ORCA Variables
  # --------------------------
  # OPTIONAL
  orca_recovery_buckets   = var.orca_recovery_buckets
  orca_reports_bucket_arn = var.orca_reports_bucket_arn
}


## orca_secretsmanager - secretsmanager module
## =============================================================================
module "orca_secretsmanager" {
  source     = "../secretsmanager"
  depends_on = [module.orca_iam]
  ## --------------------------
  ## Cumulus Variables
  ## --------------------------
  ## REQUIRED
  prefix = var.prefix

  ## OPTIONAL
  tags = var.tags
  ## --------------------------
  ## ORCA Variables
  ## --------------------------
  ## REQUIRED
  db_admin_password       = var.db_admin_password
  db_user_password        = var.db_user_password
  db_host_endpoint        = var.db_host_endpoint
  restore_object_role_arn = module.orca_iam.restore_object_role_arn
  s3_access_key           = var.s3_access_key
  s3_secret_key           = var.s3_secret_key

  ## OPTIONAL
  db_admin_username = var.db_admin_username
  db_name           = var.db_name
  db_user_name      = var.db_user_name
}
## orca_sqs - SQS module
## =============================================================================
module "orca_sqs" {
  source = "../sqs"
  ## --------------------------
  ## Cumulus Variables
  ## --------------------------
  ## REQUIRED
  prefix = var.prefix

  ## OPTIONAL
  tags = var.tags

  ## --------------------------
  ## ORCA Variables
  ## --------------------------

  ## REQUIRED
  dlq_subscription_email = var.dlq_subscription_email

  ## OPTIONAL
  internal_report_queue_message_retention_time_seconds = var.internal_report_queue_message_retention_time_seconds
  metadata_queue_message_retention_time_seconds        = var.metadata_queue_message_retention_time_seconds
  orca_reconciliation_lambda_timeout                   = var.orca_reconciliation_lambda_timeout
  s3_inventory_queue_message_retention_time_seconds    = var.s3_inventory_queue_message_retention_time_seconds
  sqs_delay_time_seconds                               = var.sqs_delay_time_seconds
  sqs_maximum_message_size                             = var.sqs_maximum_message_size
  staged_recovery_queue_message_retention_time_seconds = var.staged_recovery_queue_message_retention_time_seconds
  status_update_queue_message_retention_time_seconds   = var.status_update_queue_message_retention_time_seconds
}


## orca_api_gateway - api gateway module
## =============================================================================
module "orca_api_gateway" {
  depends_on = [
    module.orca_lambdas
  ]
  source = "../api-gateway"
  ## --------------------------
  ## Cumulus Variables
  ## --------------------------
  ## REQUIRED
  prefix = var.prefix
  vpc_id = var.vpc_id

  ## --------------------------
  ## ORCA Variables
  ## --------------------------
  ## REQUIRED
  internal_reconcile_report_orphan_invoke_arn   = module.orca_lambdas.internal_reconcile_report_orphan_invoke_arn
  internal_reconcile_report_phantom_invoke_arn  = module.orca_lambdas.internal_reconcile_report_phantom_invoke_arn
  internal_reconcile_report_mismatch_invoke_arn = module.orca_lambdas.internal_reconcile_report_mismatch_invoke_arn
  orca_catalog_reporting_invoke_arn             = module.orca_lambdas.orca_catalog_reporting_invoke_arn
  request_status_for_granule_invoke_arn         = module.orca_lambdas.request_status_for_granule_invoke_arn
  request_status_for_job_invoke_arn             = module.orca_lambdas.request_status_for_job_invoke_arn
  ## OPTIONAL
  vpc_endpoint_id = var.vpc_endpoint_id
}<|MERGE_RESOLUTION|>--- conflicted
+++ resolved
@@ -37,7 +37,7 @@
   restore_object_role_arn                              = module.orca_iam.restore_object_role_arn
 
   ## OPTIONAL
-<<<<<<< HEAD
+  orca_default_recovery_type                   = var.orca_default_recovery_type
   orca_ingest_lambda_memory_size               = var.orca_ingest_lambda_memory_size
   orca_ingest_lambda_timeout                   = var.orca_ingest_lambda_timeout
   orca_internal_reconciliation_expiration_days = var.orca_internal_reconciliation_expiration_days
@@ -51,21 +51,6 @@
   orca_recovery_retry_limit                    = var.orca_recovery_retry_limit
   orca_recovery_retry_interval                 = var.orca_recovery_retry_interval
   orca_recovery_retry_backoff                  = var.orca_recovery_retry_backoff
-=======
-  orca_ingest_lambda_memory_size         = var.orca_ingest_lambda_memory_size
-  orca_ingest_lambda_timeout             = var.orca_ingest_lambda_timeout
-  orca_default_recovery_type             = var.orca_default_recovery_type
-  orca_reconciliation_lambda_memory_size = var.orca_reconciliation_lambda_memory_size
-  orca_reconciliation_lambda_timeout     = var.orca_reconciliation_lambda_timeout
-  orca_recovery_buckets                  = var.orca_recovery_buckets
-  orca_recovery_complete_filter_prefix   = var.orca_recovery_complete_filter_prefix
-  orca_recovery_expiration_days          = var.orca_recovery_expiration_days
-  orca_recovery_lambda_memory_size       = var.orca_recovery_lambda_memory_size
-  orca_recovery_lambda_timeout           = var.orca_recovery_lambda_timeout
-  orca_recovery_retry_limit              = var.orca_recovery_retry_limit
-  orca_recovery_retry_interval           = var.orca_recovery_retry_interval
-  orca_recovery_retry_backoff            = var.orca_recovery_retry_backoff
->>>>>>> be2da305
 }
 
 ## orca_lambdas_secondary - lambdas module that is dependent on resources that presently are created after most lambdas
