--- conflicted
+++ resolved
@@ -21,12 +21,8 @@
   vpc_id                            = var.vpc_id
   orca_sqs_staged_recovery_queue_id = module.orca_sqs.orca_sqs_staged_recovery_queue_id
   ## OPTIONAL
-<<<<<<< HEAD
-  tags = local.tags
-=======
-  tags   = local.tags
-  default_multipart_chunksize_mb  = var.default_multipart_chunksize_mb
->>>>>>> c57bf669
+  tags                           = local.tags
+  default_multipart_chunksize_mb = var.default_multipart_chunksize_mb
 
   ## --------------------------
   ## ORCA Variables
