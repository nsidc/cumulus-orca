--- conflicted
+++ resolved
@@ -21,8 +21,6 @@
   vpc_id                            = var.vpc_id
   orca_sqs_staged_recovery_queue_id = module.orca_sqs.orca_sqs_staged_recovery_queue_id
   ## OPTIONAL
-  region                             = var.region
-  aws_profile                        = var.aws_profile
   tags = local.tags
 
   ## --------------------------
@@ -33,8 +31,7 @@
   orca_sqs_staged_recovery_queue_arn = module.orca_sqs.orca_sqs_staged_recovery_queue_arn
   orca_sqs_status_update_queue_id    = module.orca_sqs.orca_sqs_status_update_queue_id
   orca_sqs_status_update_queue_arn   = module.orca_sqs.orca_sqs_status_update_queue_arn
-  db_deploy_arn                      = module.orca_lambdas.db_deploy_arn
-  db_deploy_source_code_hash         = module.orca_lambdas.db_deploy_source_code_hash
+  db_deploy_function_name            = module.orca_lambdas.db_deploy_function_name
 
   ## OPTIONAL
   orca_ingest_lambda_memory_size       = var.orca_ingest_lambda_memory_size
@@ -85,7 +82,6 @@
   ## Cumulus Variables
   ## --------------------------
   ## REQUIRED
-<<<<<<< HEAD
   prefix = var.prefix
 
   ## OPTIONAL
@@ -97,22 +93,6 @@
   db_admin_password = var.db_admin_password
   db_user_password  = var.db_user_password
   db_host_endpoint  = var.db_host_endpoint
-=======
-  lambda_subnet_ids = var.lambda_subnet_ids
-  prefix            = var.prefix
-
-  ## OPTIONAL
-  tags   = local.tags
-
-  ## --------------------------
-  ## ORCA Variables
-  ## --------------------------
-  ## REQUIRED
-  database_app_user_pw               = var.database_app_user_pw
-  db_deploy_function_name            = module.orca_lambdas.db_deploy_function_name
-  postgres_user_pw                   = var.postgres_user_pw
-  vpc_postgres_ingress_all_egress_id = module.orca_lambdas.vpc_postgres_ingress_all_egress_id
->>>>>>> 2f20dd36
 
   ## OPTIONAL
   db_admin_username = var.db_admin_username
