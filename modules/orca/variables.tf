--- conflicted
+++ resolved
@@ -169,8 +169,6 @@
 variable "status_update_queue_message_retention_time_seconds" {
   type        = number
   description = "The number of seconds status_update_queue SQS retains a message in seconds. Maximum value is 14 days."
-<<<<<<< HEAD
-=======
 }
 
 
@@ -191,5 +189,4 @@
 variable "orca_recovery_retrieval_type" {
   type        = string
   description = "AWS glacier recovery type to use. One of Bulk, Standard, Express."
->>>>>>> c57bf669
 }