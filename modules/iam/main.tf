<<<<<<< HEAD
## AWS Provider Settings
provider "aws" {
  region  = var.region
  profile = var.aws_profile
=======
## Terraform Requirements
terraform {
  required_providers {
    aws = {
      source  = "hashicorp/aws"
      version = ">= 3.5.0"
    }
  }
>>>>>>> 91674aab
}


## Local Variables
locals {
  all_bucket_names  = length(var.orca_recovery_buckets) > 0 ? var.orca_recovery_buckets : [for k, v in var.buckets : v.name]
  all_bucket_arns   = [for name in local.all_bucket_names : "arn:aws:s3:::${name}"]
  all_bucket_paths  = [for name in local.all_bucket_names : "arn:aws:s3:::${name}/*"]
  orca_bucket_arns  = [for k, v in var.buckets : "arn:aws:s3:::${v.name}" if v.type == "orca"]
  orca_bucket_paths = [for k, v in var.buckets : "arn:aws:s3:::${v.name}/*" if v.type == "orca"]
  tags              = merge(var.tags, { Deployment = var.prefix })
}


## Data
data "aws_iam_policy_document" "assume_lambda_role" {
  statement {
    principals {
      type        = "Service"
      identifiers = ["lambda.amazonaws.com"]
    }
    actions = ["sts:AssumeRole"]
  }
}


data "aws_iam_policy_document" "restore_object_role_policy_document" {
  statement {
    actions   = ["sts:AssumeRole"]
    resources = ["*"]
  }
  statement {
    actions = [
      "ec2:CreateNetworkInterface",
      "ec2:DescribeNetworkInterfaces",
      "ec2:DeleteNetworkInterface"
    ]
    resources = ["*"]
  }
  statement {
    actions = [
      "states:SendTaskFailure",
      "states:SendTaskSuccess",
      "states:GetActivityTask",
      "states:GetExecutionHistory",
      "states:DescribeActivity",
      "states:DescribeExecution",
      "states:ListStateMachines"
    ]
    resources = ["arn:aws:states:*:*:*"]
  }
  statement {
    actions = [
      "sns:publish",
      "sns:List*"
    ]
    resources = ["*"]
  }
  statement {
    actions = [
      "logs:CreateLogGroup",
      "logs:CreateLogStream",
      "logs:DescribeLogStreams",
      "logs:PutLogEvents"
    ]
    resources = ["*"]
  }
  statement {
    actions = [
      "s3:GetBucket",
      "s3:ListBucket",
      "s3:PutBucket"
    ]
    resources = local.all_bucket_arns
  }
  statement {
    actions = [
      "s3:AbortMultipartUpload",
      "s3:GetObject*",
      "s3:PutObject*",
      "s3:ListMultipartUploadParts",
      "s3:DeleteObject",
      "s3:DeleteObjectVersion"
    ]
    resources = local.all_bucket_paths
  }
  statement {
    actions = [
      "s3:RestoreObject",
      "s3:GetObject"
    ]
    resources = concat(local.orca_bucket_arns, local.orca_bucket_paths)
  }
  statement {
    actions = [
      "secretsmanager:GetSecretValue"
    ]
    resources = ["*"]
  }
  statement {
    actions = [
      "kms:Decrypt"
    ]
    resources = [
      "arn:aws:kms:::key/CMK"
    ]
  }
  statement {
    actions = [
      "sqs:ReceiveMessage",
      "sqs:SendMessage",
      "sqs:DeleteMessage",
      "sqs:GetQueueAttributes"
    ]
    resources = ["*"]
  }
}


## RESOURCES
resource "aws_iam_role" "restore_object_role" {
  name                 = "${var.prefix}_restore_object_role"
  assume_role_policy   = data.aws_iam_policy_document.assume_lambda_role.json
  permissions_boundary = var.permissions_boundary_arn
  tags                 = local.tags
}


resource "aws_iam_role_policy" "restore_object_role_policy" {
  name   = "${var.prefix}_restore_object_role_policy"
  role   = aws_iam_role.restore_object_role.id
  policy = data.aws_iam_policy_document.restore_object_role_policy_document.json
}<|MERGE_RESOLUTION|>--- conflicted
+++ resolved
@@ -1,21 +1,3 @@
-<<<<<<< HEAD
-## AWS Provider Settings
-provider "aws" {
-  region  = var.region
-  profile = var.aws_profile
-=======
-## Terraform Requirements
-terraform {
-  required_providers {
-    aws = {
-      source  = "hashicorp/aws"
-      version = ">= 3.5.0"
-    }
-  }
->>>>>>> 91674aab
-}
-
-
 ## Local Variables
 locals {
   all_bucket_names  = length(var.orca_recovery_buckets) > 0 ? var.orca_recovery_buckets : [for k, v in var.buckets : v.name]
