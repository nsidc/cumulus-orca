## =============================================================================
## CUMULUS Variables currently in terraform.tfvars
## =============================================================================
## Variables obtained by Cumulus deployment
## Should exist in https://github.com/nasa/cumulus-template-deploy/blob/master/cumulus-tf/variables.tf
## REQUIRED to be set in your cumulus-tf/terraform.tfvars file

# buckets - Bucket map that includes buckets of type "orca".
# lambda_subnet_ids - Subnet IDs where the ORCA resources reside.
# permissions_boundary_arn - AWS ARN for the permission boundary.
# prefix - Deployment prefix used to uniquely name resources.
# system_bucket - S3 bucket designated as the system bucket.
# vpc_id - AWS ID of the VPC being deployed to.
# workflow_config - Cumulus workflow object deployment ARN information

## OPTIONAL Cumulus variables that can be set in your cumulus-tf/terraform.tfvars file.
## ORCA default settings shown.

# tags   = {}


## =============================================================================
## ORCA Variables
## =============================================================================

## REQUIRED TO BE SET
## -----------------------------------------------------------------------------

## ORCA application database user password.
db_user_password =

## ORCA application database admin password.
db_admin_password = 

## ORCA database host endpoint to connect to.
db_host_endpoint = 

## Default ORCA S3 Glacier bucket to use
orca_default_bucket = 


## OPTIONAL VARIABLES - ORCA default settings shown.
## -----------------------------------------------------------------------------

## Username for RDS database administrator authentication.
# db_admin_username = "postgres"

## Amount of memory in MB the ORCA copy_to_glacier lambda can use at runtime.
# orca_ingest_lambda_memory_size = 2240

## Timeout in number of seconds for ORCA copy_to_glacier lambda.
# orca_ingest_lambda_timeout = 600

## List of bucket names that ORCA has permissions to restore data to.
# orca_recovery_buckets = []

## Specifies object key name prefix by the Glacier Bucket trigger.
# orca_recovery_complete_filter_prefix = ""

## Number of days a recovered file will remain available for copy.
# orca_recovery_expiration_days = 5

## Amount of memory in MB the ORCA recovery lambda can use at runtime.
# orca_recovery_lambda_memory_size = 128

## Timeout in number of seconds for ORCA recovery lambdas.
# orca_recovery_lambda_timeout = 300

## Maximum number of retries of a recovery failure before giving up.
# orca_recovery_retry_limit = 3

## Number of seconds to wait between recovery failure retries.
<<<<<<< HEAD
# orca_recovery_retry_interval = 1

## The multiplier by which the retry interval increases during each attempt.
# orca_recovery_retry_backoff = 2

## The time in seconds that the delivery of all messages in the queue will be delayed."
# sqs_delay_time_seconds = 0

## The limit of how many bytes a message can contain before Amazon SQS rejects it.
# sqs_maximum_message_size = 262144

## The number of seconds staged-recovery-queue fifo SQS retains a message in seconds. Maximum value is 14 days.
# staged_recovery_queue_message_retention_time_seconds = 432000

## The number of seconds status_update_queue SQS retains a message in seconds. Maximum value is 14 days.
# status_update_queue_message_retention_time_seconds = 777600
=======
# orca_recovery_retry_interval = 1
>>>>>>> c57bf669
<|MERGE_RESOLUTION|>--- conflicted
+++ resolved
@@ -70,7 +70,6 @@
 # orca_recovery_retry_limit = 3
 
 ## Number of seconds to wait between recovery failure retries.
-<<<<<<< HEAD
 # orca_recovery_retry_interval = 1
 
 ## The multiplier by which the retry interval increases during each attempt.
@@ -87,6 +86,4 @@
 
 ## The number of seconds status_update_queue SQS retains a message in seconds. Maximum value is 14 days.
 # status_update_queue_message_retention_time_seconds = 777600
-=======
-# orca_recovery_retry_interval = 1
->>>>>>> c57bf669
+# orca_recovery_retry_interval = 1