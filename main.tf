## Local Variables
locals {
  db_name = var.db_name != null ? var.db_name : replace("${var.prefix}_orca", "-", "_")
  tags    = merge(var.tags, { Deployment = var.prefix }, { team = "ORCA", application = "ORCA" })
}


## Main ORCA module - This is what is called by end users.
## =============================================================================
module "orca" {
  source = "./modules/orca"
  ## --------------------------
  ## Cumulus Variables
  ## --------------------------
  ## REQUIRED
  buckets                  = var.buckets
  lambda_subnet_ids        = var.lambda_subnet_ids
  permissions_boundary_arn = var.permissions_boundary_arn
  prefix                   = var.prefix
<<<<<<< HEAD
  rds_security_group_id = var.rds_security_group_id
=======
  rds_security_group_id    = var.rds_security_group_id
>>>>>>> d8d53003
  system_bucket            = var.system_bucket
  vpc_id                   = var.vpc_id
  workflow_config          = var.workflow_config

  ## OPTIONAL
  tags = local.tags

  ## --------------------------
  ## ORCA Variables
  ## --------------------------
  ## REQUIRED
  db_admin_password         = var.db_admin_password
  db_host_endpoint          = var.db_host_endpoint
  db_user_password          = var.db_user_password
  orca_default_bucket       = var.orca_default_bucket
  
  ## OPTIONAL
  db_admin_username                                    = var.db_admin_username
  db_name                                              = local.db_name
  default_multipart_chunksize_mb                       = var.default_multipart_chunksize_mb
  metadata_queue_message_retention_time_seconds        = var.metadata_queue_message_retention_time_seconds
  orca_ingest_lambda_memory_size                       = var.orca_ingest_lambda_memory_size
  orca_ingest_lambda_timeout                           = var.orca_ingest_lambda_timeout
  orca_recovery_buckets                                = var.orca_recovery_buckets
  orca_recovery_complete_filter_prefix                 = var.orca_recovery_complete_filter_prefix
  orca_recovery_expiration_days                        = var.orca_recovery_expiration_days
  orca_recovery_lambda_memory_size                     = var.orca_recovery_lambda_memory_size
  orca_recovery_lambda_timeout                         = var.orca_recovery_lambda_timeout
  orca_recovery_retry_limit                            = var.orca_recovery_retry_limit
  orca_recovery_retry_interval                         = var.orca_recovery_retry_interval
  orca_recovery_retry_backoff                          = var.orca_recovery_retry_backoff
  sqs_delay_time_seconds                               = var.sqs_delay_time_seconds
  sqs_maximum_message_size                             = var.sqs_maximum_message_size
  staged_recovery_queue_message_retention_time_seconds = var.staged_recovery_queue_message_retention_time_seconds
  status_update_queue_message_retention_time_seconds   = var.status_update_queue_message_retention_time_seconds
  vpc_endpoint_id                                      = var.vpc_endpoint_id
}<|MERGE_RESOLUTION|>--- conflicted
+++ resolved
@@ -17,11 +17,7 @@
   lambda_subnet_ids        = var.lambda_subnet_ids
   permissions_boundary_arn = var.permissions_boundary_arn
   prefix                   = var.prefix
-<<<<<<< HEAD
-  rds_security_group_id = var.rds_security_group_id
-=======
   rds_security_group_id    = var.rds_security_group_id
->>>>>>> d8d53003
   system_bucket            = var.system_bucket
   vpc_id                   = var.vpc_id
   workflow_config          = var.workflow_config
