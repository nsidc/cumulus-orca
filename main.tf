## Local Variables
locals {
  tags = merge(var.tags, { Deployment = var.prefix }, { team = "ORCA", application = "ORCA" })
}


## Main ORCA module - This is what is called by end users.
## =============================================================================
module "orca" {
  source = "./modules/orca"
  ## --------------------------
  ## Cumulus Variables
  ## --------------------------
  ## REQUIRED
  buckets                  = var.buckets
  lambda_subnet_ids        = var.lambda_subnet_ids
  permissions_boundary_arn = var.permissions_boundary_arn
  prefix                   = var.prefix
  system_bucket            = var.system_bucket
  vpc_id                   = var.vpc_id
  workflow_config          = var.workflow_config

  ## OPTIONAL
  aws_profile = var.aws_profile
  region      = var.region
  tags        = local.tags

  ## --------------------------
  ## ORCA Variables
  ## --------------------------
  ## REQUIRED
  orca_default_bucket = var.orca_default_bucket
  database_admin_name = var.database_admin_name
  db_admin_username   = var.db_admin_username
  db_admin_password   = var.db_admin_password
  database_user_name  = var.database_user_name
  db_user_username    = var.db_user_username
  db_user_password    = var.db_user_password
  db_host_endpoint    = var.db_host_endpoint
  ## OPTIONAL
  database_port                                        = var.database_port
  orca_ingest_lambda_memory_size                       = var.orca_ingest_lambda_memory_size
  orca_ingest_lambda_timeout                           = var.orca_ingest_lambda_timeout
  orca_recovery_buckets                                = var.orca_recovery_buckets
  orca_recovery_complete_filter_prefix                 = var.orca_recovery_complete_filter_prefix
  orca_recovery_expiration_days                        = var.orca_recovery_expiration_days
  orca_recovery_lambda_memory_size                     = var.orca_recovery_lambda_memory_size
  orca_recovery_lambda_timeout                         = var.orca_recovery_lambda_timeout
  orca_recovery_retry_limit                            = var.orca_recovery_retry_limit
  orca_recovery_retry_interval                         = var.orca_recovery_retry_interval
  orca_recovery_retry_backoff                          = var.orca_recovery_retry_backoff
  sqs_delay_time_seconds                               = var.sqs_delay_time_seconds
  sqs_maximum_message_size                             = var.sqs_maximum_message_size
  staged_recovery_queue_message_retention_time_seconds = var.staged_recovery_queue_message_retention_time_seconds
  status_update_queue_message_retention_time_seconds   = var.status_update_queue_message_retention_time_seconds

  ## OPTIONAL (DO NOT CHANGE DEFAULT VALUES!)
<<<<<<< HEAD
  database_name                = var.database_name
  orca_recovery_retrieval_type = var.orca_recovery_retrieval_type
=======
  database_app_user            = "orcauser"
  database_name                = "disaster_recovery"
  orca_recovery_retrieval_type = "Standard"
>>>>>>> f1b3509a
}<|MERGE_RESOLUTION|>--- conflicted
+++ resolved
@@ -55,12 +55,6 @@
   status_update_queue_message_retention_time_seconds   = var.status_update_queue_message_retention_time_seconds
 
   ## OPTIONAL (DO NOT CHANGE DEFAULT VALUES!)
-<<<<<<< HEAD
   database_name                = var.database_name
   orca_recovery_retrieval_type = var.orca_recovery_retrieval_type
-=======
-  database_app_user            = "orcauser"
-  database_name                = "disaster_recovery"
-  orca_recovery_retrieval_type = "Standard"
->>>>>>> f1b3509a
 }