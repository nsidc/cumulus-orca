## Local Variables
locals {
  db_name = var.db_name != null ? var.db_name : replace("${var.prefix}_orca", "-", "_")
  db_user_name = replace("${var.prefix}_orcauser", "-", "_")
  tags = merge(var.tags, { Deployment = var.prefix }, { team = "ORCA", application = "ORCA" })
}


## Main ORCA module - This is what is called by end users.
## =============================================================================
module "orca" {
  source = "./modules/orca"
  ## --------------------------
  ## Cumulus Variables
  ## --------------------------
  ## REQUIRED
  buckets                  = var.buckets
  lambda_subnet_ids        = var.lambda_subnet_ids
  permissions_boundary_arn = var.permissions_boundary_arn
  prefix                   = var.prefix
  rds_security_group_id    = var.rds_security_group_id
  system_bucket            = var.system_bucket
  vpc_id                   = var.vpc_id
  workflow_config          = var.workflow_config

  ## OPTIONAL
  tags = local.tags

  ## --------------------------
  ## ORCA Variables
  ## --------------------------
  ## REQUIRED
<<<<<<< HEAD
  db_admin_password           = var.db_admin_password
  db_host_endpoint            = var.db_host_endpoint
  db_user_password            = var.db_user_password
  dlq_subscription_email      = var.dlq_subscription_email
  orca_default_bucket         = var.orca_default_bucket
  s3_access_key               = var.s3_access_key
  s3_secret_key               = var.s3_secret_key
=======
  db_admin_password       = var.db_admin_password
  db_host_endpoint        = var.db_host_endpoint
  db_user_password        = var.db_user_password
  dlq_subscription_email  = var.dlq_subscription_email
  orca_default_bucket     = var.orca_default_bucket
  orca_reports_bucket_arn = var.orca_reports_bucket_arn
  s3_access_key           = var.s3_access_key
  s3_secret_key           = var.s3_secret_key
>>>>>>> 79f9585c
  
  ## OPTIONAL
  db_admin_username                                    = var.db_admin_username
  db_name                                              = local.db_name
  db_user_name                                         = local.db_user_name
  default_multipart_chunksize_mb                       = var.default_multipart_chunksize_mb
  internal_report_queue_message_retention_time_seconds = var.internal_report_queue_message_retention_time_seconds
  metadata_queue_message_retention_time_seconds        = var.metadata_queue_message_retention_time_seconds
  orca_default_restore_retrieval_type                  = var.orca_default_restore_retrieval_type
  orca_ingest_lambda_memory_size                       = var.orca_ingest_lambda_memory_size
  orca_ingest_lambda_timeout                           = var.orca_ingest_lambda_timeout
  orca_reconciliation_lambda_memory_size               = var.orca_reconciliation_lambda_memory_size
  orca_reconciliation_lambda_timeout                   = var.orca_reconciliation_lambda_timeout
  orca_recovery_buckets                                = var.orca_recovery_buckets
  orca_recovery_complete_filter_prefix                 = var.orca_recovery_complete_filter_prefix
  orca_recovery_expiration_days                        = var.orca_recovery_expiration_days
  orca_recovery_lambda_memory_size                     = var.orca_recovery_lambda_memory_size
  orca_recovery_lambda_timeout                         = var.orca_recovery_lambda_timeout
  orca_recovery_retry_limit                            = var.orca_recovery_retry_limit
  orca_recovery_retry_interval                         = var.orca_recovery_retry_interval
  orca_recovery_retry_backoff                          = var.orca_recovery_retry_backoff
  s3_inventory_queue_message_retention_time_seconds    = var.s3_inventory_queue_message_retention_time_seconds
  s3_report_frequency                                  = var.s3_report_frequency
  sqs_delay_time_seconds                               = var.sqs_delay_time_seconds
  sqs_maximum_message_size                             = var.sqs_maximum_message_size
  staged_recovery_queue_message_retention_time_seconds = var.staged_recovery_queue_message_retention_time_seconds
  status_update_queue_message_retention_time_seconds   = var.status_update_queue_message_retention_time_seconds
  vpc_endpoint_id                                      = var.vpc_endpoint_id
}<|MERGE_RESOLUTION|>--- conflicted
+++ resolved
@@ -30,15 +30,6 @@
   ## ORCA Variables
   ## --------------------------
   ## REQUIRED
-<<<<<<< HEAD
-  db_admin_password           = var.db_admin_password
-  db_host_endpoint            = var.db_host_endpoint
-  db_user_password            = var.db_user_password
-  dlq_subscription_email      = var.dlq_subscription_email
-  orca_default_bucket         = var.orca_default_bucket
-  s3_access_key               = var.s3_access_key
-  s3_secret_key               = var.s3_secret_key
-=======
   db_admin_password       = var.db_admin_password
   db_host_endpoint        = var.db_host_endpoint
   db_user_password        = var.db_user_password
@@ -47,7 +38,6 @@
   orca_reports_bucket_arn = var.orca_reports_bucket_arn
   s3_access_key           = var.s3_access_key
   s3_secret_key           = var.s3_secret_key
->>>>>>> 79f9585c
   
   ## OPTIONAL
   db_admin_username                                    = var.db_admin_username
