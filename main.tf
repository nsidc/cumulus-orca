--- conflicted
+++ resolved
@@ -12,32 +12,29 @@
   ## Cumulus Variables
   ## --------------------------
   ## REQUIRED
-  buckets                        = var.buckets
-  lambda_subnet_ids              = var.lambda_subnet_ids
-  permissions_boundary_arn       = var.permissions_boundary_arn
-  prefix                         = var.prefix
-  system_bucket                  = var.system_bucket
-  vpc_id                         = var.vpc_id
-  workflow_config                = var.workflow_config
+  buckets                  = var.buckets
+  lambda_subnet_ids        = var.lambda_subnet_ids
+  permissions_boundary_arn = var.permissions_boundary_arn
+  prefix                   = var.prefix
+  system_bucket            = var.system_bucket
+  vpc_id                   = var.vpc_id
+  workflow_config          = var.workflow_config
 
   ## OPTIONAL
-  tags        = local.tags
+  tags = local.tags
 
   ## --------------------------
   ## ORCA Variables
   ## --------------------------
   ## REQUIRED
+  db_admin_password   = var.db_admin_password
+  db_host_endpoint    = var.db_host_endpoint
+  db_user_password    = var.db_user_password
   orca_default_bucket = var.orca_default_bucket
-  db_admin_password   = var.db_admin_password
-  db_user_password    = var.db_user_password
-  db_host_endpoint    = var.db_host_endpoint
+
   ## OPTIONAL
-<<<<<<< HEAD
-  database_port                                        = var.database_port
+  db_admin_username                                    = var.db_admin_username
   default_multipart_chunksize_mb                       = var.default_multipart_chunksize_mb
-=======
-  db_admin_username                                    = var.db_admin_username
->>>>>>> 1b337bc7
   orca_ingest_lambda_memory_size                       = var.orca_ingest_lambda_memory_size
   orca_ingest_lambda_timeout                           = var.orca_ingest_lambda_timeout
   orca_recovery_buckets                                = var.orca_recovery_buckets
