## Local Variables
locals {
  tags = merge(var.tags, { Deployment = var.prefix }, { team = "ORCA", application = "ORCA" })
}


## Main ORCA module - This is what is called by end users.
## =============================================================================
module "orca" {
  source = "./modules/orca"
  ## --------------------------
  ## Cumulus Variables
  ## --------------------------
  ## REQUIRED
  buckets                        = var.buckets
  lambda_subnet_ids              = var.lambda_subnet_ids
  permissions_boundary_arn       = var.permissions_boundary_arn
  prefix                         = var.prefix
  system_bucket                  = var.system_bucket
  vpc_id                         = var.vpc_id
  workflow_config                = var.workflow_config

  ## OPTIONAL
  tags        = local.tags

  ## --------------------------
  ## ORCA Variables
  ## --------------------------
  ## REQUIRED
  orca_default_bucket = var.orca_default_bucket
  db_admin_password   = var.db_admin_password
  db_user_password    = var.db_user_password
  db_host_endpoint    = var.db_host_endpoint
  ## OPTIONAL
<<<<<<< HEAD
  db_admin_username                                    = var.db_admin_username
=======
  database_port                                        = var.database_port
  default_multipart_chunksize_mb                       = var.default_multipart_chunksize_mb
>>>>>>> fe4b534f
  orca_ingest_lambda_memory_size                       = var.orca_ingest_lambda_memory_size
  orca_ingest_lambda_timeout                           = var.orca_ingest_lambda_timeout
  orca_recovery_buckets                                = var.orca_recovery_buckets
  orca_recovery_complete_filter_prefix                 = var.orca_recovery_complete_filter_prefix
  orca_recovery_expiration_days                        = var.orca_recovery_expiration_days
  orca_recovery_lambda_memory_size                     = var.orca_recovery_lambda_memory_size
  orca_recovery_lambda_timeout                         = var.orca_recovery_lambda_timeout
  orca_recovery_retry_limit                            = var.orca_recovery_retry_limit
  orca_recovery_retry_interval                         = var.orca_recovery_retry_interval
  orca_recovery_retry_backoff                          = var.orca_recovery_retry_backoff
  sqs_delay_time_seconds                               = var.sqs_delay_time_seconds
  sqs_maximum_message_size                             = var.sqs_maximum_message_size
  staged_recovery_queue_message_retention_time_seconds = var.staged_recovery_queue_message_retention_time_seconds
  status_update_queue_message_retention_time_seconds   = var.status_update_queue_message_retention_time_seconds
}<|MERGE_RESOLUTION|>--- conflicted
+++ resolved
@@ -32,12 +32,8 @@
   db_user_password    = var.db_user_password
   db_host_endpoint    = var.db_host_endpoint
   ## OPTIONAL
-<<<<<<< HEAD
   db_admin_username                                    = var.db_admin_username
-=======
-  database_port                                        = var.database_port
   default_multipart_chunksize_mb                       = var.default_multipart_chunksize_mb
->>>>>>> fe4b534f
   orca_ingest_lambda_memory_size                       = var.orca_ingest_lambda_memory_size
   orca_ingest_lambda_timeout                           = var.orca_ingest_lambda_timeout
   orca_recovery_buckets                                = var.orca_recovery_buckets
