import logging
from abc import abstractmethod

from orca_shared.database import shared_db
from sqlalchemy import create_engine, text, URL
from sqlalchemy.exc import ProgrammingError
from sqlalchemy.future import Engine
<<<<<<< HEAD
from src.entities.common import DirectionEnum
from src.entities.internal_reconcile_report import Mismatch, Phantom
from src.use_cases.adapter_interfaces.storage import (
    StorageInternalReconcileReportInterface,
    StorageMetadataInterface,
)
=======

from src.use_cases.adapter_interfaces.storage import StorageMetadataInterface
>>>>>>> a8d822e5


class StorageAdapterRDBMS(
    StorageMetadataInterface,
):
<<<<<<< HEAD
    def __init__(self, user_connection_uri: URL):
=======
    def __init__(
        self,
        user_connection_uri: str,
    ):
>>>>>>> a8d822e5
        self.user_engine: Engine = create_engine(user_connection_uri, future=True)

    @shared_db.retry_operational_error()
    def get_schema_version(
        self,
        logger: logging.Logger,
    ) -> int:
        # noinspection GrazieInspection
        """
        Queries the database version table and returns the latest version.

        Args:
            logger: The logger to use.

        Returns:
            Version number of the currently installed ORCA schema.
        """
        try:
            with self.user_engine.begin() as connection:
                # If table exists get the latest version from the table
                logger.info("Getting current schema version from table.")
                results = connection.execute(self.get_schema_version_sql())
                row = results.fetchone()
                schema_version = row[0]

                return schema_version
        except ProgrammingError as ex:
            if ex.code == "f405":  # UndefinedTable
                return 1
            raise

    @staticmethod
    @abstractmethod
    def get_schema_version_sql() -> text:
        # abstract to allow other sql formats
        raise NotImplementedError()<|MERGE_RESOLUTION|>--- conflicted
+++ resolved
@@ -5,30 +5,17 @@
 from sqlalchemy import create_engine, text, URL
 from sqlalchemy.exc import ProgrammingError
 from sqlalchemy.future import Engine
-<<<<<<< HEAD
-from src.entities.common import DirectionEnum
-from src.entities.internal_reconcile_report import Mismatch, Phantom
-from src.use_cases.adapter_interfaces.storage import (
-    StorageInternalReconcileReportInterface,
-    StorageMetadataInterface,
-)
-=======
 
 from src.use_cases.adapter_interfaces.storage import StorageMetadataInterface
->>>>>>> a8d822e5
 
 
 class StorageAdapterRDBMS(
     StorageMetadataInterface,
 ):
-<<<<<<< HEAD
-    def __init__(self, user_connection_uri: URL):
-=======
     def __init__(
         self,
-        user_connection_uri: str,
+        user_connection_uri: URL,
     ):
->>>>>>> a8d822e5
         self.user_engine: Engine = create_engine(user_connection_uri, future=True)
 
     @shared_db.retry_operational_error()
