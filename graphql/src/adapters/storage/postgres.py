from sqlalchemy import text, URL
import urllib3

from src.adapters.storage.rdbms import StorageAdapterRDBMS


class StorageAdapterPostgres(StorageAdapterRDBMS):

<<<<<<< HEAD
    def __init__(self, user_connection_uri: URL):
        super(StorageAdapterPostgres, self).__init__(user_connection_uri)
=======
    def __init__(
        self,
        user_connection_uri: str,
    ):
        super(StorageAdapterPostgres, self).__init__(
            user_connection_uri,
            )
>>>>>>> a8d822e5

    @staticmethod
    def get_schema_version_sql() -> text:  # pragma: no cover
        """
        SQL for getting the version number of the most up-to-date version of the DB structure
        deployed.
        """
        return text("""
SELECT
    version_id
FROM
    orca.schema_versions
WHERE
    is_latest = True"""
                    )<|MERGE_RESOLUTION|>--- conflicted
+++ resolved
@@ -6,18 +6,13 @@
 
 class StorageAdapterPostgres(StorageAdapterRDBMS):
 
-<<<<<<< HEAD
-    def __init__(self, user_connection_uri: URL):
-        super(StorageAdapterPostgres, self).__init__(user_connection_uri)
-=======
     def __init__(
         self,
-        user_connection_uri: str,
+        user_connection_uri: URL,
     ):
         super(StorageAdapterPostgres, self).__init__(
             user_connection_uri,
             )
->>>>>>> a8d822e5
 
     @staticmethod
     def get_schema_version_sql() -> text:  # pragma: no cover
