--- conflicted
+++ resolved
@@ -5,16 +5,10 @@
     """
     Common settings used by the framework.
     """
-<<<<<<< HEAD
-    HOST: str = "0.0.0.0"
+    HOST: str = "0.0.0.0"  # nosec
     PORT: int = 5000  # Used for local testing. Overwritten in Dockerfile.
-    DEV: bool = True if os.environ.get("ORCA_ENV", "production") == "development" else False
-=======
-    HOST: str = "0.0.0.0"  # nosec
-    PORT: int = 5000
     ORCA_ENV = "production"
     DB_CONNECT_INFO: str
->>>>>>> 3a69b2b6
 
     # noinspection PyPep8Naming
     def get_DEV(self) -> bool:
