
# ------------------------------------------------------------------------------------------------
#bamboo plan for running unit tests and doing a release
---
version: 2
plan:
  project-key: ORCA
  key: OI
  name: ORCA Integrator
stages:
- Setup Env:
    manual: false
    final: false
    jobs:
    - Set Pending Github Status
- Default Stage:
    manual: false
    final: false
    jobs:
    - Build and Test
    - Python snyk
- Clean Up and Report:
    manual: false
    final: false
    jobs:
    - Report Status
- Release Stage:
    manual: true
    final: false
    jobs:
    - Release ORCA Documentation
    - Release ORCA Code

Set Pending Github Status:
  key: SPGS
  tasks:
  - checkout:
      force-clean-build: 'false'
      description: Checkout Default Repository
  - script:
      interpreter: SHELL
      scripts:
      - |-   #used for better script formatting
        set -ex
        ./bin/set_status.sh pending ${bamboo.resultsUrl} "CI Running"
      description: Set Pending Status
  - script:
      interpreter: SHELL
      scripts:
      - |-   #used for better script formatting
        set -ex
        ./bin/set_status.sh pending ${bamboo.resultsUrl} "CI Running"
      description: Set Pending Status but again!
Build and Test:
  key: JOB1
  other:
    clean-working-dir: true
  docker:
    image: maven.earthdata.nasa.gov/cumulus_orca
    volumes:
      ${bamboo.working.directory}: ${bamboo.working.directory}
      ${bamboo.tmp.directory}: ${bamboo.tmp.directory}
  tasks:
  - checkout:
      force-clean-build: 'false'
      description: checkout code
  - script:
      interpreter: SHELL
      scripts:
      - |-
        #!/bin/bash
        bin/run_tests.sh
      description: run all tests
  - script:
      interpreter: SHELL
      scripts:
      - |-
        #!/bin/bash
        ## This script creates a file as a method of letting cleanup jobs know if it was reached, this allows github failure notifications to be sent if the job failed.
        set -e
        touch success.flag
      description: Set Success Flag
  final-tasks:
  - script:
      interpreter: SHELL
      scripts:
      - |-
        #!/bin/bash
        ## This script looks for the output from the "Set job success flag" script and reports failure to github if it is not present
        set -e

        if [[ ! -f success.flag ]]; then
          echo "Job failed, sending failure notice to github"
          ./bin/set_status.sh failure ${bamboo.resultsUrl} "Testing Step Failed"
        fi
      description: report failure to github
Python snyk:
  key: PS
  other:
    clean-working-dir: true
  docker:
    image: maven.earthdata.nasa.gov/node:snyk
    volumes:
      ${bamboo.working.directory}: ${bamboo.working.directory}
      ${bamboo.tmp.directory}: ${bamboo.tmp.directory}
    docker-run-arguments:
    - --net=host
  tasks:
  - script:
      interpreter: SHELL
      scripts:
      - chown -R 500:502 .
      description: change owner
  - clean:
      description: clean up working dir
  - checkout:
      force-clean-build: 'false'
      description: checkout source
  - script:
      interpreter: SHELL
      scripts:
      - |-
        npm install snyk-to-html -g
        cat > scan.sh <<EOF
        snyk test --json --file=\$1 --package-manager=pip
        EOF
        echo $bamboo_hello
        find . -name requirement*.txt
        chmod +x scan.sh
        for pom in $(find . -name requirements.txt);
        do
        snyk test --json --file=$pom --package-manager=pip > report.json;
        filename=$(dirname $pom |  sed s'/\.\///')
        snyk-to-html -i report.json -o "$filename.html";
        done
        chown -R 500:502 .

        #cat > scan.sh <<EOF
        #!/bin/bash
        #python3.7 -m venv snyk-test
        #source snyk-test/bin/activate
        #update-alternatives --install /tmp/snyk-test/bin/python  python /usr/local/bin/python3.7 1
        #pip install -r pip_requirements.txt
        #snyk test --json --package-manager=pip --file=data/mask_fill_pip_requirements.txt > pip_report.json
        #snyk-to-html -i pip_report.json -o pip_results.html
        #snyk test --json --file=data/mask_fill_conda_requirements.txt > conda_report.json
        #snyk-to-html -i conda_report.json -o conda_results.html
        #EOF
        #chmod +x scan.sh
        #docker run --rm -v $PWD:/tmp -w /tmp maven.earthdata.nasa.gov/snyk:py ./scan.sh

      description: snyk scan
  artifacts:
  - name: html report
    pattern: '**/*.html'
    shared: false
    required: true
Report Status:
  key: RS
  tasks:
  - checkout:
      force-clean-build: 'false'
      description: Checkout Default Repository
  final-tasks:
  - script:
      interpreter: SHELL
      scripts:
      - |-
        #!/bin/bash
        set -e
        ./bin/set_status.sh success ${bamboo.resultsUrl} "Build Success"
      description: Report Success to GitHub

Release ORCA Documentation:
  key: ROD
  description: Releases ORCA Documentation to nasa.github.io/cumulus-orca
  docker:
    image: maven.earthdata.nasa.gov/cumulus_orca
    volumes:
      ${bamboo.working.directory}: ${bamboo.working.directory}
      ${bamboo.tmp.directory}: ${bamboo.tmp.directory}
  tasks:
  - checkout:
      force-clean-build: 'true'
      path: source
      description: Checkout Default Repository
  - script:
      interpreter: SHELL
      scripts:
      - |-
        #!/bin/bash
        cd source
        set -ex
        if [ ! -f "bin/create_release_documentation.sh" ]; then
          echo "ERROR: create_release_documentation.sh script does not exist!"
          exit 1
        fi
        bin/create_release_documentation.sh
      description: Run documentation release script
Release ORCA Code:
  key: RO
  description: Cleans, creates a GitHub Release and uploads artifacts for release
  docker:
    image: maven.earthdata.nasa.gov/cumulus_orca
    volumes:
      ${bamboo.working.directory}: ${bamboo.working.directory}
      ${bamboo.tmp.directory}: ${bamboo.tmp.directory}
  tasks:
  - script:
      interpreter: SHELL
      scripts:
      - |-
        ## This script removes the "source" subdirectory which all jobs in this stage utilize. This ensures that there's nothing left over from previous runs.
        ## This is required as the checkout job does not interface correctly with docker in all instances.
        rm -rf ./source
        mkdir source
        rm -rf dist
      description: Clean Working Directory
  - checkout:
      force-clean-build: 'true'
      path: source
      description: Checkout Default Repository
  - script:
      interpreter: SHELL
      scripts:
      - |-
        #!/bin/bash
        cd source
        set -ex
        bin/build_release_package.sh
      description: Create Release Files and Release in GitHub

variables:
  ORCA_VERSION: 4.0.3
  RELEASE_FLAG: 'false'
  REPORT_BUILD_STATUS: 'true'
  SECRET_GITHUB_EMAIL: BAMSCRT@0@0@HYUkicwfEqt17JZaZuGYmtmRHrnDySiT+kQkBQa7/Rg7IQgl1lUvbncMUu0Wx2k1ayHojNkh2TdOlF0kJ5tw6Q== #encrypted
  SECRET_GITHUB_TOKEN: BAMSCRT@0@0@nPxyXQXMyE6zm3B1oI8Goma78s0H1fJD4vHy6+dpBQJpjDI2ekbcvCAOI8AyjYiILPhqi2w4fT0fx9MFVXxz2JPTp5uPNzG3GM/8XSUgvYo= #encrypted
  SECRET_GITHUB_USER: BAMSCRT@0@0@fFtitNITDsAjJqK2ZXjhnBZ96z2775QLzGR1Xz557gSl8HxxBaTD3Fbmp+HUbpfx  #encrypted
 
repositories:
- orca-develop: #this is created by CICD team from https://ci.earthdata.nasa.gov/. Contact ci/cd team with any issues.
    scope: global
triggers:
- polling: # Does not actually poll, as we do not have webhooks enabled.
    period: '60' #time in seconds
branches:
  create: for-new-branch
  delete:
    after-deleted-days: 7
    after-inactive-days: 30
  link-to-jira: true
---
version: 2
plan:
  key: ORCA-OI
plan-permissions:
- users:
  - bhazuka
  - andrew.dorn
  - rizbi.hassan
  - scott.saxon

  permissions:
  - view
  - edit
  - build
  - clone
  - admin
...

# ------------------------------------------------------------------------------------------------
#bamboo plan for deploying cumulus, ORCA and relevant buckets.
---
version: 2
plan:
  project-key: ORCA
  key: ODP
  name: ORCA Deploy Plan
stages:
- Deploy DR ORCA Buckets:
    manual: true
    final: false
    jobs:
    - Deploy DR ORCA buckets

#Deploy RDS, ORCA buckets, Cumulus and ORCA modules
- Deploy ORCA Buckets and Cumulus/ORCA modules:
    manual: true
    final: false
    jobs:
    - Deploy ORCA buckets and modules

#job for deploying ORCA buckets in DR account
Deploy DR ORCA buckets:
  key: DDROB
  other:
    clean-working-dir: true
  docker:
    image: maven.earthdata.nasa.gov/cumulus_orca
    volumes:
      ${bamboo.working.directory}: ${bamboo.working.directory}
      ${bamboo.tmp.directory}: ${bamboo.tmp.directory}
  tasks:
  - checkout:
      force-clean-build: 'true'
      description: Checkout Default Repository
  - script:
      interpreter: SHELL
      scripts:
      - |-
        #!/bin/bash
        bash integration_test/deployment-dr-buckets.sh
         
#job for deploying ORCA buckets, Cumulus and ORCA modules
Deploy ORCA buckets and modules:
  key: DOBM
  other:
    clean-working-dir: true
    # Some plugin configurations are not supported by YAML Specs
  docker:
    image: maven.earthdata.nasa.gov/cumulus_orca
    volumes:
      ${bamboo.working.directory}: ${bamboo.working.directory}
      ${bamboo.tmp.directory}: ${bamboo.tmp.directory}
  tasks:
  - checkout:
      force-clean-build: 'true'
      description: Checkout Default Repository

  - script:
      interpreter: SHELL
      scripts:
      - |-
        #!/bin/bash
        bash integration_test/deploy-orca.sh
variables:
  DEPLOYMENT: sandbox
  ORCA_VERSION: 4.0.3
  AWS_DEFAULT_REGION: us-west-2
  CUMULUS_AWS_DEFAULT_REGION: us-west-2
  CUMULUS_AWS_ACCESS_KEY_ID: REPLACE ME
  CUMULUS_AWS_SECRET_ACCESS_KEY: BAMSCRT@0@0@eYcVOgzAUh3Ar0/flmZ1jQ==  #encrypted
  DR_AWS_ACCESS_KEY_ID: REPLACE ME
  DR_AWS_SECRET_ACCESS_KEY: BAMSCRT@0@0@eYcVOgzAUh3Ar0/flmZ1jQ==  #encrypted
  RDS_ENGINE_VERSION: 10.18
  ROLE_BOUNDARY: NGAPShRoleBoundary
  CMR_OAUTH_PROVIDER: earthdata
  CUMULUS_ORCA_DEPLOY_TEMPLATE_VERSION: release/v11.1.1-v4.0.1
  PREFIX: REPLACE ME
  DB_ADMIN_USERNAME: postgres
  DB_ADMIN_PASSWORD: BAMSCRT@0@0@eYcVOgzAUh3Ar0/flmZ1jQ==  #encrypted
  DB_USER_PASSWORD: BAMSCRT@0@0@eYcVOgzAUh3Ar0/flmZ1jQ==  #encrypted
  CMR_PASSWORD: BAMSCRT@0@0@eYcVOgzAUh3Ar0/flmZ1jQ==  #encrypted
  CMR_USERNAME: username
  EARTHDATA_CLIENT_ID: REPLACE ME
  EARTHDATA_CLIENT_PASSWORD: BAMSCRT@0@0@eYcVOgzAUh3Ar0/flmZ1jQ==  #encrypted
<<<<<<< HEAD
=======
  DB_HOST_ENDPOINT: REPLACE ME
  BRANCH_NAME: ${bamboo.planRepository.branchName}
  CMR_OAUTH_PROVIDER: earthdata
>>>>>>> 6b6d73bb
 
repositories:
- orca-develop: #this is created by CICD team from https://ci.earthdata.nasa.gov/. Contact ci/cd team with any issues.
    scope: global
triggers:
- polling: # Does not actually poll, as we do not have webhooks enabled.
    period: '60' #time in seconds
branches:
  create: for-new-branch
  delete:
    after-deleted-days: 7
    after-inactive-days: 30
  link-to-jira: true
---
version: 2
plan:
  key: ORCA-ODP
plan-permissions:
- users:
  - bhazuka
  - andrew.dorn
  - rizbi.hassan
  - scott.saxon

  permissions:
  - view
  - edit
  - build
  - clone
  - admin
...<|MERGE_RESOLUTION|>--- conflicted
+++ resolved
@@ -333,7 +333,7 @@
       scripts:
       - |-
         #!/bin/bash
-        bash integration_test/deploy-orca.sh
+        bash integration_test/deployment-orca.sh
 variables:
   DEPLOYMENT: sandbox
   ORCA_VERSION: 4.0.3
@@ -345,7 +345,6 @@
   DR_AWS_SECRET_ACCESS_KEY: BAMSCRT@0@0@eYcVOgzAUh3Ar0/flmZ1jQ==  #encrypted
   RDS_ENGINE_VERSION: 10.18
   ROLE_BOUNDARY: NGAPShRoleBoundary
-  CMR_OAUTH_PROVIDER: earthdata
   CUMULUS_ORCA_DEPLOY_TEMPLATE_VERSION: release/v11.1.1-v4.0.1
   PREFIX: REPLACE ME
   DB_ADMIN_USERNAME: postgres
@@ -355,12 +354,8 @@
   CMR_USERNAME: username
   EARTHDATA_CLIENT_ID: REPLACE ME
   EARTHDATA_CLIENT_PASSWORD: BAMSCRT@0@0@eYcVOgzAUh3Ar0/flmZ1jQ==  #encrypted
-<<<<<<< HEAD
-=======
-  DB_HOST_ENDPOINT: REPLACE ME
   BRANCH_NAME: ${bamboo.planRepository.branchName}
   CMR_OAUTH_PROVIDER: earthdata
->>>>>>> 6b6d73bb
  
 repositories:
 - orca-develop: #this is created by CICD team from https://ci.earthdata.nasa.gov/. Contact ci/cd team with any issues.
