#!/bin/sh
#TODO This needs to be better organized
set -e

rm -rf venv
python3 -m venv venv
source venv/bin/activate
pip install -q --upgrade pip --trusted-host pypi.org --trusted-host files.pythonhosted.org
deactivate
echo "pwd `pwd`"

echo "Pulling awslambda-psycopg2 in preparation for build"
mkdir -p tasks/package
cd tasks/package
if [ ! -d "awslambda-psycopg2" ]; then
  git clone https://github.com/jkehler/awslambda-psycopg2.git
fi
cd ../../

failure=0
<<<<<<< HEAD
for TASK in $(ls -d tasks/* | egrep -v "package") #todo update once the lambdas are created
=======
for TASK in $(ls -d tasks/* | egrep -v "package|internal_reconcile_report_phantom|internal_reconcile_report_mismatch") #todo update once the lambdas are created
>>>>>>> 4d6cff91
do
  echo "Building ${TASK}"
  cd ${TASK}
  bin/build.sh
  return_code=$?
  cd -

  if [ $return_code -ne 0 ]; then
    echo "ERROR: Building of $TASK failed."
    failure=1
  fi
done


exit $failure<|MERGE_RESOLUTION|>--- conflicted
+++ resolved
@@ -18,11 +18,7 @@
 cd ../../
 
 failure=0
-<<<<<<< HEAD
-for TASK in $(ls -d tasks/* | egrep -v "package") #todo update once the lambdas are created
-=======
-for TASK in $(ls -d tasks/* | egrep -v "package|internal_reconcile_report_phantom|internal_reconcile_report_mismatch") #todo update once the lambdas are created
->>>>>>> 4d6cff91
+for TASK in $(ls -d tasks/* | egrep -v "package|internal_reconcile_report_mismatch") #todo update once the lambdas are created
 do
   echo "Building ${TASK}"
   cd ${TASK}
