#!/bin/bash
## =============================================================================
## NAME: create_release_documentation.sh
##
##
## DESCRIPTION
## -----------------------------------------------------------------------------
## Builds the Cumulus-Orca documentation at https://nasa.github.io/cumulus-orca
## and deploys the updated documentation.
##
##
## ENVIRONMENT SETTINGS
## -----------------------------------------------------------------------------
## bamboo_RELEASE_FLAG (boolean) - Determines if the build should occur and be
##                                 released to GitHub release.
##
## bamboo_SECRET_GITHUB_EMAIL (string) - GitHub user email performing the commit
##                                       for the application documentation.
##
## bamboo_SECRET_GITHUB_TOKEN (string) - GitHub Secret Token needed to access
##                                       the cumulus-orca repo.
##
## bamboo_SECRET_GITHUB_USER (string) - GitHub user performing the commit for the
##                                      application documentation.
##
##
## USAGE
## -----------------------------------------------------------------------------
## bin/create_release.sh
##
## This must be called from the (root) git repo directory.
## =============================================================================
## Set this for Debugging only
#set -ex

## Make sure we are calling the script the correct way.
BASEDIR=$(dirname $0)
if [ "$BASEDIR" != "bin" ]; then
  >&2 echo "ERROR: This script must be called from the root directory of the repo [bin/create_release_documentation.sh]."
  exit 1
fi


## Validate that the release flag is set
if [[ ! $bamboo_RELEASE_FLAG == true ]]; then
  >&2 echo "WARN: Skipping Release ORCA documentation step, PUBLISH_FLAG is [ $bamboo_RELEASE_FLAG ]"
  exit 0
fi


source bin/common/check_returncode.sh


## MAIN
## -----------------------------------------------------------------------------
## Release the Documentation
# Go to the documentation directory
run_and_check_returncode "cd website"

# Install Node.js and the proper packages
run_and_check_returncode "npm install"

## Run the deployment See: https://docusaurus.io/docs/deployment
# Set the environment variables
export DEPLOYMENT_BRANCH=gh-pages
export GIT_USER=$bamboo_SECRET_GITHUB_USER
export GIT_PASS=$bamboo_SECRET_GITHUB_TOKEN

# We need to set some git config here so deploy doesn't complain when the commit occurs.
git config --global user.email "$bamboo_SECRET_GITHUB_EMAIL"
git config --global user.name "$GIT_USER"

run_and_check_returncode "npm run deploy"

cd ..
<<<<<<< HEAD

exit 0
=======
>>>>>>> 86a28789
<|MERGE_RESOLUTION|>--- conflicted
+++ resolved
@@ -73,8 +73,5 @@
 run_and_check_returncode "npm run deploy"
 
 cd ..
-<<<<<<< HEAD
 
-exit 0
-=======
->>>>>>> 86a28789
+exit 0