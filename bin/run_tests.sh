#!/bin/sh
#TODO This could be better organized
set -e
base=$(pwd)
failed=0

# Crawl the task directories
for taskdir in `ls -d tasks/* | egrep -v 'request_status_for|shared_libraries|db_deploy|package|copy_files_to_archive|post_copy_request_to_queue' `
do
  # Build and run tests for each task directory
  cd $taskdir
  echo
  echo "Running tests in $taskdir"
  echo
  rm -rf venv
  python3 -m venv venv
  source venv/bin/activate
  pip install -q --upgrade pip --trusted-host pypi.org --trusted-host files.pythonhosted.org
  pip install -q -r requirements-dev.txt --trusted-host pypi.org --trusted-host files.pythonhosted.org
  # Currenty just running unit tests until we fix/support large tests
  coverage run --source test/unit_tests/ -m pytest test/unit_tests/
  result=$?
  if [[ $result -eq 1 ]]; then
    failed=1
  fi
  coverage report
  deactivate
  cd $base
done

# runs the test for shared library
for shared_library in $(ls -d tasks/shared_libraries/*)
do
  echo
  echo "Running tests in $shared_library"
  echo

  cd $shared_library
  bin/run_tests.sh
  return_code=$?
  cd -

  if [ $return_code -ne 0 ]; then
    failed=1
  fi
done

## Call each tasks testing suite
## TODO: Add more logging output and possibly make asynchronus
<<<<<<< HEAD
for task in $(ls -d tasks/* | egrep "request_status_|db_deploy|post_to_database|copy_files_to_archive")
=======
for task in $(ls -d tasks/* | egrep "request_status_|db_deploy|copy_files_to_archive|post_copy_request_to_queue")
>>>>>>> 9a715c87
do
  echo
  echo "Running tests in $task"
  echo

  cd $task
  bin/run_tests.sh
  return_code=$?
  cd -

  if [ $return_code -ne 0 ]; then
    failed=1
  fi
done


exit $failed<|MERGE_RESOLUTION|>--- conflicted
+++ resolved
@@ -47,11 +47,7 @@
 
 ## Call each tasks testing suite
 ## TODO: Add more logging output and possibly make asynchronus
-<<<<<<< HEAD
-for task in $(ls -d tasks/* | egrep "request_status_|db_deploy|post_to_database|copy_files_to_archive")
-=======
-for task in $(ls -d tasks/* | egrep "request_status_|db_deploy|copy_files_to_archive|post_copy_request_to_queue")
->>>>>>> 9a715c87
+for task in $(ls -d tasks/* | egrep "request_status_|db_deploy|post_to_database|copy_files_to_archive|post_copy_request_to_queue")
 do
   echo
   echo "Running tests in $task"
