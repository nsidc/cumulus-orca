---
id: deployment-with-cumulus
title: Deploying ORCA with Cumulus
description: Provides developer information for ORCA code deployment with Cumulus.
---

:::important

Prior to following this document, make sure that your [deployment environment](setting-up-deployment-environment.mdx)
is setup and an [ORCA archive glacier bucket](creating-orca-glacier-bucket.md) is
created.

:::

ORCA is meant to be deployed with Cumulus. To deploy ORCA add and/or modify the
files in the Cumulus `cumulus-tf` deployment.

The general steps to deploy and use ORCA are:

1. [Configure the ORCA deployment.](#configuring-the-orca-deployment)
2. [Define the ORCA Ingest and Recovery workflows.](#define-the-orca-wokflows)
3. [Deploy ORCA using terraform.](#deploy-orca-with-terraform)
4. [Configure ORCA in the collection configuration of the running Cumulus instance.](#collection-configuration)


## Configuring the ORCA Deployment

Follow the instructions for [deploying Cumulus](https://nasa.github.io/cumulus/docs/deployment/deployment-readme)
on the Cumulus website through the configuration of the Cumulus module `cumulus-tf`.

Prior to deploying the `cumulus-tf` module, the following files need to be added
and/or modified to deploy ORCA with Cumulus.
- orca.tf
- orca_variables.tf
- terraform.tfvars


### Creating `cumulus-tf/orca.tf`

Create the `orca.tf` file in the `cumulus-tf` directory and copy the code below
into the new `orca.tf` file. Update the source variable with the preferred
ORCA version.

:::important Only change the value of source

Only change the value of `source` in the code example below to point to the
proper ORCA version. The ORCA version is specified right after *download* in the
URL path to the release. In the example below the release being used is v3.0.0.

:::

```terraform
## ORCA Module
## =============================================================================
module "orca" {
  source = "https://github.com/nasa/cumulus-orca/releases/download/v3.0.0/cumulus-orca-terraform.zip"
  ## --------------------------
  ## Cumulus Variables
  ## --------------------------
  ## REQUIRED
  buckets                  = var.buckets
  lambda_subnet_ids        = var.lambda_subnet_ids
  permissions_boundary_arn = var.permissions_boundary_arn
  prefix                   = var.prefix
  system_bucket            = var.system_bucket
  vpc_id                   = var.vpc_id
  workflow_config          = module.cumulus.workflow_config

  ## OPTIONAL
  tags        = var.tags

  ## --------------------------
  ## ORCA Variables
  ## --------------------------
  ## REQUIRED
  db_admin_password   = var.db_admin_password
  db_host_endpoint    = var.db_host_endpoint
  db_user_password    = var.db_user_password
  orca_default_bucket = var.orca_default_bucket

  ## OPTIONAL
<<<<<<< HEAD
  # database_port                                        = 5432
  # default_multipart_chunksize_mb                       = 250
  # metadata_queue_message_retention_time                = 777600
=======
  # db_admin_username                                    = "postgres"
  # default_multipart_chunksize_mb                       = 250
>>>>>>> cac826b9
  # orca_ingest_lambda_memory_size                       = 2240
  # orca_ingest_lambda_timeout                           = 600
  # orca_recovery_buckets                                = []
  # orca_recovery_complete_filter_prefix                 = ""
  # orca_recovery_expiration_days                        = 5
  # orca_recovery_lambda_memory_size                     = 128
  # orca_recovery_lambda_timeout                         = 300
  # orca_recovery_retry_limit                            = 3
  # orca_recovery_retry_interval                         = 1
<<<<<<< HEAD
  # sqs_delay_time                                       = 0
  # sqs_maximum_message_size                             = 262144
  # staged_recovery_queue_message_retention_time_seconds = 432000
  # status_update_queue_message_retention_time_seconds   = 777600
=======
  # sqs_delay_time_seconds                               = 0
  # sqs_maximum_message_size                             = 262144
  # staged_recovery_queue_message_retention_time_seconds = 432000
  # status_update_queue_message_retention_time_seconds   = 777600

>>>>>>> cac826b9
}
```

#### Required Values Unique to the ORCA Module

The following variables are unique to the ORCA module and required to be set by
the user. More information about these required variables, as well as the
optional variables can be found in the [variables section](#orca-variables).

- db_admin_password
- orca_default_bucket
- db_user_password
- db_host_endpoint

#### Required Values Retrieved from Cumulus Variables

The following variables are set as part of your Cumulus deployment and are
required by the ORCA module. More information about setting these variables can
be found in the [Cumulus variable definitions](https://github.com/nasa/cumulus/blob/master/tf-modules/cumulus/variables.tf).
The variables must be set with the proper values in the `terraform.tfvavrs` file.

- buckets
- lambda_subnet_ids
- permissions_boundary_arn
- prefix
- system_bucket
- vpc_id

:::note Optional Cumulus Values

The `tags` value automatically adds a *Deployment* tag like the Cumulus
deployment.

:::

#### Required Values Retrieved from Other Modules

The following variables are set by retrieving output from other modules. This is
done so that the user does not have to lookup and set these variables after a
deployment. More information about these variables can be found in the
[Cumulus variable definitions](https://github.com/nasa/cumulus/blob/master/tf-modules/cumulus/variables.tf).

- workflow_config - Retrieved from the cumulus module in `main.tf`.


### Creating `cumulus-tf/orca_variables.tf`

In the `cumulus-tf` directory create the `orca_variables.tf` file. Copy the
contents below into the file so that the ORCA unique variables are defined.
For more information on the variables, see the [variables section](#orca-variables).

```terraform
## Variables unique to ORCA
## REQUIRED
variable "db_admin_password" {
  description = "Password for RDS database administrator authentication"
  type        = string
}

variable "db_user_password" {
  description = "Password for RDS database user authentication"
  type        = string
}

variable "db_host_endpoint" {
  type        = string
  description = "Database host endpoint to connect to."
}


variable "orca_default_bucket" {
  type        = string
  description = "Default ORCA S3 Glacier bucket to use."
}

```


### Modifying `cumulus-tf/terraform.tfvars`

At the end of the `terrafor.tfvars` file, add the following code. Update the
required and optional variable values to the values needed for your particular
environment.

:::note

The example below shows the minimum variables to set for the module and accepting
default values for all of the optional items. The [ORCA variables section](#orca-variables)
provides additional information on variables that can be set for the ORCA application.

:::

```terraform
## =============================================================================
## ORCA Variables
## =============================================================================

## REQUIRED TO BE SET
## -----------------------------------------------------------------------------

## ORCA application database user password.
db_user_password = "my-super-secret-orca-application-user-password"

## Default ORCA S3 Glacier bucket to use
orca_default_bucket = "orca-archive-primary"

## PostgreSQL database (root) user password
db_admin_password = "my-super-secret-database-owner-password"

## PostgreSQL database host endpoint to connect to.
db_host_endpoint = "aws.postgresrds.host"

```

Below describes the type of value expected for each variable.

* `db_user_password` (string) - the password for the application user.
* `orca_default_bucket` (string) - default S3 glacier bucket to use for ORCA data.
* `db_admin_password` (string) - password for the postgres user.
* `db_host_endpoint`(string) - Database host endpoint to connect to.

Additional variable definitions can be found in the [ORCA variables](#orca-variables)
section of the document.

:::important

The cumulus `buckets` variable will have to be modified to include the
disaster recovery buckets with a *type* of **orca**. An example can be seen below.
This addition is required for ORCA to have the proper bucket permissions to
work with Cumulus.

```terraform
buckets = {
  orca_default = {
    name = "orca-archive-primary"
    type = "orca"
  },
  internal = {
    name = "orca-internal"
    type = "internal"
  },
  private = {
    name = "orca-private"
    type = "private"
  },
  protected = {
    name = "orca-protected"
    type = "protected"
  },
  public = {
    name = "orca-public"
    type = "public"
  }
}
```

:::

## Define the ORCA Wokflows

The ORCA Ingest Workflows follows each step listed below. Adding the Move
Granule Step and Add the Copy To Glacier Step are detailed in their respective
sections.

**ORCA Ingest Workflow**
  SyncGranule
  FilesToGranuleStep
  MoveGranuleStep
  CopyToGlacier

### Add the Move Granule Step to an Ingest Workflow

Navigate to `cumulus-tf/ingest_granule_workflow.tf` then add the following 
step anywhere after the FilesToGranuleStep step being sure to change the 
FilesToGranuleStep's `"Next"` parameter equal to "MoveGranuleStep".

:::important

Adjust the `"Next"` step in the example below to point to the proper step in
the ingest workflow.

:::

```json
"MoveGranuleStep": {
      "Parameters": {
        "cma": {
          "event.$": "$",
          "task_config": {
            "bucket": "{$.meta.buckets.internal.name}",
            "buckets": "{$.meta.buckets}",
            "distribution_endpoint": "{$.meta.distribution_endpoint}",
            "collection": "{$.meta.collection}",
            "duplicateHandling": "{$.meta.collection.duplicateHandling}",
            "cumulus_message": {
              "outputs": [
                { "source": "{$}", "destination": "{$.payload}" },
                { "source": "{$.granules}", "destination": "{$.meta.processed_granules}" }
              ]
            }
          }
        }
      },
      "Type": "Task",
      "Resource": "${move_granules_task_arn}",
      "Retry": [
        {
          "ErrorEquals": [
            "Lambda.ServiceException",
            "Lambda.AWSLambdaException",
            "Lambda.SdkClientException"
          ],
          "IntervalSeconds": 2,
          "MaxAttempts": 6,
          "BackoffRate": 2
        }
      ],
      "Catch": [
        {
          "ErrorEquals": [
            "States.ALL"
          ],
          "ResultPath": "$.exception",
          "Next": "WorkflowFailed"
        }
      ],
```


### Add the Copy To Glacier Step to an Ingest Workflow

Navigate to `cumulus-tf/ingest_granule_workflow.tf` then add the following step
anywhere after the MoveGranuleStep step being sure to change the MoveGranuleStep's
`"Next"` parameter equal to "CopyToGlacier".

:::important

Adjust the `"Next"` step in the example below to point to the proper step in
the ingest workflow.

:::


```json
"CopyToGlacier":{
   "Parameters":{
      "cma":{
         "event.$":"$",
         "task_config":{
            "multipart_chunksize_mb": "{$.meta.collection.multipart_chunksize_mb"},
            "excludeFileTypes": "{$.meta.collection.meta.excludeFileTypes}"
            }
         }
      }
   },
   "Type":"Task",
   "Resource":"module.orca.copy_to_glacier_lambda_arn",
   "Catch":[
      {
         "ErrorEquals":[
            "States.ALL"
         ],
         "ResultPath":"$.exception",
         "Next":"WorkflowFailed"
      }
   ],
   "Retry": [
      {
        "ErrorEquals": [
           "States.ALL"
        ],
        "IntervalSeconds": 2,
        "MaxAttempts": 3,
        "BackoffRate": 2
      }
   ],
   "Next":"WorkflowSucceeded"
},
```
See the copy_to_glacier json schema [configuration file](https://github.com/nasa/cumulus-orca/blob/master/tasks/copy_to_glacier/schemas/config.json), [input file](https://github.com/nasa/cumulus-orca/blob/master/tasks/copy_to_glacier/schemas/input.json)  and [output file](https://github.com/nasa/cumulus-orca/blob/master/tasks/copy_to_glacier/schemas/output.json) for more information.

### Modify the Recovery Workflow (*OPTIONAL*)

It is not recommended to modify the ORCA Recovery Workflow. The workflow JSON
file is located in the `modules/workflows/OrcaRecoveryWorkflow` of the repository.
The workflow file name is `orca_recover_workflow.asl.json`. To change the
behavior of the workflow, it is recommended to modify or replace the
`copy_files_to_archive` lambda.


### Workflow Failures

Failures within ORCA break through to the Cumulus workflow they are a part
of. More information on addressing workflow failures can be found on the
ORCA [Best Practices](developer/../../development-guide/code/best-practices.mdx) 
page.

## ORCA Variables

The following sections detail the variables used by the ORCA module.

### Required Variables

The following variables are required for the ORCA module and must be set to valid
values.

#### Cumulus Required Variables

The following variables should be present already in the `cumulus-tf/terrafor.tfvars`
file. The variables must be set with proper values for your environment in the
`cumulus-tf/terraform.tfvars` file.

| Variable                   | Definition                                                                                                                                   | Example Value      |
| -------------------------- | -------------------------------------------------------------------------------------------------------------------------------------------- | ------------------ |
| `buckets`                  | Mapping of all S3 buckets used by Cumulus and ORCA that contains a S3 `name` and `type`. A bucket with a `type` of **orca** is required.     | `buckets = { orca_default = { name = "PREFIX-orca-primary", type = "orca", ...}}` |
| `lambda_subnet_ids`        | A list of subnets that the Lambda's and the database have access to for working with Cumulus.                                                | ["subnet-12345", "subnet-abc123"] |
| `permissions_boundary_arn` | AWS ARN value of the permission boundary for the VPC account.                                                                                | "arn:aws:iam::1234567890:policy/NGAPShRoleBoundary" |
| `prefix`                   | Prefix that will be pre-pended to resource names created by terraform.                                                                       | "daac-sndbx" |
| `system_bucket`            | Cumulus system bucket used to store internal files and configurations for deployments.                                                       | "PREFIX-internal" |
| `vpc_id`                   | ID of VPC to place resources in - recommended that this be a private VPC (or at least one with restricted access).                           | "vpc-abc123456789" |
| `workflow_config`          | Configuration object with ARNs for workflow integration (Role ARN for executing workflows and Lambda ARNs to trigger on workflow execution). | module.cumulus.workflow_config |


#### ORCA Required Variables

The following variables should be present in the `cumulus-tf/orca_variables.tf`
file. The variables must be set with proper values for your environment in the
`cumulus-tf/terraform.tfvars` file.

| Variable               | Definition                                              | Example Value                 |
| ---------------------- | --------------------------------------------- ----------| ----------------------------- |
| `db_admin_password`    | Password for RDS database administrator authentication  | "My_Sup3rS3cr3t_admin_Passw0rd"|
| `db_host_endpoint`     | Database host endpoint to connect to.                   | "aws.postgresrds.host"        |
| `db_user_password`     | Password for RDS database user authentication           | "My_Sup3rS3cr3tuserPassw0rd"  |
| `orca_default_bucket`  | Default ORCA S3 Glacier bucket to use.                  | "PREFIX-orca-primary"         |


### Optional Variables

The following variables are optional for the ORCA module and can be set by the
end user to better adjust ORCA for their specific environment.

#### Cumulus Optional Variables

The following variables should be present already in the `cumulus-tf/terrafor.tfvars`
file. The variables can be set with proper values for your environment in the
`cumulus-tf/terraform.tfvars` file. It is recommended that the `region` variable
is set to the proper AWS region for deployments.

| Variable               | Definition                                         | Example Value                 |
| ---------------------- | -------------------------------------------------- | ----------------------------- |
| `tags`                 | Tags to be applied to resources that support tags. | `{ environment = "development", developer = "me" }` |


#### ORCA Optional Variables

The following variables should be present in the `cumulus-tf/orca_variables.tf`
file. The variables can be set with proper values for your environment in the
`cumulus-tf/terraform.tfvars` file. The default setting for each of the optional
variables is shown in the table below.

| Variable                                              | Type          | Definition                                                                                              | Default
| ----------------------------------------------------- | ------------- | ------------------------------------------------------------------------------------------------------- | ---------- |
| `db_admin_username`                                   | string        | Username for RDS database administrator authentication.                                                 | "postgres" |
| `default_multipart_chunksize_mb`                      | number        | The default maximum size of chunks to use when copying. Can be overridden by collection config.         | 250 |
| `metadata_queue_message_retention_time_seconds`       | number        | Number of seconds the metadata-queue fifo SQS retains a message.                                        | 777600 |
| `orca_ingest_lambda_memory_size`                      | number        | Amount of memory in MB the ORCA copy_to_glacier lambda can use at runtime.                              | 2240 |
| `orca_ingest_lambda_timeout`                          | number        | Timeout in number of seconds for ORCA copy_to_glacier lambda.                                           | 600 |
| `orca_recovery_buckets`                               | List (string) | List of bucket names that ORCA has permissions to restore data to. Default is all in the `buckets` map. | [] |
| `orca_recovery_complete_filter_prefix`                | string        | Specifies object key name prefix by the Glacier Bucket trigger.                                         | "" |
| `orca_recovery_expiration_days`                       | number        | Number of days a recovered file will remain available for copy.                                         | 5 |
| `orca_recovery_lambda_memory_size`                    | number        | Amount of memory in MB the ORCA recovery lambda can use at runtime.                                     | 128 |
| `orca_recovery_lambda_timeout`                        | number        | Timeout in number of seconds for ORCA recovery lambdas.                                                 | 300 |
| `orca_recovery_retry_limit`                           | number        | Maximum number of retries of a recovery failure before giving up.                                       | 3 |
| `orca_recovery_retry_interval`                        | number        | Number of seconds to wait between recovery failure retries.                                             | 1 |
| `sqs_delay_time_seconds`                              | number        | Number of seconds that the delivery of all messages in the queue will be delayed.                       | 0 |
| `sqs_maximum_message_size`                            | number        | The limit of how many bytes a message can contain before Amazon SQS rejects it.                         | 262144 |
| `staged_recovery_queue_message_retention_time_seconds`| number        | Number of seconds the staged-recovery-queue fifo SQS retains a message.                                 | 432000 |
| `status_update_queue_message_retention_time_seconds`  | number        | Number of seconds the status_update_queue fifo SQS retains a message.                                   | 777600 |


## ORCA Module Outputs

The orca module provides the outputs seen below in the table. Outputs are
accessed using terraform dot syntax in the format of `module.orca.variable_name`.

| Output Variable                               | Description                               |
| --------------------------------------------- | ----------------------------------------- |
| `orca_lambda_copy_to_glacier_cumulus_translator_arn` | AWS ARN of the ORCA orca_lambda_copy_to_glacier_cumulus_translator lambda. |
| `orca_lambda_copy_to_glacier_arn`                    | AWS ARN of the ORCA copy_to_glacier lambda. |
| `orca_lambda_extract_filepaths_for_granule_arn`      | AWS ARN of the ORCA extract_filepaths_for_granule lambda. |
| `orca_lambda_request_files_arn`                      | AWS ARN of the ORCA request_files lambda. |
| `orca_lambda_copy_files_to_archive_arn`              | AWS ARN of the ORCA copy_files_to_archive lambda. |
| `orca_lambda_request_status_for_granule_arn`         | AWS ARN of the ORCA request_status_for_granule lambda. |
| `orca_lambda_request_status_for_job_arn`             | AWS ARN of the ORCA request_status_for_job lambda. |
| `orca_lambda_post_copy_request_to_queue_arn`         | AWS ARN of the ORCA post_copy_request_to_queue lambda. |
| `orca_lambda_orca_catalog_reporting_arn`             | AWS ARN of the ORCA orca_catalog_reporting lambda. |
<<<<<<< HEAD
| `orca_rds_address`                                   | The address of the RDS instance |
| `orca_rds_arn`                                       | The ARN of the RDS instance |
| `orca_rds_availability_zone`                         | The availability zone of the RDS instance |
| `orca_rds_endpoint`                                  | The connection endpoint in address:port format |
| `orca_rds_hosted_zone_id`                            | The canonical hosted zone ID of the DB instance (to be used in a Route 53 Alias record) |
| `orca_rds_id`                                        | The RDS instance ID |
| `orca_rds_resource_id`                               | The RDS Resource ID of this instance |
| `orca_rds_status`                                    | The RDS instance status |
| `orca_rds_name`                                      | The database name |
| `orca_rds_username`                                  | The master username for the database |
| `orca_rds_port`                                      | The database port |
| `orca_subnet_group_id`                               | The ORCA database subnet group name |
| `orca_subnet_group_arn`                              | The ARN of the ORCA database subnet group |
| `orca_sqs_metadata_queue_arn`                        | The ARN of the metadata-queue SQS |
| `orca_sqs_metadata_queue_id`                         | The URL ID of the metadata-queue SQS |
=======
| `orca_secretsmanager_arn`                            | The Amazon Resource Name (ARN) of the AWS secretsmanager |
>>>>>>> cac826b9
| `orca_sqs_staged_recovery_queue_arn`                 | The ARN of the staged-recovery-queue SQS |
| `orca_sqs_staged_recovery_queue_id`                  | The URL ID of the staged-recovery-queue SQS |
| `orca_sqs_status_update_queue_arn`                   | The ARN of the status-update-queue SQS |
| `orca_sqs_status_update_queue_id`                    | The URL ID of the status-update-queue SQS |
| `orca_subnet_group_id`                               | The ORCA database subnet group name |
| `orca_subnet_group_arn`                              | The ARN of the ORCA database subnet group |



## Deploy ORCA with Terraform

In the proper module directory, initialize and apply changes using the commands
below.

1. Run `terraform init`.
2. Run `terraform plan` #optional, but allows you to preview the deploy.
3. Run `terraform apply`.

This commands above will create and deploy ORCA. To delete the created objects,
run `terraform destroy`.


## Collection Configuration

To configure a collection to enable ORCA, add the line
`"granuleRecoveryWorkflow": "OrcaRecoveryWorkflow"` to the collection configuration
as seen below. Optionally, you can exclude files by adding values to an
`"excludeFileTypes"` variable. For more information, see the documentation on the
[`copy_to_glacier` task](https://github.com/nasa/cumulus-orca/tree/master/tasks/copy_to_glacier).

```json
{
  "queriedAt": "2019-11-07T22:49:46.842Z",
  "name": "L0A_HR_RAW",
  "version": "1",
  "sampleFileName": "L0A_HR_RAW_product_0001-of-0420.h5",
  "dataType": "L0A_HR_RAW",
  "granuleIdExtraction": "^(.*)((\\.cmr\\.json)|(\\.iso\\.xml)|(\\.tar\\.gz)|(\\.h5)|(\\.h5\\.mp))$",
  "reportToEms": true,
  "granuleId": "^.*$",
  "provider_path": "L0A_HR_RAW/",
  "meta": {
    "granuleRecoveryWorkflow": "OrcaRecoveryWorkflow",
    "excludeFileTypes": [".cmr", ".xml", ".met"]
  },
  ...
}
```
## Enable `Recover Granule` Button

To enable the `Recover Granule` button on the Cumulus Dashboard (available at github.com/nasa/cumulus-dashboard), 
set the environment variable `ENABLE_RECOVERY=true`.

Here is an sample command to run the Cumulus Dashboard locally.

```bash
APIROOT=https://uttm5y1jcj.execute-api.us-west-2.amazonaws.com:8000/dev ENABLE_RECOVERY=true npm run serve
```
<|MERGE_RESOLUTION|>--- conflicted
+++ resolved
@@ -79,14 +79,9 @@
   orca_default_bucket = var.orca_default_bucket
 
   ## OPTIONAL
-<<<<<<< HEAD
-  # database_port                                        = 5432
+  # db_admin_username                                    = "postgres"
   # default_multipart_chunksize_mb                       = 250
   # metadata_queue_message_retention_time                = 777600
-=======
-  # db_admin_username                                    = "postgres"
-  # default_multipart_chunksize_mb                       = 250
->>>>>>> cac826b9
   # orca_ingest_lambda_memory_size                       = 2240
   # orca_ingest_lambda_timeout                           = 600
   # orca_recovery_buckets                                = []
@@ -96,18 +91,11 @@
   # orca_recovery_lambda_timeout                         = 300
   # orca_recovery_retry_limit                            = 3
   # orca_recovery_retry_interval                         = 1
-<<<<<<< HEAD
-  # sqs_delay_time                                       = 0
-  # sqs_maximum_message_size                             = 262144
-  # staged_recovery_queue_message_retention_time_seconds = 432000
-  # status_update_queue_message_retention_time_seconds   = 777600
-=======
   # sqs_delay_time_seconds                               = 0
   # sqs_maximum_message_size                             = 262144
   # staged_recovery_queue_message_retention_time_seconds = 432000
   # status_update_queue_message_retention_time_seconds   = 777600
 
->>>>>>> cac826b9
 }
 ```
 
@@ -505,25 +493,9 @@
 | `orca_lambda_request_status_for_job_arn`             | AWS ARN of the ORCA request_status_for_job lambda. |
 | `orca_lambda_post_copy_request_to_queue_arn`         | AWS ARN of the ORCA post_copy_request_to_queue lambda. |
 | `orca_lambda_orca_catalog_reporting_arn`             | AWS ARN of the ORCA orca_catalog_reporting lambda. |
-<<<<<<< HEAD
-| `orca_rds_address`                                   | The address of the RDS instance |
-| `orca_rds_arn`                                       | The ARN of the RDS instance |
-| `orca_rds_availability_zone`                         | The availability zone of the RDS instance |
-| `orca_rds_endpoint`                                  | The connection endpoint in address:port format |
-| `orca_rds_hosted_zone_id`                            | The canonical hosted zone ID of the DB instance (to be used in a Route 53 Alias record) |
-| `orca_rds_id`                                        | The RDS instance ID |
-| `orca_rds_resource_id`                               | The RDS Resource ID of this instance |
-| `orca_rds_status`                                    | The RDS instance status |
-| `orca_rds_name`                                      | The database name |
-| `orca_rds_username`                                  | The master username for the database |
-| `orca_rds_port`                                      | The database port |
-| `orca_subnet_group_id`                               | The ORCA database subnet group name |
-| `orca_subnet_group_arn`                              | The ARN of the ORCA database subnet group |
+| `orca_secretsmanager_arn`                            | The Amazon Resource Name (ARN) of the AWS secretsmanager |
 | `orca_sqs_metadata_queue_arn`                        | The ARN of the metadata-queue SQS |
 | `orca_sqs_metadata_queue_id`                         | The URL ID of the metadata-queue SQS |
-=======
-| `orca_secretsmanager_arn`                            | The Amazon Resource Name (ARN) of the AWS secretsmanager |
->>>>>>> cac826b9
 | `orca_sqs_staged_recovery_queue_arn`                 | The ARN of the staged-recovery-queue SQS |
 | `orca_sqs_staged_recovery_queue_id`                  | The URL ID of the staged-recovery-queue SQS |
 | `orca_sqs_status_update_queue_arn`                   | The ARN of the status-update-queue SQS |
