--- conflicted
+++ resolved
@@ -356,18 +356,13 @@
       "cma":{
          "event.$":"$",
          "task_config":{
-<<<<<<< HEAD
-            "multipart_chunksize_mb": "{$.meta.collection.meta.multipart_chunksize_mb}",
-            "excludeFileTypes": "{$.meta.collection.meta.excludeFileTypes}",
-            "orcaDefaultBucketOverride": "{$.meta.collection.meta.orcaDefaultBucketOverride}"
-=======
             "multipart_chunksize_mb": "{$.meta.collection.meta.multipart_chunksize_mb"},
             "excludeFileTypes": "{$.meta.collection.meta.excludeFileTypes}",
             "providerId": "{$.meta.provider.id}",
             "executionId": "{$.cumulus_meta.execution_name}",
             "collectionShortname": "{$.meta.collection.name}",
-            "collectionVersion": "{$.meta.collection.version}"
->>>>>>> 30c0da29
+            "collectionVersion": "{$.meta.collection.version}",
+            "orcaDefaultBucketOverride": "{$.meta.collection.meta.orcaDefaultBucketOverride}"
             }
          }
       }
