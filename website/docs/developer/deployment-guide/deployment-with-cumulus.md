---
id: deployment-with-cumulus
title: Deploying ORCA with Cumulus
description: Provides developer information for ORCA code deployment with Cumulus.
---

:::important

Prior to following this document, make sure that your [deployment environment](setting-up-deployment-environment.mdx)
is setup and an [ORCA archive glacier bucket](creating-orca-glacier-bucket.md) is
created.

:::

ORCA is meant to be deployed with Cumulus. To deploy ORCA add and/or modify the
files in the Cumulus `cumulus-tf` deployment.

The general steps to deploy and use ORCA are:

1. [Configure the ORCA deployment.](#configuring-the-orca-deployment)
2. [Define the ORCA Ingest and Recovery workflows.](#define-the-orca-wokflows)
3. [Deploy ORCA using terraform.](#deploy-orca-with-terraform)
4. [Configure ORCA in the collection configuration of the running Cumulus instance.](#collection-configuration)


## Configuring the ORCA Deployment

Follow the instructions for [deploying Cumulus](https://nasa.github.io/cumulus/docs/deployment/deployment-readme)
on the Cumulus website through the configuration of the Cumulus module `cumulus-tf`.

Prior to deploying the `cumulus-tf` module, the following files need to be added
and/or modified to deploy ORCA with Cumulus.
- orca.tf
- orca_variables.tf
- terraform.tfvars


### Creating `cumulus-tf/orca.tf`

Create the `orca.tf` file in the `cumulus-tf` directory and copy the code below
into the new `orca.tf` file. Update the source variable with the preferred
ORCA version.

:::important Only change the value of source

Only change the value of `source` in the code example below to point to the
proper ORCA version. The ORCA version is specified right after *download* in the
URL path to the release. In the example below the release being used is v3.0.2.

:::

```terraform
## ORCA Module
## =============================================================================
module "orca" {
  source = "https://github.com/nasa/cumulus-orca/releases/download/v3.0.2/cumulus-orca-terraform.zip"
  ## --------------------------
  ## Cumulus Variables
  ## --------------------------
  ## REQUIRED
  buckets                  = var.buckets
  lambda_subnet_ids        = var.lambda_subnet_ids
  permissions_boundary_arn = var.permissions_boundary_arn
  prefix                   = var.prefix
  system_bucket            = var.system_bucket
  vpc_id                   = var.vpc_id
  workflow_config          = module.cumulus.workflow_config

  ## OPTIONAL
  tags        = var.tags

  ## --------------------------
  ## ORCA Variables
  ## --------------------------
  ## REQUIRED
  db_admin_password     = var.db_admin_password
  db_host_endpoint      = var.db_host_endpoint
  db_user_password      = var.db_user_password
  orca_default_bucket   = var.orca_default_bucket
  rds_security_group_id = var.rds_security_group_id

  ## OPTIONAL
  # db_admin_username                                    = "postgres"
  # default_multipart_chunksize_mb                       = 250
  # metadata_queue_message_retention_time                = 777600
  # orca_ingest_lambda_memory_size                       = 2240
  # orca_ingest_lambda_timeout                           = 600
  # orca_recovery_buckets                                = []
  # orca_recovery_complete_filter_prefix                 = ""
  # orca_recovery_expiration_days                        = 5
  # orca_recovery_lambda_memory_size                     = 128
  # orca_recovery_lambda_timeout                         = 720
  # orca_recovery_retry_limit                            = 3
  # orca_recovery_retry_interval                         = 1
  # orca_recovery_retry_backoff                          = 2
  # sqs_delay_time_seconds                               = 0
  # sqs_maximum_message_size                             = 262144
  # staged_recovery_queue_message_retention_time_seconds = 432000
  # status_update_queue_message_retention_time_seconds   = 777600

}
```

#### Required Values Unique to the ORCA Module

The following variables are unique to the ORCA module and required to be set by
the user. More information about these required variables, as well as the
optional variables can be found in the [variables section](#orca-variables).

- db_admin_password
- orca_default_bucket
- db_user_password
- db_host_endpoint
- rds_security_group_id
#### Required Values Retrieved from Cumulus Variables

The following variables are set as part of your Cumulus deployment and are
required by the ORCA module. More information about setting these variables can
be found in the [Cumulus variable definitions](https://github.com/nasa/cumulus/blob/master/tf-modules/cumulus/variables.tf).
The variables must be set with the proper values in the `terraform.tfvavrs` file.

- buckets
- lambda_subnet_ids
- permissions_boundary_arn
- prefix
- system_bucket
- vpc_id

:::note Optional Cumulus Values

The `tags` value automatically adds a *Deployment* tag like the Cumulus
deployment.

:::

#### Required Values Retrieved from Other Modules

The following variables are set by retrieving output from other modules. This is
done so that the user does not have to lookup and set these variables after a
deployment. More information about these variables can be found in the
[Cumulus variable definitions](https://github.com/nasa/cumulus/blob/master/tf-modules/cumulus/variables.tf).

- workflow_config - Retrieved from the cumulus module in `main.tf`.


### Creating `cumulus-tf/orca_variables.tf`

In the `cumulus-tf` directory create the `orca_variables.tf` file. Copy the
contents below into the file so that the ORCA unique variables are defined.
For more information on the variables, see the [variables section](#orca-variables).

```terraform
## Variables unique to ORCA
## REQUIRED
variable "db_admin_password" {
  description = "Password for RDS database administrator authentication"
  type        = string
}

variable "db_user_password" {
  description = "Password for RDS database user authentication"
  type        = string
}

variable "db_host_endpoint" {
  type        = string
  description = "Database host endpoint to connect to."
}


variable "orca_default_bucket" {
  type        = string
  description = "Default ORCA S3 Glacier bucket to use."
}

variable "rds_security_group_id" {
  type        = string
  description = "Cumulus' RDS Security Group's ID."
}
<<<<<<< HEAD
=======

>>>>>>> d8d53003
```


### Modifying `cumulus-tf/terraform.tfvars`

At the end of the `terrafor.tfvars` file, add the following code. Update the
required and optional variable values to the values needed for your particular
environment.

:::note

The example below shows the minimum variables to set for the module and accepting
default values for all of the optional items. The [ORCA variables section](#orca-variables)
provides additional information on variables that can be set for the ORCA application.

:::

```terraform
## =============================================================================
## ORCA Variables
## =============================================================================

## REQUIRED TO BE SET
## -----------------------------------------------------------------------------

## ORCA application database user password.
db_user_password = "my-super-secret-orca-application-user-password"

## Default ORCA S3 Glacier bucket to use
orca_default_bucket = "orca-archive-primary"

## PostgreSQL database (root) user password
db_admin_password = "my-super-secret-database-owner-password"

## PostgreSQL database host endpoint to connect to.
db_host_endpoint = "aws.postgresrds.host"

## Cumulus' RDS Security Group's ID.
rds_security_group_id = "sg-01234567890123456"
<<<<<<< HEAD
=======

>>>>>>> d8d53003
```

Below describes the type of value expected for each variable.

* `db_user_password` (string) - the password for the application user.
* `orca_default_bucket` (string) - default S3 glacier bucket to use for ORCA data.
* `db_admin_password` (string) - password for the postgres user.
* `db_host_endpoint`(string) - Database host endpoint to connect to.
* `rds_security_group_id`(string) - Cumulus' RDS Security Group's ID. Output as `security_group_id` from the rds-cluster deployment.

Additional variable definitions can be found in the [ORCA variables](#orca-variables)
section of the document.


:::important

The cumulus `buckets` variable will have to be modified to include the
disaster recovery buckets with a *type* of **orca**. An example can be seen below.
This addition is required for ORCA to have the proper bucket permissions to
work with Cumulus.

```terraform
buckets = {
  orca_default = {
    name = "orca-archive-primary"
    type = "orca"
  },
  internal = {
    name = "orca-internal"
    type = "internal"
  },
  private = {
    name = "orca-private"
    type = "private"
  },
  protected = {
    name = "orca-protected"
    type = "protected"
  },
  public = {
    name = "orca-public"
    type = "public"
  }
}
```

:::

## Define the ORCA Workflows

The ORCA Ingest Workflows follows each step listed below. Adding the Move
Granule Step and Add the Copy To Glacier Step are detailed in their respective
sections.

**ORCA Ingest Workflow**
  SyncGranule
  FilesToGranuleStep
  MoveGranuleStep
  CopyToGlacier

### Add the Move Granule Step to an Ingest Workflow

Navigate to `cumulus-tf/ingest_granule_workflow.tf` then add the following 
step anywhere after the FilesToGranuleStep step being sure to change the 
FilesToGranuleStep's `"Next"` parameter equal to "MoveGranuleStep".

:::important

Adjust the `"Next"` step in the example below to point to the proper step in
the ingest workflow.

:::

```json
"MoveGranuleStep": {
      "Parameters": {
        "cma": {
          "event.$": "$",
          "task_config": {
            "bucket": "{$.meta.buckets.internal.name}",
            "buckets": "{$.meta.buckets}",
            "distribution_endpoint": "{$.meta.distribution_endpoint}",
            "collection": "{$.meta.collection}",
            "duplicateHandling": "{$.meta.collection.duplicateHandling}",
            "cumulus_message": {
              "outputs": [
                { "source": "{$}", "destination": "{$.payload}" },
                { "source": "{$.granules}", "destination": "{$.meta.processed_granules}" }
              ]
            }
          }
        }
      },
      "Type": "Task",
      "Resource": "${move_granules_task_arn}",
      "Retry": [
        {
          "ErrorEquals": [
            "Lambda.ServiceException",
            "Lambda.AWSLambdaException",
            "Lambda.SdkClientException"
          ],
          "IntervalSeconds": 2,
          "MaxAttempts": 6,
          "BackoffRate": 2
        }
      ],
      "Catch": [
        {
          "ErrorEquals": [
            "States.ALL"
          ],
          "ResultPath": "$.exception",
          "Next": "WorkflowFailed"
        }
      ],
```


### Add the Copy To Glacier Step to an Ingest Workflow

Navigate to `cumulus-tf/ingest_granule_workflow.tf` then add the following step
anywhere after the MoveGranuleStep step being sure to change the MoveGranuleStep's
`"Next"` parameter equal to "CopyToGlacier".

:::important

Adjust the `"Next"` step in the example below to point to the proper step in
the ingest workflow.

:::


```json
"CopyToGlacier":{
   "Parameters":{
      "cma":{
         "event.$":"$",
         "task_config":{
            "multipart_chunksize_mb": "{$.meta.collection.meta.multipart_chunksize_mb"},
            "excludeFileTypes": "{$.meta.collection.meta.excludeFileTypes}",
            "providerId": "{$.meta.provider.id}",
            "executionId": "{$.cumulus_meta.execution_name}",
            "collectionShortname": "{$.meta.collection.name}",
            "collectionVersion": "{$.meta.collection.version}",
            "orcaDefaultBucketOverride": "{$.meta.collection.meta.orcaDefaultBucketOverride}"
            }
         }
      }
   },
   "Type":"Task",
   "Resource":"module.orca.orca_lambda_copy_to_glacier_arn",
   "Catch":[
      {
         "ErrorEquals":[
            "States.ALL"
         ],
         "ResultPath":"$.exception",
         "Next":"WorkflowFailed"
      }
   ],
   "Retry": [
      {
        "ErrorEquals": [
           "States.ALL"
        ],
        "IntervalSeconds": 2,
        "MaxAttempts": 3,
        "BackoffRate": 2
      }
   ],
   "Next":"WorkflowSucceeded"
},
```
See the copy_to_glacier json schema [configuration file](https://github.com/nasa/cumulus-orca/blob/master/tasks/copy_to_glacier/schemas/config.json), [input file](https://github.com/nasa/cumulus-orca/blob/master/tasks/copy_to_glacier/schemas/input.json)  and [output file](https://github.com/nasa/cumulus-orca/blob/master/tasks/copy_to_glacier/schemas/output.json) for more information.

### Modify the Recovery Workflow (*OPTIONAL*)

It is not recommended to modify the ORCA Recovery Workflow. The workflow JSON
file is located in the `modules/workflows/OrcaRecoveryWorkflow` of the repository.
The workflow file name is `orca_recover_workflow.asl.json`. To change the
behavior of the workflow, it is recommended to modify or replace the
`copy_files_to_archive` lambda.


### Workflow Failures

Failures within ORCA break through to the Cumulus workflow they are a part
of. More information on addressing workflow failures can be found on the
ORCA [Best Practices](developer/../../development-guide/code/best-practices.mdx) 
page.

## ORCA Variables

The following sections detail the variables used by the ORCA module.

### Required Variables

The following variables are required for the ORCA module and must be set to valid
values.

#### Cumulus Required Variables

The following variables should be present already in the `cumulus-tf/terrafor.tfvars`
file. The variables must be set with proper values for your environment in the
`cumulus-tf/terraform.tfvars` file.

| Variable                   | Definition                                                                                                                                   | Example Value      |
| -------------------------- | -------------------------------------------------------------------------------------------------------------------------------------------- | ------------------ |
| `buckets`                  | Mapping of all S3 buckets used by Cumulus and ORCA that contains a S3 `name` and `type`. A bucket with a `type` of **orca** is required.     | `buckets = { orca_default = { name = "PREFIX-orca-primary", type = "orca", ...}}` |
| `lambda_subnet_ids`        | A list of subnets that the Lambda's and the database have access to for working with Cumulus.                                                | ["subnet-12345", "subnet-abc123"] |
| `permissions_boundary_arn` | AWS ARN value of the permission boundary for the VPC account.                                                                                | "arn:aws:iam::1234567890:policy/NGAPShRoleBoundary" |
| `prefix`                   | Prefix that will be pre-pended to resource names created by terraform.                                                                       | "daac-sndbx" |
| `system_bucket`            | Cumulus system bucket used to store internal files and configurations for deployments.                                                       | "PREFIX-internal" |
| `vpc_id`                   | ID of VPC to place resources in - recommended that this be a private VPC (or at least one with restricted access).                           | "vpc-abc123456789" |
| `workflow_config`          | Configuration object with ARNs for workflow integration (Role ARN for executing workflows and Lambda ARNs to trigger on workflow execution). | module.cumulus.workflow_config |


#### ORCA Required Variables

The following variables should be present in the `cumulus-tf/orca_variables.tf`
file. The variables must be set with proper values for your environment in the
`cumulus-tf/terraform.tfvars` file.

<<<<<<< HEAD
| Variable               | Definition                                              | Example Value                 |
| ---------------------- | --------------------------------------------------------| ----------------------------- |
| `db_admin_password`    | Password for RDS database administrator authentication  | "My_Sup3rS3cr3t_admin_Passw0rd"|
| `db_host_endpoint`     | Database host endpoint to connect to.                   | "aws.postgresrds.host"        |
| `db_user_password`     | Password for RDS database user authentication           | "My_Sup3rS3cr3tuserPassw0rd"  |
| `orca_default_bucket`  | Default ORCA S3 Glacier bucket to use.                  | "PREFIX-orca-primary"         |
| `rds_security_group_id`| Cumulus' RDS Security Group's ID.                       | "sg-01234567890123456" |

=======
| Variable                | Definition                                              | Example Value                 |
| ----------------------  | --------------------------------------------------------| ----------------------------- |
| `db_admin_password`     | Password for RDS database administrator authentication  | "My_Sup3rS3cr3t_admin_Passw0rd"|
| `db_host_endpoint`      | Database host endpoint to connect to.                   | "aws.postgresrds.host"        |
| `db_user_password`      | Password for RDS database user authentication           | "My_Sup3rS3cr3tuserPassw0rd"  |
| `orca_default_bucket`   | Default ORCA S3 Glacier bucket to use.                  | "PREFIX-orca-primary"         |
| `rds_security_group_id` | Cumulus' RDS Security Group's ID.                       | "sg-01234567890123456"        |
>>>>>>> d8d53003
### Optional Variables

The following variables are optional for the ORCA module and can be set by the
end user to better adjust ORCA for their specific environment.

#### Cumulus Optional Variables

The following variables should be present already in the `cumulus-tf/terrafor.tfvars`
file. The variables can be set with proper values for your environment in the
`cumulus-tf/terraform.tfvars` file. It is recommended that the `region` variable
is set to the proper AWS region for deployments.

| Variable               | Definition                                         | Example Value                 |
| ---------------------- | -------------------------------------------------- | ----------------------------- |
| `tags`                 | Tags to be applied to resources that support tags. | `{ environment = "development", developer = "me" }` |


#### ORCA Optional Variables

The following variables should be present in the `cumulus-tf/orca_variables.tf`
file. The variables can be set with proper values for your environment in the
`cumulus-tf/terraform.tfvars` file. The default setting for each of the optional
variables is shown in the table below.

| Variable                                              | Type          | Definition                                                                                              | Default
| ----------------------------------------------------- | ------------- | ------------------------------------------------------------------------------------------------------- | ---------- |
| `db_admin_username`                                   | string        | Username for RDS database administrator authentication.                                                 | "postgres" |
| `default_multipart_chunksize_mb`                      | number        | The default maximum size of chunks to use when copying. Can be overridden by collection config.         | 250 |
| `metadata_queue_message_retention_time_seconds`       | number        | Number of seconds the metadata-queue fifo SQS retains a message.                                        | 777600 |
| `db_name`                                             | string        | The name of the Orca database within the RDS cluster. Any `-` in `prefix` will be replaced with `_`.    | PREFIX_orca |
| `orca_ingest_lambda_memory_size`                      | number        | Amount of memory in MB the ORCA copy_to_glacier lambda can use at runtime.                              | 2240 |
| `orca_ingest_lambda_timeout`                          | number        | Timeout in number of seconds for ORCA copy_to_glacier lambda.                                           | 600 |
| `orca_recovery_buckets`                               | List (string) | List of bucket names that ORCA has permissions to restore data to. Default is all in the `buckets` map. | [] |
| `orca_recovery_complete_filter_prefix`                | string        | Specifies object key name prefix by the Glacier Bucket trigger.                                         | "" |
| `orca_recovery_expiration_days`                       | number        | Number of days a recovered file will remain available for copy.                                         | 5 |
| `orca_recovery_lambda_memory_size`                    | number        | Amount of memory in MB the ORCA recovery lambda can use at runtime.                                     | 128 |
| `orca_recovery_lambda_timeout`                        | number        | Timeout in number of seconds for ORCA recovery lambdas.                                                 | 720 |
| `orca_recovery_retry_limit`                           | number        | Maximum number of retries of a recovery failure before giving up.                                       | 3 |
| `orca_recovery_retry_interval`                        | number        | Number of seconds to wait between recovery failure retries.                                             | 1 |
| `sqs_delay_time_seconds`                              | number        | Number of seconds that the delivery of all messages in the queue will be delayed.                       | 0 |
| `sqs_maximum_message_size`                            | number        | The limit of how many bytes a message can contain before Amazon SQS rejects it.                         | 262144 |
| `staged_recovery_queue_message_retention_time_seconds`| number        | Number of seconds the staged-recovery-queue fifo SQS retains a message.                                 | 432000 |
| `status_update_queue_message_retention_time_seconds`  | number        | Number of seconds the status_update_queue fifo SQS retains a message.                                   | 777600 |


## ORCA Module Outputs

The orca module provides the outputs seen below in the table. Outputs are
accessed using terraform dot syntax in the format of `module.orca.variable_name`.

| Output Variable                                         | Description                                             |
| --------------------------------------------------------|---------------------------------------------------------|
| `orca_catalog_reporting_api_invoke_url`                 |The URL to invoke the API for catalog reporting lambda |
| `orca_cumulus_reconciliation_api_deployment_invoke_url` |The URL to invoke the ORCA Cumulus reconciliation API gateway. Excludes the resource path |
| `orca_lambda_copy_to_glacier_arn`                       | AWS ARN of the ORCA copy_to_glacier lambda. |
| `orca_lambda_extract_filepaths_for_granule_arn`         | AWS ARN of the ORCA extract_filepaths_for_granule lambda. |
| `orca_lambda_orca_catalog_reporting_arn`                | AWS ARN of the ORCA orca_catalog_reporting lambda. |
| `orca_lambda_request_files_arn`                         | AWS ARN of the ORCA request_files lambda. |
| `orca_lambda_copy_files_to_archive_arn`                 | AWS ARN of the ORCA copy_files_to_archive lambda. |
| `orca_lambda_request_status_for_granule_arn`            | AWS ARN of the ORCA request_status_for_granule lambda. |
| `orca_lambda_request_status_for_job_arn`                | AWS ARN of the ORCA request_status_for_job lambda. |
| `orca_lambda_post_copy_request_to_queue_arn`            | AWS ARN of the ORCA post_copy_request_to_queue lambda. |
| `orca_lambda_orca_catalog_reporting_arn`                | AWS ARN of the ORCA orca_catalog_reporting lambda. |
| `orca_secretsmanager_arn`                               | The Amazon Resource Name (ARN) of the AWS secretsmanager |
| `orca_sqs_metadata_queue_arn`                           | The ARN of the metadata-queue SQS |
| `orca_sqs_metadata_queue_id`                            | The URL ID of the metadata-queue SQS |
| `orca_sqs_staged_recovery_queue_arn`                    | The ARN of the staged-recovery-queue SQS |
| `orca_sqs_staged_recovery_queue_id`                     | The URL ID of the staged-recovery-queue SQS |
| `orca_sqs_status_update_queue_arn`                      | The ARN of the status-update-queue SQS |
| `orca_sqs_status_update_queue_id`                       | The URL ID of the status-update-queue SQS |
| `orca_subnet_group_id`                                  | The ORCA database subnet group name |
| `orca_subnet_group_arn`                                 | The ARN of the ORCA database subnet group |



## Deploy ORCA with Terraform

In the proper module directory, initialize and apply changes using the commands
below.

1. Run `terraform init`.
2. Run `terraform plan` #optional, but allows you to preview the deploy.
3. Run `terraform apply`.

This commands above will create and deploy ORCA. To delete the created objects,
run `terraform destroy`.


## Collection Configuration

To configure a collection to enable ORCA, add the line
`"granuleRecoveryWorkflow": "OrcaRecoveryWorkflow"` to the collection configuration
as seen below. Optionally, you can exclude files by adding values to an
`"excludeFileTypes"` variable as seen below. In addition, when dealing with large
files, the `"multipart_chunksize_mb"` variable can also be set to override the
default setting set during ORCA installation. For more information, see the documentation on the
[`copy_to_glacier` task](https://github.com/nasa/cumulus-orca/tree/master/tasks/copy_to_glacier).

```json
{
  "queriedAt": "2019-11-07T22:49:46.842Z",
  "name": "L0A_HR_RAW",
  "version": "1",
  "sampleFileName": "L0A_HR_RAW_product_0001-of-0420.h5",
  "dataType": "L0A_HR_RAW",
  "granuleIdExtraction": "^(.*)((\\.cmr\\.json)|(\\.iso\\.xml)|(\\.tar\\.gz)|(\\.h5)|(\\.h5\\.mp))$",
  "reportToEms": true,
  "granuleId": "^.*$",
  "provider_path": "L0A_HR_RAW/",
  "meta": {
    "granuleRecoveryWorkflow": "OrcaRecoveryWorkflow",
    "excludeFileTypes": [".cmr", ".xml", ".met"],
    "multipart_chunksize_mb": 400,
    "orcaDefaultBucketOverride": "prod_orca_worm"
  },
  ...
}
```
## Enable `Recover Granule` Button

To enable the `Recover Granule` button on the Cumulus Dashboard (available at github.com/nasa/cumulus-dashboard), 
set the environment variable `ENABLE_RECOVERY=true`.

Here is an sample command to run the Cumulus Dashboard locally.

```bash
APIROOT=https://uttm5y1jcj.execute-api.us-west-2.amazonaws.com:8000/dev ENABLE_RECOVERY=true npm run serve
```
<|MERGE_RESOLUTION|>--- conflicted
+++ resolved
@@ -177,10 +177,6 @@
   type        = string
   description = "Cumulus' RDS Security Group's ID."
 }
-<<<<<<< HEAD
-=======
-
->>>>>>> d8d53003
 ```
 
 
@@ -220,10 +216,6 @@
 
 ## Cumulus' RDS Security Group's ID.
 rds_security_group_id = "sg-01234567890123456"
-<<<<<<< HEAD
-=======
-
->>>>>>> d8d53003
 ```
 
 Below describes the type of value expected for each variable.
@@ -448,7 +440,6 @@
 file. The variables must be set with proper values for your environment in the
 `cumulus-tf/terraform.tfvars` file.
 
-<<<<<<< HEAD
 | Variable               | Definition                                              | Example Value                 |
 | ---------------------- | --------------------------------------------------------| ----------------------------- |
 | `db_admin_password`    | Password for RDS database administrator authentication  | "My_Sup3rS3cr3t_admin_Passw0rd"|
@@ -457,15 +448,6 @@
 | `orca_default_bucket`  | Default ORCA S3 Glacier bucket to use.                  | "PREFIX-orca-primary"         |
 | `rds_security_group_id`| Cumulus' RDS Security Group's ID.                       | "sg-01234567890123456" |
 
-=======
-| Variable                | Definition                                              | Example Value                 |
-| ----------------------  | --------------------------------------------------------| ----------------------------- |
-| `db_admin_password`     | Password for RDS database administrator authentication  | "My_Sup3rS3cr3t_admin_Passw0rd"|
-| `db_host_endpoint`      | Database host endpoint to connect to.                   | "aws.postgresrds.host"        |
-| `db_user_password`      | Password for RDS database user authentication           | "My_Sup3rS3cr3tuserPassw0rd"  |
-| `orca_default_bucket`   | Default ORCA S3 Glacier bucket to use.                  | "PREFIX-orca-primary"         |
-| `rds_security_group_id` | Cumulus' RDS Security Group's ID.                       | "sg-01234567890123456"        |
->>>>>>> d8d53003
 ### Optional Variables
 
 The following variables are optional for the ORCA module and can be set by the
