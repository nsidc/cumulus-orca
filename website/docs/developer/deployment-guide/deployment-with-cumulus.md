---
id: deployment-with-cumulus
title: Deploying ORCA with Cumulus
description: Provides developer information for ORCA code deployment with Cumulus.
---

:::important

Prior to following this document, make sure that your [deployment environment](setting-up-deployment-environment.mdx)
is setup and an [ORCA archive glacier bucket](creating-orca-glacier-bucket.md) is
created.

:::

ORCA is meant to be deployed with Cumulus. To deploy ORCA add and/or modify the
files in the Cumulus `cumulus-tf` deployment.

The general steps to deploy and use ORCA are:

1. [Configure the ORCA deployment.](#configuring-the-orca-deployment)
2. [Define the ORCA Ingest and Recovery workflows.](#define-the-orca-wokflows)
3. [Deploy ORCA using terraform.](#deploy-orca-with-terraform)
4. [Configure ORCA in the collection configuration of the running Cumulus instance.](#collection-configuration)


## Configuring the ORCA Deployment

Follow the instructions for [deploying Cumulus](https://nasa.github.io/cumulus/docs/deployment/deployment-readme)
on the Cumulus website through the configuration of the Cumulus module `cumulus-tf`.

Prior to deploying the `cumulus-tf` module, the following files need to be added
and/or modified to deploy ORCA with Cumulus.
- orca.tf
- orca_variables.tf
- terraform.tfvars


### Creating `cumulus-tf/orca.tf`

Create the `orca.tf` file in the `cumulus-tf` directory and copy the code below
into the new `orca.tf` file. Update the source variable with the preferred
ORCA version.

:::important Only change the value of source

Only change the value of `source` in the code example below to point to the
proper ORCA version. The ORCA version is specified right after *download* in the
URL path to the release. In the example below the release being used is v3.0.0.

:::

```terraform
## ORCA Module
## =============================================================================
module "orca" {
  source = "https://github.com/nasa/cumulus-orca/releases/download/v3.0.2/cumulus-orca-terraform.zip"
  ## --------------------------
  ## Cumulus Variables
  ## --------------------------
  ## REQUIRED
  buckets                  = var.buckets
  lambda_subnet_ids        = var.lambda_subnet_ids
  permissions_boundary_arn = var.permissions_boundary_arn
  prefix                   = var.prefix
  system_bucket            = var.system_bucket
  vpc_id                   = var.vpc_id
  workflow_config          = module.cumulus.workflow_config

  ## OPTIONAL
  tags        = var.tags

  ## --------------------------
  ## ORCA Variables
  ## --------------------------
  ## REQUIRED
  db_admin_password   = var.db_admin_password
  db_host_endpoint    = var.db_host_endpoint
  db_user_password    = var.db_user_password
  orca_default_bucket = var.orca_default_bucket

  ## OPTIONAL
<<<<<<< HEAD
  # db_admin_username                                    = "postgres"
  # default_multipart_chunksize_mb                       = 250
  # metadata_queue_message_retention_time                = 777600
  # orca_ingest_lambda_memory_size                       = 2240
  # orca_ingest_lambda_timeout                           = 600
  # orca_recovery_buckets                                = []
  # orca_recovery_complete_filter_prefix                 = ""
  # orca_recovery_expiration_days                        = 5
  # orca_recovery_lambda_memory_size                     = 128
  # orca_recovery_lambda_timeout                         = 300
  # orca_recovery_retry_limit                            = 3
  # orca_recovery_retry_interval                         = 1
  # sqs_delay_time_seconds                               = 0
  # sqs_maximum_message_size                             = 262144
  # staged_recovery_queue_message_retention_time_seconds = 432000
  # status_update_queue_message_retention_time_seconds   = 777600

=======
  # database_port                                = 5432
  # default_multipart_chunksize_mb               = 250
  # orca_ingest_lambda_memory_size               = 2240
  # orca_ingest_lambda_timeout                   = 600
  # orca_recovery_buckets                        = []
  # orca_recovery_complete_filter_prefix         = ""
  # orca_recovery_expiration_days                = 5
  # orca_recovery_lambda_memory_size             = 128
  # orca_recovery_lambda_timeout                 = 720
  # orca_recovery_retry_limit                    = 3
  # orca_recovery_retry_interval                 = 1
  # orca_recovery_retry_backoff                  = 2
  # sqs_delay_time                               = 0
  # sqs_maximum_message_size                     = 262144
  # staged_recovery_queue_message_retention_time = 432000
  # status_update_queue_message_retention_time   = 777600
>>>>>>> be26b84c
}
```

#### Required Values Unique to the ORCA Module

The following variables are unique to the ORCA module and required to be set by
the user. More information about these required variables, as well as the
optional variables can be found in the [variables section](#orca-variables).

- db_admin_password
- orca_default_bucket
- db_user_password
- db_host_endpoint

#### Required Values Retrieved from Cumulus Variables

The following variables are set as part of your Cumulus deployment and are
required by the ORCA module. More information about setting these variables can
be found in the [Cumulus variable definitions](https://github.com/nasa/cumulus/blob/master/tf-modules/cumulus/variables.tf).
The variables must be set with the proper values in the `terraform.tfvavrs` file.

- buckets
- lambda_subnet_ids
- permissions_boundary_arn
- prefix
- system_bucket
- vpc_id

:::note Optional Cumulus Values

The `tags` value automatically adds a *Deployment* tag like the Cumulus
deployment.

:::

#### Required Values Retrieved from Other Modules

The following variables are set by retrieving output from other modules. This is
done so that the user does not have to lookup and set these variables after a
deployment. More information about these variables can be found in the
[Cumulus variable definitions](https://github.com/nasa/cumulus/blob/master/tf-modules/cumulus/variables.tf).

- workflow_config - Retrieved from the cumulus module in `main.tf`.


### Creating `cumulus-tf/orca_variables.tf`

In the `cumulus-tf` directory create the `orca_variables.tf` file. Copy the
contents below into the file so that the ORCA unique variables are defined.
For more information on the variables, see the [variables section](#orca-variables).

```terraform
## Variables unique to ORCA
## REQUIRED
variable "db_admin_password" {
  description = "Password for RDS database administrator authentication"
  type        = string
}

variable "db_user_password" {
  description = "Password for RDS database user authentication"
  type        = string
}

variable "db_host_endpoint" {
  type        = string
  description = "Database host endpoint to connect to."
}


variable "orca_default_bucket" {
  type        = string
  description = "Default ORCA S3 Glacier bucket to use."
}

```


### Modifying `cumulus-tf/terraform.tfvars`

At the end of the `terrafor.tfvars` file, add the following code. Update the
required and optional variable values to the values needed for your particular
environment.

:::note

The example below shows the minimum variables to set for the module and accepting
default values for all of the optional items. The [ORCA variables section](#orca-variables)
provides additional information on variables that can be set for the ORCA application.

:::

```terraform
## =============================================================================
## ORCA Variables
## =============================================================================

## REQUIRED TO BE SET
## -----------------------------------------------------------------------------

## ORCA application database user password.
db_user_password = "my-super-secret-orca-application-user-password"

## Default ORCA S3 Glacier bucket to use
orca_default_bucket = "orca-archive-primary"

## PostgreSQL database (root) user password
db_admin_password = "my-super-secret-database-owner-password"

## PostgreSQL database host endpoint to connect to.
db_host_endpoint = "aws.postgresrds.host"

```

Below describes the type of value expected for each variable.

* `db_user_password` (string) - the password for the application user.
* `orca_default_bucket` (string) - default S3 glacier bucket to use for ORCA data.
* `db_admin_password` (string) - password for the postgres user.
* `db_host_endpoint`(string) - Database host endpoint to connect to.

Additional variable definitions can be found in the [ORCA variables](#orca-variables)
section of the document.

:::important

The cumulus `buckets` variable will have to be modified to include the
disaster recovery buckets with a *type* of **orca**. An example can be seen below.
This addition is required for ORCA to have the proper bucket permissions to
work with Cumulus.

```terraform
buckets = {
  orca_default = {
    name = "orca-archive-primary"
    type = "orca"
  },
  internal = {
    name = "orca-internal"
    type = "internal"
  },
  private = {
    name = "orca-private"
    type = "private"
  },
  protected = {
    name = "orca-protected"
    type = "protected"
  },
  public = {
    name = "orca-public"
    type = "public"
  }
}
```

:::

## Define the ORCA Wokflows

The ORCA Ingest Workflows follows each step listed below. Adding the Move
Granule Step and Add the Copy To Glacier Step are detailed in their respective
sections.

**ORCA Ingest Workflow**
  SyncGranule
  FilesToGranuleStep
  MoveGranuleStep
  CopyToGlacier

### Add the Move Granule Step to an Ingest Workflow

Navigate to `cumulus-tf/ingest_granule_workflow.tf` then add the following 
step anywhere after the FilesToGranuleStep step being sure to change the 
FilesToGranuleStep's `"Next"` parameter equal to "MoveGranuleStep".

:::important

Adjust the `"Next"` step in the example below to point to the proper step in
the ingest workflow.

:::

```json
"MoveGranuleStep": {
      "Parameters": {
        "cma": {
          "event.$": "$",
          "task_config": {
            "bucket": "{$.meta.buckets.internal.name}",
            "buckets": "{$.meta.buckets}",
            "distribution_endpoint": "{$.meta.distribution_endpoint}",
            "collection": "{$.meta.collection}",
            "duplicateHandling": "{$.meta.collection.duplicateHandling}",
            "cumulus_message": {
              "outputs": [
                { "source": "{$}", "destination": "{$.payload}" },
                { "source": "{$.granules}", "destination": "{$.meta.processed_granules}" }
              ]
            }
          }
        }
      },
      "Type": "Task",
      "Resource": "${move_granules_task_arn}",
      "Retry": [
        {
          "ErrorEquals": [
            "Lambda.ServiceException",
            "Lambda.AWSLambdaException",
            "Lambda.SdkClientException"
          ],
          "IntervalSeconds": 2,
          "MaxAttempts": 6,
          "BackoffRate": 2
        }
      ],
      "Catch": [
        {
          "ErrorEquals": [
            "States.ALL"
          ],
          "ResultPath": "$.exception",
          "Next": "WorkflowFailed"
        }
      ],
```


### Add the Copy To Glacier Step to an Ingest Workflow

Navigate to `cumulus-tf/ingest_granule_workflow.tf` then add the following step
anywhere after the MoveGranuleStep step being sure to change the MoveGranuleStep's
`"Next"` parameter equal to "CopyToGlacier".

:::important

Adjust the `"Next"` step in the example below to point to the proper step in
the ingest workflow.

:::


```json
"CopyToGlacier":{
   "Parameters":{
      "cma":{
         "event.$":"$",
         "task_config":{
            "multipart_chunksize_mb": "{$.meta.collection.meta.multipart_chunksize_mb"},
            "excludeFileTypes": "{$.meta.collection.meta.excludeFileTypes}"
            }
         }
      }
   },
   "Type":"Task",
   "Resource":"module.orca.copy_to_glacier_lambda_arn",
   "Catch":[
      {
         "ErrorEquals":[
            "States.ALL"
         ],
         "ResultPath":"$.exception",
         "Next":"WorkflowFailed"
      }
   ],
   "Retry": [
      {
        "ErrorEquals": [
           "States.ALL"
        ],
        "IntervalSeconds": 2,
        "MaxAttempts": 3,
        "BackoffRate": 2
      }
   ],
   "Next":"WorkflowSucceeded"
},
```
See the copy_to_glacier json schema [configuration file](https://github.com/nasa/cumulus-orca/blob/master/tasks/copy_to_glacier/schemas/config.json), [input file](https://github.com/nasa/cumulus-orca/blob/master/tasks/copy_to_glacier/schemas/input.json)  and [output file](https://github.com/nasa/cumulus-orca/blob/master/tasks/copy_to_glacier/schemas/output.json) for more information.

### Modify the Recovery Workflow (*OPTIONAL*)

It is not recommended to modify the ORCA Recovery Workflow. The workflow JSON
file is located in the `modules/workflows/OrcaRecoveryWorkflow` of the repository.
The workflow file name is `orca_recover_workflow.asl.json`. To change the
behavior of the workflow, it is recommended to modify or replace the
`copy_files_to_archive` lambda.


### Workflow Failures

Failures within ORCA break through to the Cumulus workflow they are a part
of. More information on addressing workflow failures can be found on the
ORCA [Best Practices](developer/../../development-guide/code/best-practices.mdx) 
page.

## ORCA Variables

The following sections detail the variables used by the ORCA module.

### Required Variables

The following variables are required for the ORCA module and must be set to valid
values.

#### Cumulus Required Variables

The following variables should be present already in the `cumulus-tf/terrafor.tfvars`
file. The variables must be set with proper values for your environment in the
`cumulus-tf/terraform.tfvars` file.

| Variable                   | Definition                                                                                                                                   | Example Value      |
| -------------------------- | -------------------------------------------------------------------------------------------------------------------------------------------- | ------------------ |
| `buckets`                  | Mapping of all S3 buckets used by Cumulus and ORCA that contains a S3 `name` and `type`. A bucket with a `type` of **orca** is required.     | `buckets = { orca_default = { name = "PREFIX-orca-primary", type = "orca", ...}}` |
| `lambda_subnet_ids`        | A list of subnets that the Lambda's and the database have access to for working with Cumulus.                                                | ["subnet-12345", "subnet-abc123"] |
| `permissions_boundary_arn` | AWS ARN value of the permission boundary for the VPC account.                                                                                | "arn:aws:iam::1234567890:policy/NGAPShRoleBoundary" |
| `prefix`                   | Prefix that will be pre-pended to resource names created by terraform.                                                                       | "daac-sndbx" |
| `system_bucket`            | Cumulus system bucket used to store internal files and configurations for deployments.                                                       | "PREFIX-internal" |
| `vpc_id`                   | ID of VPC to place resources in - recommended that this be a private VPC (or at least one with restricted access).                           | "vpc-abc123456789" |
| `workflow_config`          | Configuration object with ARNs for workflow integration (Role ARN for executing workflows and Lambda ARNs to trigger on workflow execution). | module.cumulus.workflow_config |


#### ORCA Required Variables

The following variables should be present in the `cumulus-tf/orca_variables.tf`
file. The variables must be set with proper values for your environment in the
`cumulus-tf/terraform.tfvars` file.

| Variable               | Definition                                              | Example Value                 |
| ---------------------- | --------------------------------------------- ----------| ----------------------------- |
| `db_admin_password`    | Password for RDS database administrator authentication  | "My_Sup3rS3cr3t_admin_Passw0rd"|
| `db_host_endpoint`     | Database host endpoint to connect to.                   | "aws.postgresrds.host"        |
| `db_user_password`     | Password for RDS database user authentication           | "My_Sup3rS3cr3tuserPassw0rd"  |
| `orca_default_bucket`  | Default ORCA S3 Glacier bucket to use.                  | "PREFIX-orca-primary"         |


### Optional Variables

The following variables are optional for the ORCA module and can be set by the
end user to better adjust ORCA for their specific environment.

#### Cumulus Optional Variables

The following variables should be present already in the `cumulus-tf/terrafor.tfvars`
file. The variables can be set with proper values for your environment in the
`cumulus-tf/terraform.tfvars` file. It is recommended that the `region` variable
is set to the proper AWS region for deployments.

| Variable               | Definition                                         | Example Value                 |
| ---------------------- | -------------------------------------------------- | ----------------------------- |
| `tags`                 | Tags to be applied to resources that support tags. | `{ environment = "development", developer = "me" }` |


#### ORCA Optional Variables

The following variables should be present in the `cumulus-tf/orca_variables.tf`
file. The variables can be set with proper values for your environment in the
`cumulus-tf/terraform.tfvars` file. The default setting for each of the optional
variables is shown in the table below.

| Variable                                              | Type          | Definition                                                                                              | Default
| ----------------------------------------------------- | ------------- | ------------------------------------------------------------------------------------------------------- | ---------- |
| `db_admin_username`                                   | string        | Username for RDS database administrator authentication.                                                 | "postgres" |
| `default_multipart_chunksize_mb`                      | number        | The default maximum size of chunks to use when copying. Can be overridden by collection config.         | 250 |
| `metadata_queue_message_retention_time_seconds`       | number        | Number of seconds the metadata-queue fifo SQS retains a message.                                        | 777600 |
| `orca_ingest_lambda_memory_size`                      | number        | Amount of memory in MB the ORCA copy_to_glacier lambda can use at runtime.                              | 2240 |
| `orca_ingest_lambda_timeout`                          | number        | Timeout in number of seconds for ORCA copy_to_glacier lambda.                                           | 600 |
| `orca_recovery_buckets`                               | List (string) | List of bucket names that ORCA has permissions to restore data to. Default is all in the `buckets` map. | [] |
| `orca_recovery_complete_filter_prefix`                | string        | Specifies object key name prefix by the Glacier Bucket trigger.                                         | "" |
| `orca_recovery_expiration_days`                       | number        | Number of days a recovered file will remain available for copy.                                         | 5 |
| `orca_recovery_lambda_memory_size`                    | number        | Amount of memory in MB the ORCA recovery lambda can use at runtime.                                     | 128 |
| `orca_recovery_lambda_timeout`                        | number        | Timeout in number of seconds for ORCA recovery lambdas.                                                 | 720 |
| `orca_recovery_retry_limit`                           | number        | Maximum number of retries of a recovery failure before giving up.                                       | 3 |
| `orca_recovery_retry_interval`                        | number        | Number of seconds to wait between recovery failure retries.                                             | 1 |
| `sqs_delay_time_seconds`                              | number        | Number of seconds that the delivery of all messages in the queue will be delayed.                       | 0 |
| `sqs_maximum_message_size`                            | number        | The limit of how many bytes a message can contain before Amazon SQS rejects it.                         | 262144 |
| `staged_recovery_queue_message_retention_time_seconds`| number        | Number of seconds the staged-recovery-queue fifo SQS retains a message.                                 | 432000 |
| `status_update_queue_message_retention_time_seconds`  | number        | Number of seconds the status_update_queue fifo SQS retains a message.                                   | 777600 |


## ORCA Module Outputs

The orca module provides the outputs seen below in the table. Outputs are
accessed using terraform dot syntax in the format of `module.orca.variable_name`.

| Output Variable                               | Description                               |
| --------------------------------------------- | ----------------------------------------- |
| `orca_lambda_copy_to_glacier_cumulus_translator_arn` | AWS ARN of the ORCA orca_lambda_copy_to_glacier_cumulus_translator lambda. |
| `orca_lambda_copy_to_glacier_arn`                    | AWS ARN of the ORCA copy_to_glacier lambda. |
| `orca_lambda_extract_filepaths_for_granule_arn`      | AWS ARN of the ORCA extract_filepaths_for_granule lambda. |
| `orca_lambda_request_files_arn`                      | AWS ARN of the ORCA request_files lambda. |
| `orca_lambda_copy_files_to_archive_arn`              | AWS ARN of the ORCA copy_files_to_archive lambda. |
| `orca_lambda_request_status_for_granule_arn`         | AWS ARN of the ORCA request_status_for_granule lambda. |
| `orca_lambda_request_status_for_job_arn`             | AWS ARN of the ORCA request_status_for_job lambda. |
| `orca_lambda_post_copy_request_to_queue_arn`         | AWS ARN of the ORCA post_copy_request_to_queue lambda. |
| `orca_lambda_orca_catalog_reporting_arn`             | AWS ARN of the ORCA orca_catalog_reporting lambda. |
| `orca_secretsmanager_arn`                            | The Amazon Resource Name (ARN) of the AWS secretsmanager |
| `orca_sqs_metadata_queue_arn`                        | The ARN of the metadata-queue SQS |
| `orca_sqs_metadata_queue_id`                         | The URL ID of the metadata-queue SQS |
| `orca_sqs_staged_recovery_queue_arn`                 | The ARN of the staged-recovery-queue SQS |
| `orca_sqs_staged_recovery_queue_id`                  | The URL ID of the staged-recovery-queue SQS |
| `orca_sqs_status_update_queue_arn`                   | The ARN of the status-update-queue SQS |
| `orca_sqs_status_update_queue_id`                    | The URL ID of the status-update-queue SQS |
| `orca_subnet_group_id`                               | The ORCA database subnet group name |
| `orca_subnet_group_arn`                              | The ARN of the ORCA database subnet group |



## Deploy ORCA with Terraform

In the proper module directory, initialize and apply changes using the commands
below.

1. Run `terraform init`.
2. Run `terraform plan` #optional, but allows you to preview the deploy.
3. Run `terraform apply`.

This commands above will create and deploy ORCA. To delete the created objects,
run `terraform destroy`.


## Collection Configuration

To configure a collection to enable ORCA, add the line
`"granuleRecoveryWorkflow": "OrcaRecoveryWorkflow"` to the collection configuration
as seen below. Optionally, you can exclude files by adding values to an
`"excludeFileTypes"` variable as seen below. In addition, when dealing with large
files, the `"multipart_chunksize_mb"` variable can also be set to override the
default setting set during ORCA installation. For more information, see the documentation on the
[`copy_to_glacier` task](https://github.com/nasa/cumulus-orca/tree/master/tasks/copy_to_glacier).

```json
{
  "queriedAt": "2019-11-07T22:49:46.842Z",
  "name": "L0A_HR_RAW",
  "version": "1",
  "sampleFileName": "L0A_HR_RAW_product_0001-of-0420.h5",
  "dataType": "L0A_HR_RAW",
  "granuleIdExtraction": "^(.*)((\\.cmr\\.json)|(\\.iso\\.xml)|(\\.tar\\.gz)|(\\.h5)|(\\.h5\\.mp))$",
  "reportToEms": true,
  "granuleId": "^.*$",
  "provider_path": "L0A_HR_RAW/",
  "meta": {
    "granuleRecoveryWorkflow": "OrcaRecoveryWorkflow",
    "excludeFileTypes": [".cmr", ".xml", ".met"],
    "multipart_chunksize_mb": 400
  },
  ...
}
```
## Enable `Recover Granule` Button

To enable the `Recover Granule` button on the Cumulus Dashboard (available at github.com/nasa/cumulus-dashboard), 
set the environment variable `ENABLE_RECOVERY=true`.

Here is an sample command to run the Cumulus Dashboard locally.

```bash
APIROOT=https://uttm5y1jcj.execute-api.us-west-2.amazonaws.com:8000/dev ENABLE_RECOVERY=true npm run serve
```
<|MERGE_RESOLUTION|>--- conflicted
+++ resolved
@@ -79,7 +79,6 @@
   orca_default_bucket = var.orca_default_bucket
 
   ## OPTIONAL
-<<<<<<< HEAD
   # db_admin_username                                    = "postgres"
   # default_multipart_chunksize_mb                       = 250
   # metadata_queue_message_retention_time                = 777600
@@ -89,32 +88,15 @@
   # orca_recovery_complete_filter_prefix                 = ""
   # orca_recovery_expiration_days                        = 5
   # orca_recovery_lambda_memory_size                     = 128
-  # orca_recovery_lambda_timeout                         = 300
+  # orca_recovery_lambda_timeout                         = 720
   # orca_recovery_retry_limit                            = 3
   # orca_recovery_retry_interval                         = 1
+  # orca_recovery_retry_backoff                          = 2
   # sqs_delay_time_seconds                               = 0
   # sqs_maximum_message_size                             = 262144
   # staged_recovery_queue_message_retention_time_seconds = 432000
   # status_update_queue_message_retention_time_seconds   = 777600
 
-=======
-  # database_port                                = 5432
-  # default_multipart_chunksize_mb               = 250
-  # orca_ingest_lambda_memory_size               = 2240
-  # orca_ingest_lambda_timeout                   = 600
-  # orca_recovery_buckets                        = []
-  # orca_recovery_complete_filter_prefix         = ""
-  # orca_recovery_expiration_days                = 5
-  # orca_recovery_lambda_memory_size             = 128
-  # orca_recovery_lambda_timeout                 = 720
-  # orca_recovery_retry_limit                    = 3
-  # orca_recovery_retry_interval                 = 1
-  # orca_recovery_retry_backoff                  = 2
-  # sqs_delay_time                               = 0
-  # sqs_maximum_message_size                     = 262144
-  # staged_recovery_queue_message_retention_time = 432000
-  # status_update_queue_message_retention_time   = 777600
->>>>>>> be26b84c
 }
 ```
 
