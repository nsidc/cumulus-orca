---
id: deployment-with-cumulus
title: Deploying ORCA with Cumulus
description: Provides developer information for ORCA code deployment with Cumulus.
---

:::important

Prior to following this document, make sure that your [deployment environment](setting-up-deployment-environment.mdx)
is setup and an [ORCA archive glacier bucket](creating-orca-glacier-bucket.md) is
created.

:::

ORCA is meant to be deployed with Cumulus. To deploy ORCA add and/or modify the
files in the Cumulus `cumulus-tf` deployment.

The general steps to deploy and use ORCA are:

1. [Configure the ORCA deployment.](#configuring-the-orca-deployment)
2. [Define the ORCA Ingest and Recovery workflows.](#define-the-orca-wokflows)
3. [Deploy ORCA using terraform.](#deploy-orca-with-terraform)
4. [Configure ORCA in the collection configuration of the running Cumulus instance.](#collection-configuration)


## Configuring the ORCA Deployment

Follow the instructions for [deploying Cumulus](https://nasa.github.io/cumulus/docs/deployment/deployment-readme)
on the Cumulus website through the configuration of the Cumulus module `cumulus-tf`.

Prior to deploying the `cumulus-tf` module, the following files need to be added
and/or modified to deploy ORCA with Cumulus.
- orca.tf
- orca_variables.tf
- terraform.tfvars


### Creating `cumulus-tf/orca.tf`

Create the `orca.tf` file in the `cumulus-tf` directory and copy the code below
into the new `orca.tf` file. Update the source variable with the preferred
ORCA version.

:::important Only change the value of source

Only change the value of `source` in the code example below to point to the
proper ORCA version. The ORCA version is specified right after *download* in the
URL path to the release. In the example below the release being used is v3.0.2.

:::

```terraform
## ORCA Module
## =============================================================================
module "orca" {
  source = "https://github.com/nasa/cumulus-orca/releases/download/v3.0.2/cumulus-orca-terraform.zip"
  ## --------------------------
  ## Cumulus Variables
  ## --------------------------
  ## REQUIRED
  buckets                  = var.buckets
  lambda_subnet_ids        = var.lambda_subnet_ids
  permissions_boundary_arn = var.permissions_boundary_arn
  prefix                   = var.prefix
  system_bucket            = var.system_bucket
  vpc_id                   = var.vpc_id
  workflow_config          = module.cumulus.workflow_config

  ## OPTIONAL
  tags        = var.tags

  ## --------------------------
  ## ORCA Variables
  ## --------------------------
  ## REQUIRED
  db_admin_password   = var.db_admin_password
  db_host_endpoint    = var.db_host_endpoint
  db_user_password    = var.db_user_password
  orca_default_bucket = var.orca_default_bucket

  ## OPTIONAL
  # db_admin_username                                    = "postgres"
  # default_multipart_chunksize_mb                       = 250
  # metadata_queue_message_retention_time                = 777600
  # orca_ingest_lambda_memory_size                       = 2240
  # orca_ingest_lambda_timeout                           = 600
  # orca_recovery_buckets                                = []
  # orca_recovery_complete_filter_prefix                 = ""
  # orca_recovery_expiration_days                        = 5
  # orca_recovery_lambda_memory_size                     = 128
  # orca_recovery_lambda_timeout                         = 720
  # orca_recovery_retry_limit                            = 3
  # orca_recovery_retry_interval                         = 1
  # orca_recovery_retry_backoff                          = 2
  # sqs_delay_time_seconds                               = 0
  # sqs_maximum_message_size                             = 262144
  # staged_recovery_queue_message_retention_time_seconds = 432000
  # status_update_queue_message_retention_time_seconds   = 777600

}
```

#### Required Values Unique to the ORCA Module

The following variables are unique to the ORCA module and required to be set by
the user. More information about these required variables, as well as the
optional variables can be found in the [variables section](#orca-variables).

- db_admin_password
- orca_default_bucket
- db_user_password
- db_host_endpoint

#### Required Values Retrieved from Cumulus Variables

The following variables are set as part of your Cumulus deployment and are
required by the ORCA module. More information about setting these variables can
be found in the [Cumulus variable definitions](https://github.com/nasa/cumulus/blob/master/tf-modules/cumulus/variables.tf).
The variables must be set with the proper values in the `terraform.tfvavrs` file.

- buckets
- lambda_subnet_ids
- permissions_boundary_arn
- prefix
- system_bucket
- vpc_id

:::note Optional Cumulus Values

The `tags` value automatically adds a *Deployment* tag like the Cumulus
deployment.

:::

#### Required Values Retrieved from Other Modules

The following variables are set by retrieving output from other modules. This is
done so that the user does not have to lookup and set these variables after a
deployment. More information about these variables can be found in the
[Cumulus variable definitions](https://github.com/nasa/cumulus/blob/master/tf-modules/cumulus/variables.tf).

- workflow_config - Retrieved from the cumulus module in `main.tf`.


### Creating `cumulus-tf/orca_variables.tf`

In the `cumulus-tf` directory create the `orca_variables.tf` file. Copy the
contents below into the file so that the ORCA unique variables are defined.
For more information on the variables, see the [variables section](#orca-variables).

```terraform
## Variables unique to ORCA
## REQUIRED
variable "db_admin_password" {
  description = "Password for RDS database administrator authentication"
  type        = string
}

variable "db_user_password" {
  description = "Password for RDS database user authentication"
  type        = string
}

variable "db_host_endpoint" {
  type        = string
  description = "Database host endpoint to connect to."
}


variable "orca_default_bucket" {
  type        = string
  description = "Default ORCA S3 Glacier bucket to use."
}

```


### Modifying `cumulus-tf/terraform.tfvars`

At the end of the `terrafor.tfvars` file, add the following code. Update the
required and optional variable values to the values needed for your particular
environment.

:::note

The example below shows the minimum variables to set for the module and accepting
default values for all of the optional items. The [ORCA variables section](#orca-variables)
provides additional information on variables that can be set for the ORCA application.

:::

```terraform
## =============================================================================
## ORCA Variables
## =============================================================================

## REQUIRED TO BE SET
## -----------------------------------------------------------------------------

## ORCA application database user password.
db_user_password = "my-super-secret-orca-application-user-password"

## Default ORCA S3 Glacier bucket to use
orca_default_bucket = "orca-archive-primary"

## PostgreSQL database (root) user password
db_admin_password = "my-super-secret-database-owner-password"

## PostgreSQL database host endpoint to connect to.
db_host_endpoint = "aws.postgresrds.host"

```

Below describes the type of value expected for each variable.

* `db_user_password` (string) - the password for the application user.
* `orca_default_bucket` (string) - default S3 glacier bucket to use for ORCA data.
* `db_admin_password` (string) - password for the postgres user.
* `db_host_endpoint`(string) - Database host endpoint to connect to.

Additional variable definitions can be found in the [ORCA variables](#orca-variables)
section of the document.

:::important

The cumulus `buckets` variable will have to be modified to include the
disaster recovery buckets with a *type* of **orca**. An example can be seen below.
This addition is required for ORCA to have the proper bucket permissions to
work with Cumulus.

```terraform
buckets = {
  orca_default = {
    name = "orca-archive-primary"
    type = "orca"
  },
  internal = {
    name = "orca-internal"
    type = "internal"
  },
  private = {
    name = "orca-private"
    type = "private"
  },
  protected = {
    name = "orca-protected"
    type = "protected"
  },
  public = {
    name = "orca-public"
    type = "public"
  }
}
```

:::

## Define the ORCA Wokflows

The ORCA Ingest Workflows follows each step listed below. Adding the Move
Granule Step and Add the Copy To Glacier Step are detailed in their respective
sections.

**ORCA Ingest Workflow**
  SyncGranule
  FilesToGranuleStep
  MoveGranuleStep
  CopyToGlacier

### Add the Move Granule Step to an Ingest Workflow

Navigate to `cumulus-tf/ingest_granule_workflow.tf` then add the following 
step anywhere after the FilesToGranuleStep step being sure to change the 
FilesToGranuleStep's `"Next"` parameter equal to "MoveGranuleStep".

:::important

Adjust the `"Next"` step in the example below to point to the proper step in
the ingest workflow.

:::

```json
"MoveGranuleStep": {
      "Parameters": {
        "cma": {
          "event.$": "$",
          "task_config": {
            "bucket": "{$.meta.buckets.internal.name}",
            "buckets": "{$.meta.buckets}",
            "distribution_endpoint": "{$.meta.distribution_endpoint}",
            "collection": "{$.meta.collection}",
            "duplicateHandling": "{$.meta.collection.duplicateHandling}",
            "cumulus_message": {
              "outputs": [
                { "source": "{$}", "destination": "{$.payload}" },
                { "source": "{$.granules}", "destination": "{$.meta.processed_granules}" }
              ]
            }
          }
        }
      },
      "Type": "Task",
      "Resource": "${move_granules_task_arn}",
      "Retry": [
        {
          "ErrorEquals": [
            "Lambda.ServiceException",
            "Lambda.AWSLambdaException",
            "Lambda.SdkClientException"
          ],
          "IntervalSeconds": 2,
          "MaxAttempts": 6,
          "BackoffRate": 2
        }
      ],
      "Catch": [
        {
          "ErrorEquals": [
            "States.ALL"
          ],
          "ResultPath": "$.exception",
          "Next": "WorkflowFailed"
        }
      ],
```


### Add the Copy To Glacier Step to an Ingest Workflow

Navigate to `cumulus-tf/ingest_granule_workflow.tf` then add the following step
anywhere after the MoveGranuleStep step being sure to change the MoveGranuleStep's
`"Next"` parameter equal to "CopyToGlacier".

:::important

Adjust the `"Next"` step in the example below to point to the proper step in
the ingest workflow.

:::


```json
"CopyToGlacier":{
   "Parameters":{
      "cma":{
         "event.$":"$",
         "task_config":{
<<<<<<< HEAD
            "multipart_chunksize_mb": "{$.meta.collection.meta.multipart_chunksize_mb"},
            "excludeFileTypes": "{$.meta.collection.meta.excludeFileTypes}",
            "providerId": "{$.meta.provider.id}",
            "executionId": "{$.cumulus_meta.execution_name}"
            // "hash": "{$.TBD}",
            // "hashType": "{$.TBD}"
=======
            "multipart_chunksize_mb": "{$.meta.collection.meta.multipart_chunksize_mb}",
            "excludeFileTypes": "{$.meta.collection.meta.excludeFileTypes}"
>>>>>>> 7335a410
            }
         }
      }
   },
   "Type":"Task",
   "Resource":"module.orca.orca_lambda_copy_to_glacier_arn",
   "Catch":[
      {
         "ErrorEquals":[
            "States.ALL"
         ],
         "ResultPath":"$.exception",
         "Next":"WorkflowFailed"
      }
   ],
   "Retry": [
      {
        "ErrorEquals": [
           "States.ALL"
        ],
        "IntervalSeconds": 2,
        "MaxAttempts": 3,
        "BackoffRate": 2
      }
   ],
   "Next":"WorkflowSucceeded"
},
```
See the copy_to_glacier json schema [configuration file](https://github.com/nasa/cumulus-orca/blob/master/tasks/copy_to_glacier/schemas/config.json), [input file](https://github.com/nasa/cumulus-orca/blob/master/tasks/copy_to_glacier/schemas/input.json)  and [output file](https://github.com/nasa/cumulus-orca/blob/master/tasks/copy_to_glacier/schemas/output.json) for more information.

### Modify the Recovery Workflow (*OPTIONAL*)

It is not recommended to modify the ORCA Recovery Workflow. The workflow JSON
file is located in the `modules/workflows/OrcaRecoveryWorkflow` of the repository.
The workflow file name is `orca_recover_workflow.asl.json`. To change the
behavior of the workflow, it is recommended to modify or replace the
`copy_files_to_archive` lambda.


### Workflow Failures

Failures within ORCA break through to the Cumulus workflow they are a part
of. More information on addressing workflow failures can be found on the
ORCA [Best Practices](developer/../../development-guide/code/best-practices.mdx) 
page.

## ORCA Variables

The following sections detail the variables used by the ORCA module.

### Required Variables

The following variables are required for the ORCA module and must be set to valid
values.

#### Cumulus Required Variables

The following variables should be present already in the `cumulus-tf/terrafor.tfvars`
file. The variables must be set with proper values for your environment in the
`cumulus-tf/terraform.tfvars` file.

| Variable                   | Definition                                                                                                                                   | Example Value      |
| -------------------------- | -------------------------------------------------------------------------------------------------------------------------------------------- | ------------------ |
| `buckets`                  | Mapping of all S3 buckets used by Cumulus and ORCA that contains a S3 `name` and `type`. A bucket with a `type` of **orca** is required.     | `buckets = { orca_default = { name = "PREFIX-orca-primary", type = "orca", ...}}` |
| `lambda_subnet_ids`        | A list of subnets that the Lambda's and the database have access to for working with Cumulus.                                                | ["subnet-12345", "subnet-abc123"] |
| `permissions_boundary_arn` | AWS ARN value of the permission boundary for the VPC account.                                                                                | "arn:aws:iam::1234567890:policy/NGAPShRoleBoundary" |
| `prefix`                   | Prefix that will be pre-pended to resource names created by terraform.                                                                       | "daac-sndbx" |
| `system_bucket`            | Cumulus system bucket used to store internal files and configurations for deployments.                                                       | "PREFIX-internal" |
| `vpc_id`                   | ID of VPC to place resources in - recommended that this be a private VPC (or at least one with restricted access).                           | "vpc-abc123456789" |
| `workflow_config`          | Configuration object with ARNs for workflow integration (Role ARN for executing workflows and Lambda ARNs to trigger on workflow execution). | module.cumulus.workflow_config |


#### ORCA Required Variables

The following variables should be present in the `cumulus-tf/orca_variables.tf`
file. The variables must be set with proper values for your environment in the
`cumulus-tf/terraform.tfvars` file.

| Variable               | Definition                                              | Example Value                 |
| ---------------------- | --------------------------------------------------------| ----------------------------- |
| `db_admin_password`    | Password for RDS database administrator authentication  | "My_Sup3rS3cr3t_admin_Passw0rd"|
| `db_host_endpoint`     | Database host endpoint to connect to.                   | "aws.postgresrds.host"        |
| `db_user_password`     | Password for RDS database user authentication           | "My_Sup3rS3cr3tuserPassw0rd"  |
| `orca_default_bucket`  | Default ORCA S3 Glacier bucket to use.                  | "PREFIX-orca-primary"         |


### Optional Variables

The following variables are optional for the ORCA module and can be set by the
end user to better adjust ORCA for their specific environment.

#### Cumulus Optional Variables

The following variables should be present already in the `cumulus-tf/terrafor.tfvars`
file. The variables can be set with proper values for your environment in the
`cumulus-tf/terraform.tfvars` file. It is recommended that the `region` variable
is set to the proper AWS region for deployments.

| Variable               | Definition                                         | Example Value                 |
| ---------------------- | -------------------------------------------------- | ----------------------------- |
| `tags`                 | Tags to be applied to resources that support tags. | `{ environment = "development", developer = "me" }` |


#### ORCA Optional Variables

The following variables should be present in the `cumulus-tf/orca_variables.tf`
file. The variables can be set with proper values for your environment in the
`cumulus-tf/terraform.tfvars` file. The default setting for each of the optional
variables is shown in the table below.

| Variable                                              | Type          | Definition                                                                                              | Default
| ----------------------------------------------------- | ------------- | ------------------------------------------------------------------------------------------------------- | ---------- |
| `db_admin_username`                                   | string        | Username for RDS database administrator authentication.                                                 | "postgres" |
| `default_multipart_chunksize_mb`                      | number        | The default maximum size of chunks to use when copying. Can be overridden by collection config.         | 250 |
| `metadata_queue_message_retention_time_seconds`       | number        | Number of seconds the metadata-queue fifo SQS retains a message.                                        | 777600 |
| `orca_ingest_lambda_memory_size`                      | number        | Amount of memory in MB the ORCA copy_to_glacier lambda can use at runtime.                              | 2240 |
| `orca_ingest_lambda_timeout`                          | number        | Timeout in number of seconds for ORCA copy_to_glacier lambda.                                           | 600 |
| `orca_recovery_buckets`                               | List (string) | List of bucket names that ORCA has permissions to restore data to. Default is all in the `buckets` map. | [] |
| `orca_recovery_complete_filter_prefix`                | string        | Specifies object key name prefix by the Glacier Bucket trigger.                                         | "" |
| `orca_recovery_expiration_days`                       | number        | Number of days a recovered file will remain available for copy.                                         | 5 |
| `orca_recovery_lambda_memory_size`                    | number        | Amount of memory in MB the ORCA recovery lambda can use at runtime.                                     | 128 |
| `orca_recovery_lambda_timeout`                        | number        | Timeout in number of seconds for ORCA recovery lambdas.                                                 | 720 |
| `orca_recovery_retry_limit`                           | number        | Maximum number of retries of a recovery failure before giving up.                                       | 3 |
| `orca_recovery_retry_interval`                        | number        | Number of seconds to wait between recovery failure retries.                                             | 1 |
| `sqs_delay_time_seconds`                              | number        | Number of seconds that the delivery of all messages in the queue will be delayed.                       | 0 |
| `sqs_maximum_message_size`                            | number        | The limit of how many bytes a message can contain before Amazon SQS rejects it.                         | 262144 |
| `staged_recovery_queue_message_retention_time_seconds`| number        | Number of seconds the staged-recovery-queue fifo SQS retains a message.                                 | 432000 |
| `status_update_queue_message_retention_time_seconds`  | number        | Number of seconds the status_update_queue fifo SQS retains a message.                                   | 777600 |


## ORCA Module Outputs

The orca module provides the outputs seen below in the table. Outputs are
accessed using terraform dot syntax in the format of `module.orca.variable_name`.

| Output Variable                               | Description                               |
| --------------------------------------------- | ----------------------------------------- |
| `orca_lambda_copy_to_glacier_cumulus_translator_arn` | AWS ARN of the ORCA orca_lambda_copy_to_glacier_cumulus_translator lambda. |
| `orca_lambda_copy_to_glacier_arn`                    | AWS ARN of the ORCA copy_to_glacier lambda. |
| `orca_lambda_extract_filepaths_for_granule_arn`      | AWS ARN of the ORCA extract_filepaths_for_granule lambda. |
| `orca_lambda_request_files_arn`                      | AWS ARN of the ORCA request_files lambda. |
| `orca_lambda_copy_files_to_archive_arn`              | AWS ARN of the ORCA copy_files_to_archive lambda. |
| `orca_lambda_request_status_for_granule_arn`         | AWS ARN of the ORCA request_status_for_granule lambda. |
| `orca_lambda_request_status_for_job_arn`             | AWS ARN of the ORCA request_status_for_job lambda. |
| `orca_lambda_post_copy_request_to_queue_arn`         | AWS ARN of the ORCA post_copy_request_to_queue lambda. |
| `orca_lambda_orca_catalog_reporting_arn`             | AWS ARN of the ORCA orca_catalog_reporting lambda. |
| `orca_secretsmanager_arn`                            | The Amazon Resource Name (ARN) of the AWS secretsmanager |
| `orca_sqs_metadata_queue_arn`                        | The ARN of the metadata-queue SQS |
| `orca_sqs_metadata_queue_id`                         | The URL ID of the metadata-queue SQS |
| `orca_sqs_staged_recovery_queue_arn`                 | The ARN of the staged-recovery-queue SQS |
| `orca_sqs_staged_recovery_queue_id`                  | The URL ID of the staged-recovery-queue SQS |
| `orca_sqs_status_update_queue_arn`                   | The ARN of the status-update-queue SQS |
| `orca_sqs_status_update_queue_id`                    | The URL ID of the status-update-queue SQS |
| `orca_subnet_group_id`                               | The ORCA database subnet group name |
| `orca_subnet_group_arn`                              | The ARN of the ORCA database subnet group |



## Deploy ORCA with Terraform

In the proper module directory, initialize and apply changes using the commands
below.

1. Run `terraform init`.
2. Run `terraform plan` #optional, but allows you to preview the deploy.
3. Run `terraform apply`.

This commands above will create and deploy ORCA. To delete the created objects,
run `terraform destroy`.


## Collection Configuration

To configure a collection to enable ORCA, add the line
`"granuleRecoveryWorkflow": "OrcaRecoveryWorkflow"` to the collection configuration
as seen below. Optionally, you can exclude files by adding values to an
`"excludeFileTypes"` variable as seen below. In addition, when dealing with large
files, the `"multipart_chunksize_mb"` variable can also be set to override the
default setting set during ORCA installation. For more information, see the documentation on the
[`copy_to_glacier` task](https://github.com/nasa/cumulus-orca/tree/master/tasks/copy_to_glacier).

```json
{
  "queriedAt": "2019-11-07T22:49:46.842Z",
  "name": "L0A_HR_RAW",
  "version": "1",
  "sampleFileName": "L0A_HR_RAW_product_0001-of-0420.h5",
  "dataType": "L0A_HR_RAW",
  "granuleIdExtraction": "^(.*)((\\.cmr\\.json)|(\\.iso\\.xml)|(\\.tar\\.gz)|(\\.h5)|(\\.h5\\.mp))$",
  "reportToEms": true,
  "granuleId": "^.*$",
  "provider_path": "L0A_HR_RAW/",
  "meta": {
    "granuleRecoveryWorkflow": "OrcaRecoveryWorkflow",
    "excludeFileTypes": [".cmr", ".xml", ".met"],
    "multipart_chunksize_mb": 400
  },
  ...
}
```
## Enable `Recover Granule` Button

To enable the `Recover Granule` button on the Cumulus Dashboard (available at github.com/nasa/cumulus-dashboard), 
set the environment variable `ENABLE_RECOVERY=true`.

Here is an sample command to run the Cumulus Dashboard locally.

```bash
APIROOT=https://uttm5y1jcj.execute-api.us-west-2.amazonaws.com:8000/dev ENABLE_RECOVERY=true npm run serve
```
<|MERGE_RESOLUTION|>--- conflicted
+++ resolved
@@ -346,17 +346,10 @@
       "cma":{
          "event.$":"$",
          "task_config":{
-<<<<<<< HEAD
             "multipart_chunksize_mb": "{$.meta.collection.meta.multipart_chunksize_mb"},
             "excludeFileTypes": "{$.meta.collection.meta.excludeFileTypes}",
             "providerId": "{$.meta.provider.id}",
             "executionId": "{$.cumulus_meta.execution_name}"
-            // "hash": "{$.TBD}",
-            // "hashType": "{$.TBD}"
-=======
-            "multipart_chunksize_mb": "{$.meta.collection.meta.multipart_chunksize_mb}",
-            "excludeFileTypes": "{$.meta.collection.meta.excludeFileTypes}"
->>>>>>> 7335a410
             }
          }
       }
