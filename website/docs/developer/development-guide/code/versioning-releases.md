--- conflicted
+++ resolved
@@ -1,252 +1,214 @@
----
-id: versioning-releases
-title:  ORCA Versioning and Releases
-description: Provides information to developers on semantic versioning and the release process.
----
-
-Much of this documentation is also found at [Cumulus](https://github.com/nasa/cumulus/blob/master/docs/development/release.md).
-
-## Versioning
-
-The ORCA team uses semantic versioning. More information about semantic
-versioning can be found [here](https://semver.org/).
-
-## Release Process
-
-### Create a release branch
-
-From develop, create a new release branch from develop following the
-`release-MAJOR.MINOR.x`. For example, `release-1.14.1`. Push this branch 
-to github if you created it locally.
-
-### Update CHANGELOG.md
-
-Update the [CHANGELOG.md](https://github.com/nasa/cumulus-orca/blob/master/CHANGELOG.md). 
-Put a header under the 'Unreleased' section with the new version number and 
-the date.
-
-### Create a git tag for the release
-
-Make sure you're on the latest commit of the release branch.
-
-Create and push a new git tag:
-
-```
-    git tag -a vx.y.z -m "Release x.y.z"
-    git push origin vx.y.z
-```
-
-### Running the deployment
-
-Publishing of new releases is handled by a Bamboo release plan and is manually
-triggered.
-
-If you created a new release branch in step one, you will need to create a new
-bamboo deployment plan.
-
-#### Creating a Bamboo deployment plan branch
-
-1. The deployment plan is already created in Bamboo using [Bamboo Specs](https://github.com/nasa/cumulus-orca/tree/develop/bamboo-specs).
-1. If you have updated the `bamboo.yaml` config file, you will need to import the updated spec file from Bamboo specs UI. Under `Specs` section, click on the `Set up Specs Repository`. On the `Project Type`, select `Build Project` and then `ORCA`. On the Specs repository, select the repository host as `orca-develop`. Note that choosing the wrong repository branch will cause issues in deployment. `ORCA repo` repository host is for `master` branch and `orca test branch` host is for `feature/ORCA-test-bamboo` branch used for testing and prototyping. Contact `Venku Jayanti` from CI/CD team for additional support.
-   In the ORCA project (https://ci.earthdata.nasa.gov/browse/ORCA-OI), scroll to the top left of the page where it indicates `Plan branch`. From the `Plan branch` dropdown menu, select the release branch you created for the release which should be in the format `release-X.X.X`.
-1. Once inside the release branch page, scroll to the top right of the page and click `Actions`-> `Configure branch`.
-1. On the `Plan branch configuration` page, under `Plan branch configuration`, enable 'Change Trigger'. Set the 
-   Trigger type to manual, and this will prevent commits to the branch from triggering the build plan.
-1. Click on the `Variables` tab.
-Ensure that you are on your branch plan and not the master plan. Click on the `Choose from inherited variables` dropdown menu.
-   except in special cases such as incompatible backport branches. Then add and set the following variables:
-     * ORCA_VERSION: `<version number>`
-     * RELEASE_FLAG: true
-     * SECRET_GITHUB_EMAIL: `<secret github email>`
-     * SECRET_GITHUB_TOKEN: `<secret github token>`
-     * SECRET_GITHUB_USER: `<secret github user>`
-   
-   Contact ORCA team to know values of the three github variables.
-1. Run the branch using the 'Run' button in the top right.
-
-Bamboo will build and run unit tests against that tagged release.
-
-## Finalizing ORCA release on github
-
-The release is automated in Bamboo, but the step must be manually started. If
-you set the `RELEASE_FLAG` to `true` and the build steps passed, you will
-be able to run the manual 'Release' step in Bamboo. Make sure to use the `ORCA Integrator` plan under ORCA on bamboo website for performing a release.
-
-The CI release scripts will create a release based on the release version tag,
-as well as uploading release artifacts to the Github release for the Terraform
-modules provided by Cumulus. The Terraform release artifacts include:
-
-* A multi-module Terraform .zip artifact containing filtered copies of the 
-  tf-modules, packages, and tasks directories for use as Terraform module sources.
-
-Just make sure to verify the appropriate .zip files are present on Github after
-the release process is complete.
-
-**Merge the base branch back into develop and master**
-
-Finally, you need to merge the version update changes back into develop and 
-master.
-
-If this is the latest version, create the PRs to merge the release branch 
-into develop and master. 
-
-:::note Note: 
-
-Do not squash this merge. Doing so will make the "compare" view from step 4 
-show an incorrect diff, because the tag is linked to a specific commit on the 
-base branch.
-
-:::
-
-## Troubleshooting
-
-### Delete and regenerate the tag
-
-To delete a published tag to re-tag, follow these steps:
-
-```
-    git tag -d vx.y.z
-    git push -d origin vx.y.z
-```
-
-## Deploying ORCA buckets, RDS cluster and Cumulus ORCA modules via bamboo
-
-For testing purposes, you should use your feature branch in cumulus-orca github repo and [`prototype-latest`](https://ci.earthdata.nasa.gov/browse/ORCA-PL) bamboo plan so that it does not affect the ORCA github `develop` branch. The `prototype-latest` bamboo plan is linked to `feature/ORCA-test-bamboo` github branch as the default branch under cumulus-orca repo. In addition, if changes are made to the bamboo spec file `bamboo.yaml` in this default branch, you have to manually import the bamboo spec by choosing `orca test branch` as the linked repo.
-
-:::warning
-You should reset `feature/ORCA-test-bamboo` before using it.
-1. Rename `feature/ORCA-test-bamboo` to `feature/ORCA-test-bamboo-old`
-1. Create a new branch based off of your branch named `feature/ORCA-test-bamboo`
-1. In the new branch's `bamboo.yaml`:
-   Delete all but one of the plans.
-   Change plan's `name` to `prototype-latest`.
-   In each `repositories` element, change `orca-develop` to `orca test branch`.
-   In each `plan` element, change `OI`/`ODP` in `key` values to `PL`
-:::
-
-:::warning
-`prototype-latest` exposes an ordering issue where the release stage must be run before deployment/integration checks can be run.
-DO NOT RUN THE RELEASE STAGE FROM `PROTOTYPE-LATEST`
-Comment the release stage out in `bamboo.yaml` at the top of the file, and under `stages:`. Note that indentation is not a reliable indicator of block length, so make sure that all release code, including `repositories`, `triggers`, and `branches`, are commented out.
-:::
-
-You will use the `ORCA Deploy Plan` bamboo plan for deploying the resources. 
-
-After hitting the play button on `Deploy DR ORCA Buckets` stage in bamboo plan, but before hitting `Run` in the popup, replace the following variables with yours.
-
-- PREFIX
-- DR_AWS_ACCESS_KEY_ID
-- DR_AWS_SECRET_ACCESS_KEY
-
-:::tip
-If you are targeting your personal feature branch, you may set these and future variables on the Plan Branch under `variables`.
-Otherwise, keep personalized/sensitive values out of the main build.
-:::
-
-These are the ORCA buckets that will be created in the disaster recovery AWS account:
-
-- `<PREFIX>-orca-primary`
-- `<PREFIX>-orca-archive-worm`
-- `<PREFIX>-orca-reports`
-- `<PREFIX>-dr-tf-state` (for storing the terraform state file in DR account)
-
-Some of these buckets have cross-account IAM policies attached so that they can be accessed from the other cumulus sandbox.
-
-:::tip
-Hitting 'play' next to `Deploy DR ORCA buckets`, `Deploy Dev RDS Stack` and `Deploy Dev Cumulus and ORCA Stack` brings up a checkbox list to run multiple jobs at once. Note that none of the checkboxes should be checked.
-:::
-
-<<<<<<< HEAD
-The Cumulus and TF buckets as well as dynamoDB table in cumulus OU account are created automatically in bamboo `Deploy ORCA Buckets and Cumulus/ORCA modules` stage. These are the buckets that need to be created in cumulus OU account:
-=======
-The Cumulus and TF buckets as well as dynamoDB table in cumulus OU account are created automatically in the `Deploy RDS cluster` and `Deploy Dev Cumulus and ORCA Stack` stages.
-These are the buckets that will be created in cumulus OU account:
->>>>>>> 6b6d73bb
-
-- `<PREFIX>-internal`
-- `<PREFIX>-level0`
-- `<PREFIX>-public`
-- `<PREFIX>-private`
-- `<PREFIX>-protected`
-- `<PREFIX>-tf-state` (for storing the terraform state file in cumulus OU account)
-
-<<<<<<< HEAD
-While running the `Deploy ORCA Buckets and Cumulus/ORCA modules` stage, replace the following variables with yours. This is because some variables are sensitive and some will vary depending upon the user running the pipeline. Hitting 'play' next to `Deploy DR ORCA buckets`, `Deploy ORCA Buckets and Cumulus/ORCA modules` brings up a checkbox list to run multiple jobs at once. Note that none of the checkboxes should be checked.
-=======
-After hitting the play button on `Deploy Dev RDS Stack`, but before hitting `Run` in the popup, replace the following variables with yours.
->>>>>>> 6b6d73bb
-
-- CUMULUS_AWS_ACCESS_KEY_ID
-- CUMULUS_AWS_SECRET_ACCESS_KEY
-- PREFIX
-- AWS_ACCOUNT_ID (for cumulus sandbox account)
-- DB_ADMIN_PASSWORD
-- DB_USER_PASSWORD
-<<<<<<< HEAD
-- EARTHDATA_CLIENT_ID
-- EARTHDATA_CLIENT_PASSWORD
-- CUMULUS_ORCA_DEPLOY_TEMPLATE_VERSION
-=======
-- AWS_SUBNET_ID1
-- AWS_SUBNET_ID2
-- VPC_ID
->>>>>>> 6b6d73bb
-
-Note that the above buckets can also be created manually if desired by the user. Make sure to use the proper AWS access keys for configuration before running the commands.
-
-The bucket can be created using the following CLI command:
-```bash
-aws s3api create-bucket --bucket <BUCKET_NAME>  --region us-west-2 --create-bucket-configuration LocationConstraint=us-west-2
-```
-In addition to this, the dynamodb table and bucket version need to created as well.
-```bash
-   aws dynamodb create-table \
-      --table-name <PREFIX>-tf-locks \
-      --attribute-definitions AttributeName=LockID,AttributeType=S \
-      --key-schema AttributeName=LockID,KeyType=HASH \
-      --billing-mode PAY_PER_REQUEST \
-      --region us-west-2
-```
-
-```bash
-      aws s3api put-bucket-versioning \
-    --bucket <PREFIX>-tf-state \
-    --versioning-configuration Status=Enabled
-```
-
-Create an EC2 key pair can be created using the AWS CLI. Make sure to save the generated private key for connecting to this instance later.
-
-```bash
-aws ec2 create-key-pair --key-name <PREFIX> --query 'KeyMaterial' --output text > <PREFIX>.pem
-```
-:::note
-Make sure your AWS is configured to use the cumulus sandbox account by using that account's AWS access keys before creating the EC2 key pair.
-:::
-
-<<<<<<< HEAD
-Note that a new earthdata application will need to be first created if using a new prefix for new deployment which will give the values for `EARTHDATA_CLIENT_ID` and `EARTHDATA_CLIENT_PASSWORD`. `CUMULUS_ORCA_DEPLOY_TEMPLATE_VERSION` is the branch you want to check out in the [deployment repo](https://git.earthdata.nasa.gov/projects/ORCA/repos/cumulus-orca-deploy-template/browse) such as `v11.1.1-v4.0.1`.
-
-Note that the jobs may need to be run multiple times to get past deployment errors if there is one. If an error is raised saying `Cloudwatch log groups already exist`, then manually delete all the cloudwatch log groups and corresponding lambdas having the same name as the log groups from the AWS console and retry running the job.
-=======
-After hitting the play button on `Deploy Dev Cumulus and ORCA Stack`, but before hitting `Run` in the popup, replace the following variables with yours.
-
-- CUMULUS_AWS_ACCESS_KEY_ID
-- CUMULUS_AWS_SECRET_ACCESS_KEY
-- PREFIX
-- AWS_ACCOUNT_ID (for cumulus sandbox account)
-- AWS_SUBNET_ID1
-- AWS_SUBNET_ID2
-- VPC_ID
-- EARTHDATA_CLIENT_ID
-- EARTHDATA_CLIENT_PASSWORD
-- DB_ADMIN_PASSWORD
-- DB_USER_PASSWORD
-- DB_HOST_ENDPOINT
-- RDS_SECURITY_GROUP
-- RDS_USER_ACCESS_SECRET_ARN
-- CUMULUS_ORCA_DEPLOY_TEMPLATE_VERSION (optional)
-
-The RDS variables `RDS_SECURITY_GROUP`, `RDS_USER_ACCESS_SECRET_ARN` and `DB_HOST_ENDPOINT` can be found from output logs of the previous `Deploy Dev RDS Stack` stage as `security_group_id`, `admin_db_login_secret_arn`, and `rds_endpoint` respectively. Note that a new earthdata application will need to be first created if using a new prefix for new deployment which will give the values for `EARTHDATA_CLIENT_ID` and `EARTHDATA_CLIENT_PASSWORD`. `CUMULUS_ORCA_DEPLOY_TEMPLATE_VERSION` is the branch you want to check out in the [deployment repo](https://git.earthdata.nasa.gov/projects/ORCA/repos/cumulus-orca-deploy-template/browse) such as `v11.1.1-v4.0.1`.
-
-Note that `admin_db_login_secret_arn` value from the initial run should be recorded, as they may be hidden on future deployments. In addition, the jobs may need to be run multiple times to get past deployment errors if there is one. If an error is raised saying `Cloudwatch log groups already exist`, then manually delete all the cloudwatch log groups and corresponding lambdas having the same name as the log groups from the AWS console and retry running the job.
->>>>>>> 6b6d73bb
+---
+id: versioning-releases
+title:  ORCA Versioning and Releases
+description: Provides information to developers on semantic versioning and the release process.
+---
+
+Much of this documentation is also found at [Cumulus](https://github.com/nasa/cumulus/blob/master/docs/development/release.md).
+
+## Versioning
+
+The ORCA team uses semantic versioning. More information about semantic
+versioning can be found [here](https://semver.org/).
+
+## Release Process
+
+### Create a release branch
+
+From develop, create a new release branch from develop following the
+`release-MAJOR.MINOR.x`. For example, `release-1.14.1`. Push this branch 
+to github if you created it locally.
+
+### Update CHANGELOG.md
+
+Update the [CHANGELOG.md](https://github.com/nasa/cumulus-orca/blob/master/CHANGELOG.md). 
+Put a header under the 'Unreleased' section with the new version number and 
+the date.
+
+### Create a git tag for the release
+
+Make sure you're on the latest commit of the release branch.
+
+Create and push a new git tag:
+
+```
+    git tag -a vx.y.z -m "Release x.y.z"
+    git push origin vx.y.z
+```
+
+### Running the deployment
+
+Publishing of new releases is handled by a Bamboo release plan and is manually
+triggered.
+
+If you created a new release branch in step one, you will need to create a new
+bamboo deployment plan.
+
+#### Creating a Bamboo deployment plan branch
+
+1. The deployment plan is already created in Bamboo using [Bamboo Specs](https://github.com/nasa/cumulus-orca/tree/develop/bamboo-specs).
+1. If you have updated the `bamboo.yaml` config file, you will need to import the updated spec file from Bamboo specs UI. Under `Specs` section, click on the `Set up Specs Repository`. On the `Project Type`, select `Build Project` and then `ORCA`. On the Specs repository, select the repository host as `orca-develop`. Note that choosing the wrong repository branch will cause issues in deployment. `ORCA repo` repository host is for `master` branch and `orca test branch` host is for `feature/ORCA-test-bamboo` branch used for testing and prototyping. Contact `Venku Jayanti` from CI/CD team for additional support.
+   In the ORCA project (https://ci.earthdata.nasa.gov/browse/ORCA-OI), scroll to the top left of the page where it indicates `Plan branch`. From the `Plan branch` dropdown menu, select the release branch you created for the release which should be in the format `release-X.X.X`.
+1. Once inside the release branch page, scroll to the top right of the page and click `Actions`-> `Configure branch`.
+1. On the `Plan branch configuration` page, under `Plan branch configuration`, enable 'Change Trigger'. Set the 
+   Trigger type to manual, and this will prevent commits to the branch from triggering the build plan.
+1. Click on the `Variables` tab.
+Ensure that you are on your branch plan and not the master plan. Click on the `Choose from inherited variables` dropdown menu.
+   except in special cases such as incompatible backport branches. Then add and set the following variables:
+     * ORCA_VERSION: `<version number>`
+     * RELEASE_FLAG: true
+     * SECRET_GITHUB_EMAIL: `<secret github email>`
+     * SECRET_GITHUB_TOKEN: `<secret github token>`
+     * SECRET_GITHUB_USER: `<secret github user>`
+   
+   Contact ORCA team to know values of the three github variables.
+1. Run the branch using the 'Run' button in the top right.
+
+Bamboo will build and run unit tests against that tagged release.
+
+## Finalizing ORCA release on github
+
+The release is automated in Bamboo, but the step must be manually started. If
+you set the `RELEASE_FLAG` to `true` and the build steps passed, you will
+be able to run the manual 'Release' step in Bamboo. Make sure to use the `ORCA Integrator` plan under ORCA on bamboo website for performing a release.
+
+The CI release scripts will create a release based on the release version tag,
+as well as uploading release artifacts to the Github release for the Terraform
+modules provided by Cumulus. The Terraform release artifacts include:
+
+* A multi-module Terraform .zip artifact containing filtered copies of the 
+  tf-modules, packages, and tasks directories for use as Terraform module sources.
+
+Just make sure to verify the appropriate .zip files are present on Github after
+the release process is complete.
+
+**Merge the base branch back into develop and master**
+
+Finally, you need to merge the version update changes back into develop and 
+master.
+
+If this is the latest version, create the PRs to merge the release branch 
+into develop and master. 
+
+:::note Note: 
+
+Do not squash this merge. Doing so will make the "compare" view from step 4 
+show an incorrect diff, because the tag is linked to a specific commit on the 
+base branch.
+
+:::
+
+## Troubleshooting
+
+### Delete and regenerate the tag
+
+To delete a published tag to re-tag, follow these steps:
+
+```
+    git tag -d vx.y.z
+    git push -d origin vx.y.z
+```
+
+## Deploying ORCA buckets, RDS cluster and Cumulus ORCA modules via bamboo
+
+For testing purposes, you should use your feature branch in cumulus-orca github repo and [`prototype-latest`](https://ci.earthdata.nasa.gov/browse/ORCA-PL) bamboo plan so that it does not affect the ORCA github `develop` branch. The `prototype-latest` bamboo plan is linked to `feature/ORCA-test-bamboo` github branch as the default branch under cumulus-orca repo. In addition, if changes are made to the bamboo spec file `bamboo.yaml` in this default branch, you have to manually import the bamboo spec by choosing `orca test branch` as the linked repo.
+
+:::warning
+You should reset `feature/ORCA-test-bamboo` before using it.
+1. Rename `feature/ORCA-test-bamboo` to `feature/ORCA-test-bamboo-old`
+1. Create a new branch based off of your branch named `feature/ORCA-test-bamboo`
+1. In the new branch's `bamboo.yaml`:
+   Delete all but one of the plans.
+   Change plan's `name` to `prototype-latest`.
+   In each `repositories` element, change `orca-develop` to `orca test branch`.
+   In each `plan` element, change `OI`/`ODP` in `key` values to `PL`
+:::
+
+:::warning
+`prototype-latest` exposes an ordering issue where the release stage must be run before deployment/integration checks can be run.
+DO NOT RUN THE RELEASE STAGE FROM `PROTOTYPE-LATEST`
+Comment the release stage out in `bamboo.yaml` at the top of the file, and under `stages:`. Note that indentation is not a reliable indicator of block length, so make sure that all release code, including `repositories`, `triggers`, and `branches`, are commented out.
+:::
+
+You will use the `ORCA Deploy Plan` bamboo plan for deploying the resources. 
+
+After hitting the play button on `Deploy DR ORCA Buckets` stage in bamboo plan, but before hitting `Run` in the popup, replace the following variables with yours.
+
+- PREFIX
+- DR_AWS_ACCESS_KEY_ID
+- DR_AWS_SECRET_ACCESS_KEY
+
+:::tip
+If you are targeting your personal feature branch, you may set these and future variables on the Plan Branch under `variables`.
+Otherwise, keep personalized/sensitive values out of the main build.
+:::
+
+These are the ORCA buckets that will be created in the disaster recovery AWS account:
+
+- `<PREFIX>-orca-primary`
+- `<PREFIX>-orca-archive-worm`
+- `<PREFIX>-orca-reports`
+- `<PREFIX>-dr-tf-state` (for storing the terraform state file in DR account)
+
+Some of these buckets have cross-account IAM policies attached so that they can be accessed from the other cumulus sandbox.
+
+:::tip
+Hitting 'play' next to `Deploy DR ORCA buckets`, `Deploy Dev RDS Stack` and `Deploy Dev Cumulus and ORCA Stack` brings up a checkbox list to run multiple jobs at once. Note that none of the checkboxes should be checked.
+:::
+
+The Cumulus and TF buckets as well as dynamoDB table in cumulus OU account are created automatically in bamboo `Deploy ORCA Buckets and Cumulus/ORCA modules` stage. 
+These are the buckets that need to be created in cumulus OU account:
+
+- `<PREFIX>-internal`
+- `<PREFIX>-level0`
+- `<PREFIX>-public`
+- `<PREFIX>-private`
+- `<PREFIX>-protected`
+- `<PREFIX>-tf-state` (for storing the terraform state file in cumulus OU account)
+
+While running the `Deploy ORCA Buckets and Cumulus/ORCA modules` stage, replace the following variables with yours. This is because some variables are sensitive and some will vary depending upon the user running the pipeline. Hitting 'play' next to `Deploy DR ORCA buckets`, `Deploy ORCA Buckets and Cumulus/ORCA modules` brings up a checkbox list to run multiple jobs at once. Note that none of the checkboxes should be checked.
+
+- CUMULUS_AWS_ACCESS_KEY_ID
+- CUMULUS_AWS_SECRET_ACCESS_KEY
+- PREFIX
+- AWS_ACCOUNT_ID (for cumulus sandbox account)
+- DB_ADMIN_PASSWORD
+- DB_USER_PASSWORD
+- EARTHDATA_CLIENT_ID
+- EARTHDATA_CLIENT_PASSWORD
+- CUMULUS_ORCA_DEPLOY_TEMPLATE_VERSION
+
+Note that the above buckets can also be created manually if desired by the user. Make sure to use the proper AWS access keys for configuration before running the commands.
+
+The bucket can be created using the following CLI command:
+```bash
+aws s3api create-bucket --bucket <BUCKET_NAME>  --region us-west-2 --create-bucket-configuration LocationConstraint=us-west-2
+```
+In addition to this, the dynamodb table and bucket version need to created as well.
+```bash
+   aws dynamodb create-table \
+      --table-name <PREFIX>-tf-locks \
+      --attribute-definitions AttributeName=LockID,AttributeType=S \
+      --key-schema AttributeName=LockID,KeyType=HASH \
+      --billing-mode PAY_PER_REQUEST \
+      --region us-west-2
+```
+
+```bash
+      aws s3api put-bucket-versioning \
+    --bucket <PREFIX>-tf-state \
+    --versioning-configuration Status=Enabled
+```
+
+Create an EC2 key pair can be created using the AWS CLI. Make sure to save the generated private key for connecting to this instance later.
+
+```bash
+aws ec2 create-key-pair --key-name <PREFIX> --query 'KeyMaterial' --output text > <PREFIX>.pem
+```
+:::note
+Make sure your AWS is configured to use the cumulus sandbox account by using that account's AWS access keys before creating the EC2 key pair.
+:::
+
+A new earthdata application will need to be first created if using a new prefix for new deployment which will give the values for `EARTHDATA_CLIENT_ID` and `EARTHDATA_CLIENT_PASSWORD`. `CUMULUS_ORCA_DEPLOY_TEMPLATE_VERSION` is the branch you want to check out in the [deployment repo](https://git.earthdata.nasa.gov/projects/ORCA/repos/cumulus-orca-deploy-template/browse) such as `v11.1.1-v4.0.1`.
+
+Note that the jobs may need to be run multiple times to get past deployment errors if there is one. If an error is raised saying `Cloudwatch log groups already exist`, then manually delete all the cloudwatch log groups and corresponding lambdas having the same name as the log groups from the AWS console and retry running the job.