--- conflicted
+++ resolved
@@ -5,16 +5,12 @@
 ---
 ## Core ORCA Team Members
 
-| Role                         | Member Name    | GitHub Profile                                 |
-|------------------------------|----------------|------------------------------------------------|
-| Product Owner / Scrum Master | Bradley Hazuka | [@bhazuka](https://github.com/bhazuka)         |
-| System Engineer              | Scott Saxon    | [@Quarriers89](https://github.com/Quarriers89) |
-<<<<<<< HEAD
-| Lead Developer               | Jacob Campbell | [@ifestus](https://github.com/ifestus)         |
-=======
->>>>>>> d970606e
-| Developer                    | Andrew Dorn    | [@AndrewDorn](https://github.com/AndrewDorn)   |
-| Developer                    | Rizbi Hassan   | [@rizbih](https://github.com/rizbih)           |
+| Role           | Member Name    | GitHub Profile                                 |
+|----------------|----------------|------------------------------------------------|
+| Product Owner  | Bradley Hazuka | [@bhazuka](https://github.com/bhazuka)         |
+| Scrum Master   | Scott Saxon    | [@Quarriers89](https://github.com/Quarriers89) |
+| Lead Developer | Andrew Dorn    | [@AndrewDorn](https://github.com/AndrewDorn)   |
+| Developer      | Rizbi Hassan   | [@rizbih](https://github.com/rizbih)           |
 
 
 ## ORCA Primary Contributors
