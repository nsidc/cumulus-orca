<?xml version="1.0" encoding="UTF-8"?><Diagram version="1.0" type="POSTGRES" versionMajor="9" versionMinor="6" groupSchema="false" hide_inv="false">
<Table id="0" name="recovery_job" schema="orca" database="orca" background="16777165">
<Text>ORCA Job Recovery table that contains basic information at the granule level.</Text>
<Column id="1" name="job_id" type="text" length="0" nulls="false">
<CP name="COMMENTS">This is the Cumulus AsyncOperationId value used to group all recovery executions for granule recovery together.</CP>
</Column>
<Column id="2" name="granule_id" type="text" length="0" nulls="false">
<CP name="COMMENTS">This is the granule id for the granule to be recovered.</CP>
</Column>
<Column id="3" name="archive_destination" type="text" length="25" nulls="false">
<CP name="COMMENTS">ORCA archive bucket where the data being restored lives.</CP>
</Column>
<Column id="4" name="status_id" type="int2" length="0" nulls="false">
<CP name="COMMENTS">The currernt status of the recovery for the granule.</CP>
</Column>
<Column id="5" name="request_time" type="timestamp with time zone" length="0" nulls="false">
<CP name="COMMENTS">The date and time the recovery was requested for the granule.</CP>
</Column>
<Column id="6" name="completion_time" type="timestamp with time zone" length="0" nulls="true">
<CP name="COMMENTS">Date and time the recovery reached an end state for all the files in the granule.</CP>
</Column>
<Storage name="transferTable" value="false"/>
<Storage name="ValueCompression" value="false"/>
<Storage name="DistributeRandom" value="false"/>
<Storage name="TempTable" value="false"/>
<Storage name="NoLogging" value="false"/>
<Storage name="db2zVolatile" value="false"/>
<Storage name="db2zRestrictOnDrop" value="false"/>
<Storage name="AppendMode" value="false"/>
<Storage name="WithCRCols" value="false"/>
<Storage name="External" value="false"/>
</Table>
<Table id="7" name="recovery_status" schema="orca" database="orca" background="16777165">
<Text>Reference table for valid status values and status order.</Text>
<Column id="8" name="id" type="int2" length="0" nulls="false">
<CP name="COMMENTS">Status ID</CP>
</Column>
<Column id="9" name="value" type="text" length="0" nulls="false">
<CP name="COMMENTS">Human readable status value</CP>
</Column>
<Storage name="transferTable" value="false"/>
<Storage name="ValueCompression" value="false"/>
<Storage name="DistributeRandom" value="false"/>
<Storage name="TempTable" value="false"/>
<Storage name="NoLogging" value="false"/>
<Storage name="db2zVolatile" value="false"/>
<Storage name="db2zRestrictOnDrop" value="false"/>
<Storage name="AppendMode" value="false"/>
<Storage name="WithCRCols" value="false"/>
<Storage name="External" value="false"/>
</Table>
<Table id="10" name="recovery_file" schema="orca" database="orca" background="16777165">
<Text>ORCA Recovery table that contains basic information at the file level.</Text>
<Column id="11" name="job_id" type="text" length="0" nulls="false">
<CP name="COMMENTS">This is the Cumulus AsyncOperationId value used to group all recovery executions for granule recovery together.</CP>
</Column>
<Column id="12" name="granule_id" type="text" length="0" nulls="false">
<CP name="COMMENTS">This is the granule id for the granule to be recovered.</CP>
</Column>
<Column id="13" name="filename" type="text" length="0" nulls="false">
<CP name="COMMENTS">Name of the file being restored.</CP>
</Column>
<Column id="14" name="key_path" type="text" length="0" nulls="false">
<CP name="COMMENTS">Full key value of the data being restored.</CP>
</Column>
<Column id="15" name="restore_destination" type="text" length="25" nulls="false">
<CP name="COMMENTS">S3 bucker where data will be restored to.</CP>
</Column>
<Column id="16" name="status_id" type="int2" length="0" nulls="false">
<CP name="COMMENTS">Current restore status of the file.</CP>
</Column>
<Column id="17" name="error_message" type="text" length="0" nulls="true">
<CP name="COMMENTS">Error message that occured during failure.</CP>
</Column>
<Column id="18" name="request_time" type="timestamp with time zone" length="0" nulls="false">
<CP name="COMMENTS">Time the file was requested to be restored.</CP>
</Column>
<Column id="19" name="last_update" type="timestamp with time zone" length="0" nulls="false">
<CP name="COMMENTS">Time the status was last updated for the file.</CP>
</Column>
<Column id="20" name="completion_time" type="timestamp with time zone" length="0" nulls="true">
<CP name="COMMENTS">Time the file restoration hit a complete state.</CP>
</Column>
<Storage name="transferTable" value="false"/>
<Storage name="ValueCompression" value="false"/>
<Storage name="DistributeRandom" value="false"/>
<Storage name="TempTable" value="false"/>
<Storage name="NoLogging" value="false"/>
<Storage name="db2zVolatile" value="false"/>
<Storage name="db2zRestrictOnDrop" value="false"/>
<Storage name="AppendMode" value="false"/>
<Storage name="WithCRCols" value="false"/>
<Storage name="External" value="false"/>
</Table>
<Table id="21" name="providers" schema="orca" database="orca" background="16777165">
<Text>Providers that are in the ORCA holdings.</Text>
<Column id="22" name="provider_id" type="text" length="25" nulls="false">
<CP name="COMMENTS">Provider ID supplied by Cumulus</CP>
</Column>
<Column id="23" name="name" type="text" length="25" nulls="false">
<CP name="COMMENTS">User friendly name of the provider provided by Cumulus</CP>
</Column>
<Storage name="transferTable" value="false"/>
<Storage name="ValueCompression" value="false"/>
<Storage name="DistributeRandom" value="false"/>
<Storage name="TempTable" value="false"/>
<Storage name="NoLogging" value="false"/>
<Storage name="db2zVolatile" value="false"/>
<Storage name="db2zRestrictOnDrop" value="false"/>
<Storage name="AppendMode" value="false"/>
<Storage name="WithCRCols" value="false"/>
<Storage name="External" value="false"/>
</Table>
<Table id="24" name="collections" schema="orca" database="orca" background="16777165">
<Text>Collections that are in the ORCA archive holdings.</Text>
<Column id="25" name="collection_id" type="text" length="25" nulls="false">
<CP name="COMMENTS">Collection ID from Cumulus usually in the format shortname__version.</CP>
</Column>
<Column id="26" name="shortname" type="text" length="25" nulls="false">
<CP name="COMMENTS">Collection short name from Cumulus</CP>
</Column>
<Column id="27" name="version" type="text" length="25" nulls="false">
<CP name="COMMENTS">Collection version from Cumulus</CP>
</Column>
<Storage name="transferTable" value="false"/>
<Storage name="ValueCompression" value="false"/>
<Storage name="DistributeRandom" value="false"/>
<Storage name="TempTable" value="false"/>
<Storage name="NoLogging" value="false"/>
<Storage name="db2zVolatile" value="false"/>
<Storage name="db2zRestrictOnDrop" value="false"/>
<Storage name="AppendMode" value="false"/>
<Storage name="WithCRCols" value="false"/>
<Storage name="External" value="false"/>
</Table>
<Table id="28" name="granules" schema="orca" database="orca" background="16777165">
<Text>Granules that are in the ORCA archive holdings.</Text>
<Column id="29" name="id" type="int8" length="25" nulls="false">
<CP name="COMMENTS">Internal orca granule ID pseudo key</CP>
</Column>
<Column id="30" name="provider_id" type="text" length="25" nulls="false">
<CP name="COMMENTS">The unique ID of the provider provided by Cumulus</CP>
</Column>
<Column id="31" name="collection_id" type="text" length="25" nulls="false">
<CP name="COMMENTS">Collection ID from Cumulus that references the Collections table.</CP>
</Column>
<Column id="32" name="cumulus_granule_id" type="text" length="25" nulls="false">
<CP name="COMMENTS">Granule ID from Cumulus</CP>
</Column>
<Column id="33" name="execution_id" type="text" length="25" nulls="false"/>
<Column id="34" name="ingest_time" type="timestamp with time zone" length="25" nulls="false">
<CP name="COMMENTS">Date and time the granule was originally ingested into ORCA.</CP>
</Column>
<Column id="35" name="cumulus_create_time" type="timestamp with time zone" length="25" nulls="false"/>
<Column id="36" name="last_update" type="timestamp with time zone" length="25" nulls="false">
<CP name="COMMENTS">Last time the data for the granule was updated. This generally will coincide with a duplicate or a change to the underlying data file.</CP>
</Column>
<Storage name="transferTable" value="false"/>
<Storage name="ValueCompression" value="false"/>
<Storage name="DistributeRandom" value="false"/>
<Storage name="TempTable" value="false"/>
<Storage name="NoLogging" value="false"/>
<Storage name="db2zVolatile" value="false"/>
<Storage name="db2zRestrictOnDrop" value="false"/>
<Storage name="AppendMode" value="false"/>
<Storage name="WithCRCols" value="false"/>
<Storage name="External" value="false"/>
</Table>
<Table id="37" name="files" schema="orca" database="orca" background="16777165">
<Text>Files that are in the ORCA holdings. (Latest version only)</Text>
<Column id="38" name="id" type="int8" length="25" nulls="false">
<CP name="COMMENTS">Internal ORCA file ID</CP>
</Column>
<Column id="39" name="granule_id" type="int8" length="25" nulls="false">
<CP name="COMMENTS">Granule that the file belongs to references the internal ORCA granule ID.</CP>
</Column>
<Column id="40" name="name" type="text" length="25" nulls="false">
<CP name="COMMENTS">Name of the file including extension</CP>
</Column>
<Column id="41" name="orca_archive_location" type="text" length="25" nulls="false">
<CP name="COMMENTS">S3 Glacier bucket that the file object is stored in</CP>
</Column>
<Column id="42" name="cumulus_archive_location" type="text" length="25" nulls="false">
<CP name="COMMENTS">Cumulus S3 bucket where the file is thought to be stored.</CP>
</Column>
<Column id="43" name="key_path" type="text" length="25" nulls="false">
<CP name="COMMENTS">Full AWS key path including file name of the file (does not include bucket name) where the file resides in ORCA.</CP>
</Column>
<Column id="44" name="ingest_time" type="timestamp with time zone" length="25" nulls="false">
<CP name="COMMENTS">Date and time the file was ingested into ORCA</CP>
</Column>
<Column id="45" name="etag" type="text" length="25" nulls="false">
<CP name="COMMENTS">etag of the file object in the AWS S3 Glacier bucket.</CP>
</Column>
<Column id="46" name="version" type="text" length="25" nulls="false">
<CP name="COMMENTS">Version of the file in the S3 Glacier bucket</CP>
</Column>
<Column id="47" name="size_in_bytes" type="int8" length="25" nulls="false">
<CP name="COMMENTS">Size of the object in bytes</CP>
</Column>
<Column id="48" name="hash" type="text" length="25" nulls="true">
<CP name="COMMENTS">Hash of the object from Cumulus</CP>
</Column>
<Column id="49" name="hash_type" type="text" length="25" nulls="true">
<CP name="COMMENTS">Hash type used to hash the object. Supplied by Cumulus.</CP>
</Column>
<Storage name="transferTable" value="false"/>
<Storage name="ValueCompression" value="false"/>
<Storage name="DistributeRandom" value="false"/>
<Storage name="TempTable" value="false"/>
<Storage name="NoLogging" value="false"/>
<Storage name="db2zVolatile" value="false"/>
<Storage name="db2zRestrictOnDrop" value="false"/>
<Storage name="AppendMode" value="false"/>
<Storage name="WithCRCols" value="false"/>
<Storage name="External" value="false"/>
</Table>
<Table id="50" name="reconcile_s3_object" schema="orca" database="orca" background="16777165">
<Text>Temporary table that holds the listing from the ORCA S3 bucket to use for comparisons against the ORCA catalog.</Text>
<Column id="51" name="job_id" type="int8" length="25" nulls="false">
<CP name="COMMENTS">Job the S3 listing is a part of for the comparison. Foreign key to the reconcile jobs table.</CP>
</Column>
<Column id="52" name="orca_archive_location" type="text" length="25" nulls="false">
<CP name="COMMENTS">ORCA S3 Glacier bucket name where the file is stored.</CP>
</Column>
<Column id="53" name="key_path" type="text" length="25" nulls="false">
<CP name="COMMENTS">Full path and file name of the object in the S3 bucket from the s3 inventory report.</CP>
</Column>
<Column id="54" name="etag" type="text" length="25" nulls="false">
<CP name="COMMENTS">AWS etag value from the s3 inventory report.</CP>
</Column>
<Column id="55" name="last_update" type="timestamp with time zone" length="25" nulls="false">
<CP name="COMMENTS">AWS Last Update from the s3 inventory report.</CP>
</Column>
<Column id="56" name="size_in_bytes" type="int8" length="25" nulls="false">
<CP name="COMMENTS">AWS size of the file in bytes from the s3 inventory report.</CP>
</Column>
<Column id="57" name="storage_class" type="text" length="25" nulls="false">
<CP name="COMMENTS">AWS storage class the object is in from the s3 inventory report.</CP>
<<<<<<< HEAD
=======
</Column>
<Column id="58" name="delete_marker" type="bool" length="25" nulls="false">
<CP name="COMMENTS">Set to `True` if object is a delete marker.</CP>
>>>>>>> d970606e
</Column>
<Storage name="transferTable" value="false"/>
<Storage name="ValueCompression" value="false"/>
<Storage name="DistributeRandom" value="false"/>
<Storage name="TempTable" value="false"/>
<Storage name="NoLogging" value="false"/>
<Storage name="db2zVolatile" value="false"/>
<Storage name="db2zRestrictOnDrop" value="false"/>
<Storage name="AppendMode" value="false"/>
<Storage name="WithCRCols" value="false"/>
<Storage name="External" value="false"/>
</Table>
<Table id="59" name="reconcile_job" schema="orca" database="orca" background="16777165">
<Text>Manages internal reconciliation job information.</Text>
<Column id="60" name="id" type="int8" length="25" nulls="false">
<CP name="COMMENTS">Job ID unique to each internal reconciliation job.</CP>
</Column>
<Column id="61" name="orca_archive_location" type="text" length="25" nulls="false">
<CP name="COMMENTS">ORCA S3 Glacier bucket the file resides in.</CP>
</Column>
<Column id="62" name="status_id" type="int2" length="25" nulls="false">
<CP name="COMMENTS">Current status of the job.</CP>
</Column>
<Column id="63" name="inventory_creation_time" type="timestamp with time zone" length="25" nulls="false">
<CP name="COMMENTS">Time from the s3 inventory manifest </CP>
</Column>
<Column id="64" name="start_time" type="timestamp with time zone" length="25" nulls="false">
<CP name="COMMENTS">Date and time the internal reconcile job started.</CP>
</Column>
<Column id="65" name="last_update" type="timestamp with time zone" length="25" nulls="false">
<CP name="COMMENTS">Date and time the job status was last updated.</CP>
</Column>
<Column id="66" name="end_time" type="timestamp with time zone" length="25" nulls="true">
<CP name="COMMENTS">Time the job completed and wrote the report information.</CP>
</Column>
<Column id="67" name="error_message" type="text" length="25" nulls="true">
<CP name="COMMENTS">Critical error the job ran into that prevented it from finishing.</CP>
</Column>
<Storage name="transferTable" value="false"/>
<Storage name="ValueCompression" value="false"/>
<Storage name="DistributeRandom" value="false"/>
<Storage name="TempTable" value="false"/>
<Storage name="NoLogging" value="false"/>
<Storage name="db2zVolatile" value="false"/>
<Storage name="db2zRestrictOnDrop" value="false"/>
<Storage name="AppendMode" value="false"/>
<Storage name="WithCRCols" value="false"/>
<Storage name="External" value="false"/>
</Table>
<Table id="68" name="reconcile_zombie_report" schema="orca" database="orca" background="16777165">
<Text>Table that identifies objects that exist in the ORCA catalog and do not exist in the ORCA S3 bucket.</Text>
<Column id="69" name="job_id" type="int8" length="25" nulls="false">
<CP name="COMMENTS">Job the mismatch or missing granule was foundin. References the reconcile_job table.</CP>
</Column>
<Column id="70" name="collection_id" type="text" length="25" nulls="false">
<CP name="COMMENTS">Cumulus Collection ID value from the ORCA catalog.</CP>
</Column>
<Column id="71" name="granule_id" type="text" length="25" nulls="false">
<CP name="COMMENTS">Cumulus granuleID value from the ORCA catalog.</CP>
</Column>
<Column id="72" name="filename" type="text" length="25" nulls="false">
<CP name="COMMENTS">Filename of the object from the ORCA catalog.</CP>
</Column>
<Column id="73" name="key_path" type="text" length="25" nulls="false">
<CP name="COMMENTS">key path and filename of the object in the ORCA catalog.</CP>
</Column>
<Column id="74" name="orca_etag" type="text" length="25" nulls="false">
<CP name="COMMENTS">etag of the object as reported in the ORCA catalog.</CP>
</Column>
<Column id="75" name="orca_last_update" type="timestamp with time zone" length="25" nulls="false">
<CP name="COMMENTS">Last update of the object as reported in the ORCA catalog.</CP>
</Column>
<Column id="76" name="orca_size" type="int8" length="25" nulls="false">
<CP name="COMMENTS">Size in bytes of the object as reported in the ORCA catalog.</CP>
</Column>
<Storage name="transferTable" value="false"/>
<Storage name="ValueCompression" value="false"/>
<Storage name="DistributeRandom" value="false"/>
<Storage name="TempTable" value="false"/>
<Storage name="NoLogging" value="false"/>
<Storage name="db2zVolatile" value="false"/>
<Storage name="db2zRestrictOnDrop" value="false"/>
<Storage name="AppendMode" value="false"/>
<Storage name="WithCRCols" value="false"/>
<Storage name="External" value="false"/>
</Table>
<Table id="77" name="reconcile_orphan_report" schema="orca" database="orca" background="16777165">
<Text>Table that identifies objects in the ORCA S3 Glacier bucket that are not in the ORCA catalog from the internal reconciliation job.</Text>
<Column id="78" name="job_id" type="int8" length="25" nulls="false">
<CP name="COMMENTS">Associates the orphaned file to a internal reconcilation job. References the reconcile jobs table.</CP>
</Column>
<Column id="79" name="key_path" type="text" length="25" nulls="false">
<CP name="COMMENTS">Key that contains the path and file name. Value is obtained from the reconcile_s3_object (key_path) column.</CP>
</Column>
<Column id="80" name="etag" type="text" length="25" nulls="false">
<CP name="COMMENTS">AWS Etag of the object. Value is obtained from the reconcile_s3_object (etag) column.</CP>
</Column>
<Column id="81" name="last_update" type="timestamp with time zone" length="25" nulls="false">
<CP name="COMMENTS">AWS last update of the object. Value is obtained from the reconcile_s3_object (lst_update) column.</CP>
</Column>
<Column id="82" name="size_in_bytes" type="int8" length="25" nulls="false">
<CP name="COMMENTS">AWS size of the object in bytes. Value is obtained from the reconcile_s3_object (size) column.</CP>
</Column>
<Column id="83" name="storage_class" type="text" length="25" nulls="false">
<CP name="COMMENTS">ASWS storage class the object is in. Value is obtained from the reconcile_s3_object (storage_class) column.</CP>
</Column>
<Storage name="transferTable" value="false"/>
<Storage name="ValueCompression" value="false"/>
<Storage name="DistributeRandom" value="false"/>
<Storage name="TempTable" value="false"/>
<Storage name="NoLogging" value="false"/>
<Storage name="db2zVolatile" value="false"/>
<Storage name="db2zRestrictOnDrop" value="false"/>
<Storage name="AppendMode" value="false"/>
<Storage name="WithCRCols" value="false"/>
<Storage name="External" value="false"/>
</Table>
<Table id="84" name="schema_versions" schema="orca" database="orca" background="16777165">
<Text>Migration management table that tracks ORCA installed schema versions.</Text>
<Column id="85" name="version_id" type="int" length="25" nulls="false">
<CP name="COMMENTS">Version of the ORCA schema that is installed</CP>
</Column>
<Column id="86" name="description" type="text" length="25" nulls="false">
<CP name="COMMENTS">'Description of the schema version.</CP>
</Column>
<Column id="87" name="install_date" type="timestamp with time zone" length="25" nulls="false">
<CP name="COMMENTS">'Date and time the schema was installed.</CP>
</Column>
<Column id="88" name="is_latest" type="bool" length="25" nulls="false">
<CP name="DEFAULT_VALUE">False</CP>
<CP name="COMMENTS">Flag denoting the current schema installed.</CP>
</Column>
<Storage name="transferTable" value="false"/>
<Storage name="ValueCompression" value="false"/>
<Storage name="DistributeRandom" value="false"/>
<Storage name="TempTable" value="false"/>
<Storage name="NoLogging" value="false"/>
<Storage name="db2zVolatile" value="false"/>
<Storage name="db2zRestrictOnDrop" value="false"/>
<Storage name="AppendMode" value="false"/>
<Storage name="WithCRCols" value="false"/>
<Storage name="External" value="false"/>
</Table>
<Table id="89" name="reconcile_status" schema="orca" database="orca" background="16777165">
<Text>Reference table for valid status values and status order.</Text>
<Column id="90" name="id" type="int2" length="0" nulls="false">
<CP name="COMMENTS">Status ID</CP>
</Column>
<Column id="91" name="value" type="text" length="0" nulls="false">
<CP name="COMMENTS">Human readable status value</CP>
</Column>
<Storage name="transferTable" value="false"/>
<Storage name="ValueCompression" value="false"/>
<Storage name="DistributeRandom" value="false"/>
<Storage name="TempTable" value="false"/>
<Storage name="NoLogging" value="false"/>
<Storage name="db2zVolatile" value="false"/>
<Storage name="db2zRestrictOnDrop" value="false"/>
<Storage name="AppendMode" value="false"/>
<Storage name="WithCRCols" value="false"/>
<Storage name="External" value="false"/>
</Table>
<Table id="92" name="reconcile_catalog_mismatch_report" schema="orca" database="orca" background="16777165">
<Text>Table that identifies objects that have mismatched values between the Orca catalog and the s3 objects table.</Text>
<Column id="93" name="job_id" type="int8" length="25" nulls="false">
<CP name="COMMENTS">Job the mismatch or missing granule was foundin. References the reconcile_job table.</CP>
</Column>
<Column id="94" name="collection_id" type="text" length="25" nulls="false">
<CP name="COMMENTS">Cumulus Collection ID value from the ORCA catalog.</CP>
</Column>
<Column id="95" name="granule_id" type="text" length="25" nulls="false">
<CP name="COMMENTS">Cumulus granuleID value from the ORCA catalog.</CP>
</Column>
<Column id="96" name="filename" type="text" length="25" nulls="false">
<CP name="COMMENTS">Filename of the object from the ORCA catalog.</CP>
</Column>
<Column id="97" name="key_path" type="text" length="25" nulls="false">
<CP name="COMMENTS">key path and filename of the object in the ORCA catalog.</CP>
</Column>
<Column id="98" name="cumulus_archive_location" type="text" length="25" nulls="false">
<CP name="COMMENTS">Expected S3 bucket the object is located in Cumulus. From the ORCA catalog.</CP>
</Column>
<Column id="99" name="orca_etag" type="text" length="25" nulls="false">
<CP name="COMMENTS">etag of the object as reported in the ORCA catalog.</CP>
</Column>
<Column id="100" name="s3_etag" type="text" length="25" nulls="false">
<CP name="COMMENTS">etag of the object as reported in the S3 bucket.</CP>
</Column>
<Column id="101" name="orca_last_update" type="timestamp with time zone" length="25" nulls="false">
<CP name="COMMENTS">Last update of the object as reported in the ORCA catalog.</CP>
</Column>
<Column id="102" name="s3_last_update" type="timestamp with time zone" length="25" nulls="false">
<CP name="COMMENTS">Last update of the object as reported in the S3 bucket.</CP>
</Column>
<Column id="103" name="orca_size_in_bytes" type="int8" length="25" nulls="false">
<CP name="COMMENTS">Size in bytes of the object as reported in the ORCA catalog.</CP>
</Column>
<Column id="104" name="s3_size_in_bytes" type="int8" length="25" nulls="false">
<CP name="COMMENTS">Size in bytes of the object as reported in the S3 bucket.</CP>
</Column>
<Column id="105" name="discrepancy_type" type="text" length="25" nulls="false">
<CP name="COMMENTS">Type of discrepancy found during reconciliation.</CP>
</Column>
<Storage name="transferTable" value="false"/>
<Storage name="ValueCompression" value="false"/>
<Storage name="DistributeRandom" value="false"/>
<Storage name="TempTable" value="false"/>
<Storage name="NoLogging" value="false"/>
<Storage name="db2zVolatile" value="false"/>
<Storage name="db2zRestrictOnDrop" value="false"/>
<Storage name="AppendMode" value="false"/>
<Storage name="WithCRCols" value="false"/>
<Storage name="External" value="false"/>
</Table>
<Relation id="106" name="FK_collection_granule" cardinality="-2" identifying="true" nulls="false">
<FK>25</FK>
<PK>31</PK>
</Relation>
<Relation id="107" name="FK_granule_file" cardinality="-2" identifying="false" nulls="false">
<FK>29</FK>
<PK>39</PK>
</Relation>
<Relation id="108" name="FK_reconcile_job_orphan_report" cardinality="-2" identifying="true" nulls="false">
<FK>60</FK>
<PK>78</PK>
</Relation>
<Relation id="109" name="FK_reconcile_job_s3_objects" cardinality="-2" identifying="true" nulls="false">
<FK>60</FK>
<PK>51</PK>
</Relation>
<Relation id="110" name="FK_recovery_file_recoverjob" cardinality="-2" identifying="true" nulls="false">
<FK>1</FK>
<FK>2</FK>
<PK>11</PK>
<PK>12</PK>
</Relation>
<Relation id="111" name="FK_recovery_file_status" cardinality="-2" identifying="false" nulls="false">
<FK>8</FK>
<PK>16</PK>
</Relation>
<Relation id="112" name="FK_recovery_job_status" cardinality="-2" identifying="false" nulls="false">
<FK>8</FK>
<PK>4</PK>
</Relation>
<Relation id="113" name="FK_provider_granule" cardinality="-2" identifying="false" nulls="false">
<FK>22</FK>
<PK>30</PK>
</Relation>
<Relation id="114" name="FK_reconcile_job_status" cardinality="-2" identifying="false" nulls="false">
<FK>90</FK>
<PK>62</PK>
</Relation>
<Relation id="115" name="FK_reconcile_job_zombie_report" cardinality="-2" identifying="true" nulls="false">
<FK>60</FK>
<PK>69</PK>
</Relation>
<Relation id="116" name="FK_reconcile_job_mismatch_report" cardinality="-2" identifying="true" nulls="false">
<FK>60</FK>
<PK>93</PK>
</Relation>
<Note id="117">
<Text>Engine:  PostgreSQL
Database: orca
Schema: orca

Description: ORCA metadata storage</Text>
</Note>
<Index table="50" name="PK_reconcile_s3_object" schema="orca" database="orca">
<IndexColumn id="52" sequence="0" ascending="true"/>
<IndexColumn id="53" sequence="1" ascending="true"/>
</Index>
<Constraint table="0" name="PK_recovery_job" type="PrimKey">
<ConstraintColumn id="1"/>
<ConstraintColumn id="2"/>
</Constraint>
<Constraint table="7" name="PK_orca_status" type="PrimKey">
<ConstraintColumn id="8"/>
</Constraint>
<Constraint table="7" name="UNIQUE_recovery_status_value" type="Unique">
<ConstraintColumn id="9"/>
</Constraint>
<Constraint table="10" name="PK_recovery_file" type="PrimKey">
<ConstraintColumn id="11"/>
<ConstraintColumn id="12"/>
<ConstraintColumn id="13"/>
</Constraint>
<Constraint table="21" name="PK_providers" type="PrimKey">
<ConstraintColumn id="22"/>
</Constraint>
<Constraint table="24" name="PK_collections_1" type="PrimKey">
<ConstraintColumn id="25"/>
</Constraint>
<Constraint table="24" name="UNIQUE_collections_1" type="Unique">
<ConstraintColumn id="26"/>
<ConstraintColumn id="27"/>
</Constraint>
<Constraint table="28" name="PK_granules_1" type="PrimKey">
<ConstraintColumn id="29"/>
</Constraint>
<Constraint table="28" name="UNIQUE_granules_1" type="Unique">
<ConstraintColumn id="31"/>
<ConstraintColumn id="32"/>
</Constraint>
<Constraint table="37" name="PK_files_1" type="PrimKey">
<ConstraintColumn id="38"/>
</Constraint>
<Constraint table="37" name="UNIQUE_files_1" type="Unique">
<ConstraintColumn id="42"/>
<ConstraintColumn id="43"/>
</Constraint>
<Constraint table="37" name="UNIQUE_files_2" type="Unique">
<ConstraintColumn id="41"/>
<ConstraintColumn id="43"/>
</Constraint>
<Constraint table="59" name="PK_reconcile_job" type="PrimKey">
<ConstraintColumn id="60"/>
</Constraint>
<Constraint table="59" name="CHECK_reconcile_job_status" type="Check" condition="status in ('pending', 'getting S3 list', 'finding orphans', 'finding mismatches', 'error', 'complete')"/>
<Constraint table="68" name="PK_reconcile_catalog_mismatch_report" type="PrimKey">
<ConstraintColumn id="69"/>
<ConstraintColumn id="70"/>
<ConstraintColumn id="71"/>
<ConstraintColumn id="73"/>
</Constraint>
<Constraint table="77" name="PK_reconcile_orphan_report" type="PrimKey">
<ConstraintColumn id="78"/>
<ConstraintColumn id="79"/>
</Constraint>
<Constraint table="89" name="PK_reconcile_status" type="PrimKey">
<ConstraintColumn id="90"/>
</Constraint>
<Constraint table="89" name="UNIQUE_reconcile_status_value" type="Unique">
<ConstraintColumn id="91"/>
</Constraint>
<Constraint table="92" name="PK_reconcile_catalog_mismatch_report" type="PrimKey">
<ConstraintColumn id="93"/>
<ConstraintColumn id="94"/>
<ConstraintColumn id="95"/>
<ConstraintColumn id="97"/>
</Constraint>
<Sheet name="orca schema version" id="118" disp_at="true" disp_ph="true" disp_co="true" disp_rn="true" disp_null="true">
<Place id="117" visible="true">10,10,281,101</Place>
<Place id="84" visible="true">80,150,331,121</Place>
</Sheet>
<Sheet name="orca recovery status" id="119" disp_at="true" disp_ph="true" disp_co="true" disp_rn="true" disp_null="true">
<Place id="117" visible="true">20,20,270,90</Place>
<Place id="111" visible="true" options="427.0,460.0,332.0,89.0,818.3367134489793,149.36470111868806,339.0,232.0,4,759.0,490.0,790.0,490.0,790.0,260.0,818.0,260.0">590,-36,0,0</Place>
<Place id="112" visible="true" options="427.0,460.0,332.0,89.0,20.0,149.0,341.0,162.0,4,427.0,490.0,400.0,490.0,400.0,230.0,361.0,230.0">509,52,0,0</Place>
<Place id="7" visible="true">427,460,332,89</Place>
<Place id="0" visible="true">20,149,341,162</Place>
<Place id="110" visible="true" options="20.0,149.0,341.0,162.0,818.3367134489793,149.36470111868806,339.0,232.0,2,361.0,180.0,818.0,180.0">508,-11,0,0</Place>
<Place id="10" visible="true">818,149,339,232</Place>
</Sheet>
<Sheet name="orca inventory" id="120" disp_at="true" disp_ph="true" disp_co="true" disp_rn="true" disp_null="true">
<Place id="24" visible="true">14,440,354,91</Place>
<Place id="106" visible="true">500,0,0,0</Place>
<Place id="117" visible="true">10,10,291,100</Place>
<Place id="37" visible="true">659,30,332,242</Place>
<Place id="107" visible="true">500,0,0,0</Place>
<Place id="28" visible="true">660,439,352,182</Place>
<Place id="113" visible="true" options="1252.3949956075217,439.46367202563965,351.0,71.0,660.0,439.0,352.0,182.0,4,1252.3949956075217,470.0,1152.0,470.0,1152.0,500.0,1012.0,500.0">500,0,0,0</Place>
<Place id="21" visible="true">1252,439,351,71</Place>
</Sheet>
<Sheet name="reconciliation" id="121" disp_at="true" disp_ph="true" disp_co="true" disp_rn="true" disp_null="true">
<Place id="59" visible="true">49,270,392,171</Place>
<Place id="114" visible="true">500,0,0,0</Place>
<Place id="108" visible="true" options="49.0,270.0,392.0,171.0,659.0,321.0,340.0,190.0,4,441.0,350.0,550.0,350.0,550.0,390.0,659.0,390.0">572,-1,0,0</Place>
<Place id="115" visible="true" options="49.0,270.0,392.0,171.0,659.0,520.0,341.0,200.0,4,441.0,390.0,549.0,390.0,549.0,610.0,659.0,610.0">663,2,0,0</Place>
<Place id="116" visible="true">500,0,0,0</Place>
<Place id="117" visible="true">10,10,281,100</Place>
<Place id="37" visible="false">40,149,341,241</Place>
<Place id="68" visible="true">659,520,341,200</Place>
<Place id="77" visible="true">659,321,340,190</Place>
<Place id="50" visible="true">70,510,341,222</Place>
<Place id="89" visible="true">170,120,160,110</Place>
<Place id="92" visible="true">659,30,360,280</Place>
<Place id="109" visible="true">399,24,0,0</Place>
</Sheet>
<Sheet name="orca full" id="122" disp_at="true" disp_ph="true" disp_co="true" disp_rn="true" disp_null="true">
<Place id="24" visible="true">169,157,351,110</Place>
<Place id="106" visible="true" options="169.37129043052258,157.34107660973498,351.0,110.0,638.4304827953591,597.2968135758863,350.0,160.0,4,169.0,190.0,109.0,190.0,109.0,660.0,637.0,660.0">280,-16,0,0</Place>
<Place id="107" visible="true" options="638.4304827953591,597.2968135758863,350.0,160.0,638.0,156.0,330.0,260.0,4,637.0,630.0,560.0,630.0,560.0,230.0,638.0,230.0">482,13,0,0</Place>
<Place id="114" visible="true">500,0,0,0</Place>
<Place id="108" visible="true">500,0,0,0</Place>
<Place id="21" visible="true">1139,158,350,81</Place>
<Place id="116" visible="true">500,0,0,0</Place>
<Place id="111" visible="true" options="449.0,1199.3178925810917,291.0,91.0,850.0,899.3178925810892,290.0,230.0,4,740.0,1230.0,800.0,1230.0,800.0,1010.0,850.0,1010.0">418,4,0,0</Place>
<Place id="68" visible="true">2349,681,351,200</Place>
<Place id="84" visible="true">1200,838,330,130</Place>
<Place id="110" visible="true" options="49.0,899.0,290.0,160.0,850.0,899.3178925810892,290.0,230.0,2,339.0,930.0,850.0,930.0">500,0,0,0</Place>
<Place id="50" visible="true">2349,180,351,230</Place>
<Place id="109" visible="true">441,19,0,0</Place>
<Place id="89" visible="true">1699,220,291,91</Place>
<Place id="59" visible="true">1629,430,352,182</Place>
<Place id="7" visible="true">449,1199,291,91</Place>
<Place id="28" visible="true">638,597,350,160</Place>
<Place id="113" visible="true" options="1139.4798555761695,158.06713247409178,350.0,81.0,638.4304827953591,597.2968135758863,350.0,160.0,4,1139.0,190.0,1060.0,190.0,1060.0,640.0,988.0,640.0">529,-10,0,0</Place>
<Place id="115" visible="true">500,0,0,0</Place>
<Place id="117" visible="true">0,0,261,100</Place>
<Place id="37" visible="true">638,156,330,260</Place>
<Place id="112" visible="true" options="449.0,1199.3178925810917,291.0,91.0,49.0,899.0,290.0,160.0,4,449.0,1230.0,390.0,1230.0,390.0,980.0,339.0,980.0">364,20,0,0</Place>
<Place id="0" visible="true">49,899,290,160</Place>
<Place id="77" visible="true">2349,440,351,172</Place>
<Place id="10" visible="true">850,899,290,230</Place>
<Place id="92" visible="true">1857,731,351,280</Place>
<Region background="16053503" foreground="0" text="ORCA Recovery Tables">31,829,1139,492</Region>
<Region background="16119285" foreground="0" text="ORCA Inventory Catalog">40,118,1501,680</Region>
<Region background="16770019" foreground="0" text="ORCA Internal Reconciliation">1578,126,1179,941</Region>
</Sheet>
<Settings sheet="121" zoom="1.0"/>
</Diagram><|MERGE_RESOLUTION|>--- conflicted
+++ resolved
@@ -237,12 +237,9 @@
 </Column>
 <Column id="57" name="storage_class" type="text" length="25" nulls="false">
 <CP name="COMMENTS">AWS storage class the object is in from the s3 inventory report.</CP>
-<<<<<<< HEAD
-=======
 </Column>
 <Column id="58" name="delete_marker" type="bool" length="25" nulls="false">
 <CP name="COMMENTS">Set to `True` if object is a delete marker.</CP>
->>>>>>> d970606e
 </Column>
 <Storage name="transferTable" value="false"/>
 <Storage name="ValueCompression" value="false"/>
