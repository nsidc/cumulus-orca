--- conflicted
+++ resolved
@@ -43,12 +43,9 @@
     ],
     "Deployment Guide": [
         'developer/deployment-guide/deployment',
-<<<<<<< HEAD
-        'developer/deployment-guide/testing_deployment'
-=======
         'developer/deployment-guide/deployment-environment',
         'developer/deployment-guide/deployment-s3-bucket',
->>>>>>> bd1a3e26
+        'developer/deployment-guide/testing_deployment'
     ],
   },
   cookbook: {
