module.exports = {
  about_orca: {
    "Introduction": [
        'about/introduction/orca-intro',
        'about/introduction/intro-navigating',
        'about/introduction/intro-contributing',
        'about/introduction/intro-glossary',
    ],
    "Architecture": [
        'about/architecture/architecture-intro',
        'about/architecture/architecture-software-system',
        'about/architecture/architecture-archive-container',
        'about/architecture/architecture-recover-container',
        'about/architecture/architecture-api-container',
        'about/architecture/architecture-database-container',
    ],
    "Helpful Tips": [
        'about/tips',
    ],
    "ORCA Team": [
        'about/team',
    ],
  },
  dev_guide: {
    "Getting Started": [
        'developer/quickstart/developer-intro',
    ],

    "Development Guide": [
        {
            "Developing Code": [
                'developer/development-guide/code/contrib-code-intro',
                'developer/development-guide/code/setup-dev-env',
                'developer/development-guide/code/best-practices',
                'developer/development-guide/code/versioning-releases',
                'developer/development-guide/code/linting',
                'developer/development-guide/code/unit-tests',
                'developer/development-guide/code/postgres-tests',
                'developer/development-guide/code/orca-logging',
            ],
            "Developing Documentation": [
                'developer/development-guide/documentation/contrib-documentation-intro',
                'developer/development-guide/documentation/contrib-documentation-env',
                'developer/development-guide/documentation/contrib-documentation-add',
                'developer/development-guide/documentation/contrib-documentation-templates',
                'developer/development-guide/documentation/contrib-documentation-tasks',
                'developer/development-guide/documentation/documentation-style-guide',
                'developer/development-guide/documentation/contrib-documentation-deploy',
            ],
        },
    ],
    "Deployment Guide": [
        'developer/deployment-guide/deployment',
        'developer/deployment-guide/deployment-environment',
        'developer/deployment-guide/deployment-s3-bucket',
        'developer/deployment-guide/deployment-with-cumulus',
        'developer/deployment-guide/deployment-upgrading-orca',
        'developer/deployment-guide/recovery-workflow',
        'developer/deployment-guide/testing_deployment',
        'developer/deployment-guide/deploying-from-windows',
    ],
    "API Reference": [
      'developer/api/orca-api'
    ],
    "Research": [
      'developer/research/research-intro',
      'developer/research/research-localstack',
      'developer/research/research-APIGateway',
      'developer/research/research-reconciliation',
      'developer/research/research-AuroraServerless',
      'developer/research/research-graphql',
      'developer/research/research-multipart-chunksize',
      'developer/research/research-bamboo',
<<<<<<< HEAD
      'developer/research/research-lambda-container',
      'developer/research/research-orca-delete-functionality'
=======
      'developer/research/research-bamboo-integration-tests',
      'developer/research/research-lambda-container'
>>>>>>> e3008044
    ],
  },
  cookbook: {
    "Getting Started": [
        'cookbook/cookbook-intro',
    ],
  },
  ops_guide: {
    "Getting Started": [
      'operator/operator-intro',
    ],
    "Operations": [
      'operator/data-recovery',
      'operator/restore-to-orca',
    ],
    "Configuration": [
      'operator/collection-configuration',
    ],
  },
};<|MERGE_RESOLUTION|>--- conflicted
+++ resolved
@@ -71,13 +71,10 @@
       'developer/research/research-graphql',
       'developer/research/research-multipart-chunksize',
       'developer/research/research-bamboo',
-<<<<<<< HEAD
       'developer/research/research-lambda-container',
-      'developer/research/research-orca-delete-functionality'
-=======
+      'developer/research/research-orca-delete-functionality',
       'developer/research/research-bamboo-integration-tests',
       'developer/research/research-lambda-container'
->>>>>>> e3008044
     ],
   },
   cookbook: {
